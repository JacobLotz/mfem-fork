--- conflicted
+++ resolved
@@ -67,13 +67,8 @@
  * - <a class="el" href="ex16p_8cpp_source.html">Example 16p</a>: parallel time-dependent nonlinear heat equation
  * - <a class="el" href="ex17_8cpp_source.html">Example 17</a>: Discontinuous Galerkin (DG) for linear elasticity
  * - <a class="el" href="ex17p_8cpp_source.html">Example 17p</a>: parallel Discontinuous Galerkin (DG) for linear elasticity
-<<<<<<< HEAD
- * - <a class="el" href="ex18_8cpp_source.html">Example 18</a>: symplectic ODE integration
- * - <a class="el" href="ex18p_8cpp_source.html">Example 18p</a>: parallel symplectic ODE integration
-=======
- * - <a class="el" href="ex18_8cpp_source.html">Example 18</a>: Discontinuous Galerkin (DG) for the Euler equations
- * - <a class="el" href="ex18p_8cpp_source.html">Example 18p</a>: parallel Discontinuous Galerkin (DG) for the Euler equations
->>>>>>> bc6b4842
+ * - <a class="el" href="ex18_8cpp_source.html">Example 20</a>: symplectic ODE integration
+ * - <a class="el" href="ex18p_8cpp_source.html">Example 20p</a>: parallel symplectic ODE integration
  *
  * <H4>SUNDIALS Examples</H4>
  * - Variants of Examples
