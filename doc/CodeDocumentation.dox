--- conflicted
+++ resolved
@@ -83,12 +83,9 @@
  * - <a class="el" href="ex21p_8cpp_source.html">Example 21p</a>: parallel adaptive mesh refinement for linear elasticity
  * - <a class="el" href="ex22_8cpp_source.html">Example 22</a>: complex-valued linear systems for damped harmonic oscillators
  * - <a class="el" href="ex22p_8cpp_source.html">Example 22p</a>: parallel complex-valued linear systems for damped harmonic oscillators
-<<<<<<< HEAD
+ * - <a class="el" href="ex23_8cpp_source.html">Example 23</a>: 2nd order in time the wave equation
  * - <a class="el" href="ex24_8cpp_source.html">Example 24</a>: simulation of electromagnetic wave propagation using a Perfectly Matched Layer (PML)
  * - <a class="el" href="ex24p_8cpp_source.html">Example 24p</a>: parallel simulation of electromagnetic wave propagation using a Perfectly Matched Layer (PML)
-=======
- * - <a class="el" href="ex23_8cpp_source.html">Example 23</a>: 2nd order in time the wave equation
->>>>>>> c93dbb7c
  *
  * <H4>SUNDIALS Examples</H4>
  * - Variants of Examples
