// Copyright (c) 2010-2022, Lawrence Livermore National Security, LLC. Produced
// at the Lawrence Livermore National Laboratory. All Rights reserved. See files
// LICENSE and NOTICE for details. LLNL-CODE-806117.
//
// This file is part of the MFEM library. For more information and source code
// availability visit https://mfem.org.
//
// MFEM is free software; you can redistribute it and/or modify it under the
// terms of the BSD-3 license. We welcome feedback and contributions, see file
// CONTRIBUTING.md for details.

#ifndef MFEM_FE_RT
#define MFEM_FE_RT

#include "fe_base.hpp"
#include "fe_h1.hpp"
#include "fe_l2.hpp"

namespace mfem
{

/// Arbitrary order Raviart-Thomas elements in 2D on a square
class RT_QuadrilateralElement : public VectorTensorFiniteElement
{
private:
   static const double nk[8];

#ifndef MFEM_THREAD_SAFE
   mutable Vector shape_cx, shape_ox, shape_cy, shape_oy;
   mutable Vector dshape_cx, dshape_cy;
#endif
   Array<int> dof2nk;
   const double *cp;

public:
   /** @brief Construct the RT_QuadrilateralElement of order @a p and closed and
       open BasisType @a cb_type and @a ob_type */
   RT_QuadrilateralElement(const int p,
                           const int cb_type = BasisType::GaussLobatto,
                           const int ob_type = BasisType::GaussLegendre);
   virtual void CalcVShape(const IntegrationPoint &ip,
                           DenseMatrix &shape) const;
   virtual void CalcVShape(ElementTransformation &Trans,
                           DenseMatrix &shape) const
   { CalcVShape_RT(Trans, shape); }
   virtual void CalcDivShape(const IntegrationPoint &ip,
                             Vector &divshape) const;
   virtual void GetLocalInterpolation(ElementTransformation &Trans,
                                      DenseMatrix &I) const
   { LocalInterpolation_RT(*this, nk, dof2nk, Trans, I); }
   virtual void GetLocalRestriction(ElementTransformation &Trans,
                                    DenseMatrix &R) const
   { LocalRestriction_RT(nk, dof2nk, Trans, R); }
   virtual void GetTransferMatrix(const FiniteElement &fe,
                                  ElementTransformation &Trans,
                                  DenseMatrix &I) const
   { LocalInterpolation_RT(CheckVectorFE(fe), nk, dof2nk, Trans, I); }
   using FiniteElement::Project;
   virtual void Project(VectorCoefficient &vc,
                        ElementTransformation &Trans, Vector &dofs) const
   {
      if (obasis1d.IsIntegratedType()) { ProjectIntegrated(vc, Trans, dofs); }
      else { Project_RT(nk, dof2nk, vc, Trans, dofs); }
   }
   virtual void ProjectFromNodes(Vector &vc, ElementTransformation &Trans,
                                 Vector &dofs) const
   { Project_RT(nk, dof2nk, vc, Trans, dofs); }
   virtual void ProjectMatrixCoefficient(
      MatrixCoefficient &mc, ElementTransformation &T, Vector &dofs) const
   { ProjectMatrixCoefficient_RT(nk, dof2nk, mc, T, dofs); }
   virtual void Project(const FiniteElement &fe, ElementTransformation &Trans,
                        DenseMatrix &I) const
   { Project_RT(nk, dof2nk, fe, Trans, I); }
   // Gradient + rotation = Curl: H1 -> H(div)
   virtual void ProjectGrad(const FiniteElement &fe,
                            ElementTransformation &Trans,
                            DenseMatrix &grad) const
   { ProjectGrad_RT(nk, dof2nk, fe, Trans, grad); }
   // Curl = Gradient + rotation: H1 -> H(div)
   virtual void ProjectCurl(const FiniteElement &fe,
                            ElementTransformation &Trans,
                            DenseMatrix &curl) const
   { ProjectGrad_RT(nk, dof2nk, fe, Trans, curl); }

protected:
   void ProjectIntegrated(VectorCoefficient &vc, ElementTransformation &Trans,
                          Vector &dofs) const;
};


/// Arbitrary order Raviart-Thomas elements in 3D on a cube
class RT_HexahedronElement : public VectorTensorFiniteElement
{
   static const double nk[18];

#ifndef MFEM_THREAD_SAFE
   mutable Vector shape_cx, shape_ox, shape_cy, shape_oy, shape_cz, shape_oz;
   mutable Vector dshape_cx, dshape_cy, dshape_cz;
#endif
   Array<int> dof2nk;
   const double *cp;

public:
   /** @brief Construct the RT_HexahedronElement of order @a p and closed and
       open BasisType @a cb_type and @a ob_type */
   RT_HexahedronElement(const int p,
                        const int cb_type = BasisType::GaussLobatto,
                        const int ob_type = BasisType::GaussLegendre);

   virtual void CalcVShape(const IntegrationPoint &ip,
                           DenseMatrix &shape) const;
   virtual void CalcVShape(ElementTransformation &Trans,
                           DenseMatrix &shape) const
   { CalcVShape_RT(Trans, shape); }
   virtual void CalcDivShape(const IntegrationPoint &ip,
                             Vector &divshape) const;
   virtual void GetLocalInterpolation(ElementTransformation &Trans,
                                      DenseMatrix &I) const
   { LocalInterpolation_RT(*this, nk, dof2nk, Trans, I); }
   virtual void GetLocalRestriction(ElementTransformation &Trans,
                                    DenseMatrix &R) const
   { LocalRestriction_RT(nk, dof2nk, Trans, R); }
   virtual void GetTransferMatrix(const FiniteElement &fe,
                                  ElementTransformation &Trans,
                                  DenseMatrix &I) const
   { LocalInterpolation_RT(CheckVectorFE(fe), nk, dof2nk, Trans, I); }
   using FiniteElement::Project;
   virtual void Project(VectorCoefficient &vc,
                        ElementTransformation &Trans, Vector &dofs) const
   {
      if (obasis1d.IsIntegratedType()) { ProjectIntegrated(vc, Trans, dofs); }
      else { Project_RT(nk, dof2nk, vc, Trans, dofs); }
   }
   virtual void ProjectFromNodes(Vector &vc, ElementTransformation &Trans,
                                 Vector &dofs) const
   { Project_RT(nk, dof2nk, vc, Trans, dofs); }
   virtual void ProjectMatrixCoefficient(
      MatrixCoefficient &mc, ElementTransformation &T, Vector &dofs) const
   { ProjectMatrixCoefficient_RT(nk, dof2nk, mc, T, dofs); }
   virtual void Project(const FiniteElement &fe, ElementTransformation &Trans,
                        DenseMatrix &I) const
   { Project_RT(nk, dof2nk, fe, Trans, I); }
   virtual void ProjectCurl(const FiniteElement &fe,
                            ElementTransformation &Trans,
                            DenseMatrix &curl) const
   { ProjectCurl_RT(nk, dof2nk, fe, Trans, curl); }

protected:
   void ProjectIntegrated(VectorCoefficient &vc,
                          ElementTransformation &Trans,
                          Vector &dofs) const;
};


/// Arbitrary order Raviart-Thomas elements in 2D on a triangle
class RT_TriangleElement : public VectorFiniteElement
{
   static const double nk[6], c;

#ifndef MFEM_THREAD_SAFE
   mutable Vector shape_x, shape_y, shape_l;
   mutable Vector dshape_x, dshape_y, dshape_l;
   mutable DenseMatrix u;
   mutable Vector divu;
#endif
   Array<int> dof2nk;
   DenseMatrixInverse Ti;

public:
   /// Construct the RT_TriangleElement of order @a p
   RT_TriangleElement(const int p);
   virtual void CalcVShape(const IntegrationPoint &ip,
                           DenseMatrix &shape) const;
   virtual void CalcVShape(ElementTransformation &Trans,
                           DenseMatrix &shape) const
   { CalcVShape_RT(Trans, shape); }
   virtual void CalcDivShape(const IntegrationPoint &ip,
                             Vector &divshape) const;
   virtual void GetLocalInterpolation(ElementTransformation &Trans,
                                      DenseMatrix &I) const
   { LocalInterpolation_RT(*this, nk, dof2nk, Trans, I); }
   virtual void GetLocalRestriction(ElementTransformation &Trans,
                                    DenseMatrix &R) const
   { LocalRestriction_RT(nk, dof2nk, Trans, R); }
   virtual void GetTransferMatrix(const FiniteElement &fe,
                                  ElementTransformation &Trans,
                                  DenseMatrix &I) const
   { LocalInterpolation_RT(CheckVectorFE(fe), nk, dof2nk, Trans, I); }
   using FiniteElement::Project;
   virtual void Project(VectorCoefficient &vc,
                        ElementTransformation &Trans, Vector &dofs) const
   { Project_RT(nk, dof2nk, vc, Trans, dofs); }
   virtual void ProjectFromNodes(Vector &vc, ElementTransformation &Trans,
                                 Vector &dofs) const
   { Project_RT(nk, dof2nk, vc, Trans, dofs); }
   virtual void ProjectMatrixCoefficient(
      MatrixCoefficient &mc, ElementTransformation &T, Vector &dofs) const
   { ProjectMatrixCoefficient_RT(nk, dof2nk, mc, T, dofs); }
   virtual void Project(const FiniteElement &fe, ElementTransformation &Trans,
                        DenseMatrix &I) const
   { Project_RT(nk, dof2nk, fe, Trans, I); }
   // Gradient + rotation = Curl: H1 -> H(div)
   virtual void ProjectGrad(const FiniteElement &fe,
                            ElementTransformation &Trans,
                            DenseMatrix &grad) const
   { ProjectGrad_RT(nk, dof2nk, fe, Trans, grad); }
   // Curl = Gradient + rotation: H1 -> H(div)
   virtual void ProjectCurl(const FiniteElement &fe,
                            ElementTransformation &Trans,
                            DenseMatrix &curl) const
   { ProjectGrad_RT(nk, dof2nk, fe, Trans, curl); }
};


/// Arbitrary order Raviart-Thomas elements in 3D on a tetrahedron
class RT_TetrahedronElement : public VectorFiniteElement
{
   static const double nk[12], c;

#ifndef MFEM_THREAD_SAFE
   mutable Vector shape_x, shape_y, shape_z, shape_l;
   mutable Vector dshape_x, dshape_y, dshape_z, dshape_l;
   mutable DenseMatrix u;
   mutable Vector divu;
#endif
   Array<int> dof2nk;
   DenseMatrixInverse Ti;

public:
   /// Construct the RT_TetrahedronElement of order @a p
   RT_TetrahedronElement(const int p);
   virtual void CalcVShape(const IntegrationPoint &ip,
                           DenseMatrix &shape) const;
   virtual void CalcVShape(ElementTransformation &Trans,
                           DenseMatrix &shape) const
   { CalcVShape_RT(Trans, shape); }
   virtual void CalcDivShape(const IntegrationPoint &ip,
                             Vector &divshape) const;
   virtual void GetLocalInterpolation(ElementTransformation &Trans,
                                      DenseMatrix &I) const
   { LocalInterpolation_RT(*this, nk, dof2nk, Trans, I); }
   virtual void GetLocalRestriction(ElementTransformation &Trans,
                                    DenseMatrix &R) const
   { LocalRestriction_RT(nk, dof2nk, Trans, R); }
   virtual void GetTransferMatrix(const FiniteElement &fe,
                                  ElementTransformation &Trans,
                                  DenseMatrix &I) const
   { LocalInterpolation_RT(CheckVectorFE(fe), nk, dof2nk, Trans, I); }
   using FiniteElement::Project;
   virtual void Project(VectorCoefficient &vc,
                        ElementTransformation &Trans, Vector &dofs) const
   { Project_RT(nk, dof2nk, vc, Trans, dofs); }
   virtual void ProjectFromNodes(Vector &vc, ElementTransformation &Trans,
                                 Vector &dofs) const
   { Project_RT(nk, dof2nk, vc, Trans, dofs); }
   virtual void ProjectMatrixCoefficient(
      MatrixCoefficient &mc, ElementTransformation &T, Vector &dofs) const
   { ProjectMatrixCoefficient_RT(nk, dof2nk, mc, T, dofs); }
   virtual void Project(const FiniteElement &fe, ElementTransformation &Trans,
                        DenseMatrix &I) const
   { Project_RT(nk, dof2nk, fe, Trans, I); }
   virtual void ProjectCurl(const FiniteElement &fe,
                            ElementTransformation &Trans,
                            DenseMatrix &curl) const
   { ProjectCurl_RT(nk, dof2nk, fe, Trans, curl); }
};

class RT_WedgeElement : public VectorFiniteElement
{
   static const double nk[15];

#ifndef MFEM_THREAD_SAFE
   mutable Vector      tl2_shape;
   mutable Vector      sh1_shape;
   mutable DenseMatrix trt_shape;
   mutable Vector      sl2_shape;
   mutable DenseMatrix sh1_dshape;
   mutable Vector      trt_dshape;
#endif
   Array<int> dof2nk, t_dof, s_dof;

   // The RT_Wedge is implemented as the sum of tensor products of
   // lower dimensional basis funcgtions.
   // Specifically: L2TriangleFE x H1SegmentFE + RTTriangle x L2SegmentFE
   L2_TriangleElement L2TriangleFE;
   RT_TriangleElement RTTriangleFE;
   H1_SegmentElement  H1SegmentFE;
   L2_SegmentElement  L2SegmentFE;

public:
   RT_WedgeElement(const int p);
   virtual void CalcVShape(const IntegrationPoint &ip,
                           DenseMatrix &shape) const;
   virtual void CalcVShape(ElementTransformation &Trans,
                           DenseMatrix &shape) const
   { CalcVShape_RT(Trans, shape); }
   virtual void CalcDivShape(const IntegrationPoint &ip,
                             Vector &divshape) const;
   virtual void GetLocalInterpolation(ElementTransformation &Trans,
                                      DenseMatrix &I) const
   { LocalInterpolation_RT(*this, nk, dof2nk, Trans, I); }
   virtual void GetLocalRestriction(ElementTransformation &Trans,
                                    DenseMatrix &R) const
   { LocalRestriction_RT(nk, dof2nk, Trans, R); }
   virtual void GetTransferMatrix(const FiniteElement &fe,
                                  ElementTransformation &Trans,
                                  DenseMatrix &I) const
   { LocalInterpolation_RT(CheckVectorFE(fe), nk, dof2nk, Trans, I); }
   using FiniteElement::Project;
   virtual void Project(VectorCoefficient &vc,
                        ElementTransformation &Trans, Vector &dofs) const
   { Project_RT(nk, dof2nk, vc, Trans, dofs); }
   virtual void ProjectMatrixCoefficient(
      MatrixCoefficient &mc, ElementTransformation &T, Vector &dofs) const
   { ProjectMatrixCoefficient_RT(nk, dof2nk, mc, T, dofs); }
   virtual void Project(const FiniteElement &fe, ElementTransformation &Trans,
                        DenseMatrix &I) const
   { Project_RT(nk, dof2nk, fe, Trans, I); }
   virtual void ProjectCurl(const FiniteElement &fe,
                            ElementTransformation &Trans,
                            DenseMatrix &curl) const
   { ProjectCurl_RT(nk, dof2nk, fe, Trans, curl); }
};

<<<<<<< HEAD
=======

/// Arbitrary order, three component, Raviart-Thomas elements in 1D on a segment
/** RT_R1D_SegmentElement provides a representation of a three component
    Raviart-Thomas basis where the vector components vary along only one
    dimension.
*/
class RT_R1D_SegmentElement : public VectorFiniteElement
{
   static const double nk[9];
#ifndef MFEM_THREAD_SAFE
   mutable Vector shape_cx, shape_ox;
   mutable Vector dshape_cx;
#endif
   Array<int> dof_map, dof2nk;

   Poly_1D::Basis &cbasis1d, &obasis1d;

public:
   /** @brief Construct the RT_R1D_SegmentElement of order @a p and closed and
       open BasisType @a cb_type and @a ob_type */
   RT_R1D_SegmentElement(const int p,
                         const int cb_type = BasisType::GaussLobatto,
                         const int ob_type = BasisType::GaussLegendre);

   virtual void CalcVShape(const IntegrationPoint &ip,
                           DenseMatrix &shape) const;

   virtual void CalcVShape(ElementTransformation &Trans,
                           DenseMatrix &shape) const;

   virtual void CalcDivShape(const IntegrationPoint &ip,
                             Vector &divshape) const;

   using FiniteElement::Project;

   virtual void Project(VectorCoefficient &vc,
                        ElementTransformation &Trans, Vector &dofs) const;

   virtual void Project(const FiniteElement &fe,
                        ElementTransformation &Trans,
                        DenseMatrix &I) const;

   virtual void ProjectCurl(const FiniteElement &fe,
                            ElementTransformation &Trans,
                            DenseMatrix &curl) const;
};


/** RT_R2D_SegmentElement provides a representation of a 3D Raviart-Thomas
    basis where the vector field is assumed constant in the third dimension.
*/
class RT_R2D_SegmentElement : public VectorFiniteElement
{
   static const double nk[2];
#ifndef MFEM_THREAD_SAFE
   mutable Vector shape_ox;
#endif
   Array<int> dof_map, dof2nk;

   Poly_1D::Basis &obasis1d;

private:
   void LocalInterpolation(const VectorFiniteElement &cfe,
                           ElementTransformation &Trans,
                           DenseMatrix &I) const;

public:
   /** @brief Construct the RT_R2D_SegmentElement of order @a p and open
       BasisType @a ob_type */
   RT_R2D_SegmentElement(const int p,
                         const int ob_type = BasisType::GaussLegendre);

   virtual void CalcVShape(const IntegrationPoint &ip,
                           DenseMatrix &shape) const;

   virtual void CalcVShape(ElementTransformation &Trans,
                           DenseMatrix &shape) const;

   virtual void CalcDivShape(const IntegrationPoint &ip,
                             Vector &div_shape) const;

   virtual void GetLocalInterpolation(ElementTransformation &Trans,
                                      DenseMatrix &I) const
   { LocalInterpolation(*this, Trans, I); }

   virtual void GetLocalRestriction(ElementTransformation &Trans,
                                    DenseMatrix &R) const
   { MFEM_ABORT("method is not overloaded"); }

   virtual void GetTransferMatrix(const FiniteElement &fe,
                                  ElementTransformation &Trans,
                                  DenseMatrix &I) const
   { LocalInterpolation(CheckVectorFE(fe), Trans, I); }
};

class RT_R2D_FiniteElement : public VectorFiniteElement
{
protected:
   const double *nk;
   Array<int> dof_map, dof2nk;

   RT_R2D_FiniteElement(int p, Geometry::Type G, int Do, const double *nk_fe);

private:
   void LocalInterpolation(const VectorFiniteElement &cfe,
                           ElementTransformation &Trans,
                           DenseMatrix &I) const;

public:
   using FiniteElement::CalcVShape;

   virtual void CalcVShape(ElementTransformation &Trans,
                           DenseMatrix &shape) const;

   virtual void GetLocalInterpolation(ElementTransformation &Trans,
                                      DenseMatrix &I) const
   { LocalInterpolation(*this, Trans, I); }

   virtual void GetLocalRestriction(ElementTransformation &Trans,
                                    DenseMatrix &R) const;

   virtual void GetTransferMatrix(const FiniteElement &fe,
                                  ElementTransformation &Trans,
                                  DenseMatrix &I) const
   { LocalInterpolation(CheckVectorFE(fe), Trans, I); }

   using FiniteElement::Project;

   virtual void Project(VectorCoefficient &vc,
                        ElementTransformation &Trans, Vector &dofs) const;

   virtual void Project(const FiniteElement &fe, ElementTransformation &Trans,
                        DenseMatrix &I) const;

   virtual void ProjectCurl(const FiniteElement &fe,
                            ElementTransformation &Trans,
                            DenseMatrix &curl) const;
};

/// Arbitrary order Raviart-Thomas 3D elements in 2D on a triangle
class RT_R2D_TriangleElement : public RT_R2D_FiniteElement
{
private:
   static const double nk_t[12];

#ifndef MFEM_THREAD_SAFE
   mutable DenseMatrix rt_shape;
   mutable Vector      l2_shape;
   mutable Vector      rt_dshape;
#endif

   RT_TriangleElement RT_FE;
   L2_TriangleElement L2_FE;

public:
   /** @brief Construct the RT_R2D_TriangleElement of order @a p */
   RT_R2D_TriangleElement(const int p);

   using RT_R2D_FiniteElement::CalcVShape;

   virtual void CalcVShape(const IntegrationPoint &ip,
                           DenseMatrix &shape) const;

   virtual void CalcDivShape(const IntegrationPoint &ip,
                             Vector &divshape) const;
};

/// Arbitrary order Raviart-Thomas 3D elements in 2D on a square
class RT_R2D_QuadrilateralElement : public RT_R2D_FiniteElement
{
private:
   static const double nk_q[15];

#ifndef MFEM_THREAD_SAFE
   mutable Vector shape_cx, shape_ox, shape_cy, shape_oy;
   mutable Vector dshape_cx, dshape_cy;
#endif

   Poly_1D::Basis &cbasis1d, &obasis1d;

public:
   /** @brief Construct the RT_QuadrilateralElement of order @a p and closed and
       open BasisType @a cb_type and @a ob_type */
   RT_R2D_QuadrilateralElement(const int p,
                               const int cb_type = BasisType::GaussLobatto,
                               const int ob_type = BasisType::GaussLegendre);

   using RT_R2D_FiniteElement::CalcVShape;

   virtual void CalcVShape(const IntegrationPoint &ip,
                           DenseMatrix &shape) const;
   virtual void CalcDivShape(const IntegrationPoint &ip,
                             Vector &divshape) const;
};


>>>>>>> aa9a4887
} // namespace mfem

#endif<|MERGE_RESOLUTION|>--- conflicted
+++ resolved
@@ -322,8 +322,6 @@
    { ProjectCurl_RT(nk, dof2nk, fe, Trans, curl); }
 };
 
-<<<<<<< HEAD
-=======
 
 /// Arbitrary order, three component, Raviart-Thomas elements in 1D on a segment
 /** RT_R1D_SegmentElement provides a representation of a three component
@@ -520,7 +518,6 @@
 };
 
 
->>>>>>> aa9a4887
 } // namespace mfem
 
 #endif