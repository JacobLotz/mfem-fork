--- conflicted
+++ resolved
@@ -318,18 +318,12 @@
 
    if (obasis1d.IsIntegratedType())
    {
-<<<<<<< HEAD
+#ifdef MFEM_THREAD_SAFE
+      Vector dshape_cx(p + 1), dshape_cy(p + 1), dshape_cz(p + 1);
+#endif
       basis1d.Eval(ip.x, shape_cx, dshape_cx);
       basis1d.Eval(ip.y, shape_cy, dshape_cy);
       basis1d.Eval(ip.z, shape_cz, dshape_cz);
-=======
-#ifdef MFEM_THREAD_SAFE
-      Vector dshape_cx(p + 1), dshape_cy(p + 1), dshape_cz(p + 1);
-#endif
-      cbasis1d.Eval(ip.x, shape_cx, dshape_cx);
-      cbasis1d.Eval(ip.y, shape_cy, dshape_cy);
-      cbasis1d.Eval(ip.z, shape_cz, dshape_cz);
->>>>>>> 646715d6
       obasis1d.ScaleIntegrated(false);
       obasis1d.EvalIntegrated(dshape_cx, shape_ox);
       obasis1d.EvalIntegrated(dshape_cy, shape_oy);
@@ -668,16 +662,11 @@
 
    if (obasis1d.IsIntegratedType())
    {
-<<<<<<< HEAD
+#ifdef MFEM_THREAD_SAFE
+      Vector dshape_cx(p + 1), dshape_cy(p + 1);
+#endif
       basis1d.Eval(ip.x, shape_cx, dshape_cx);
       basis1d.Eval(ip.y, shape_cy, dshape_cy);
-=======
-#ifdef MFEM_THREAD_SAFE
-      Vector dshape_cx(p + 1), dshape_cy(p + 1);
-#endif
-      cbasis1d.Eval(ip.x, shape_cx, dshape_cx);
-      cbasis1d.Eval(ip.y, shape_cy, dshape_cy);
->>>>>>> 646715d6
       obasis1d.ScaleIntegrated(false);
       obasis1d.EvalIntegrated(dshape_cx, shape_ox);
       obasis1d.EvalIntegrated(dshape_cy, shape_oy);
