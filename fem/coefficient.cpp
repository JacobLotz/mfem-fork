--- conflicted
+++ resolved
@@ -245,16 +245,11 @@
 MatrixArrayCoefficient::MatrixArrayCoefficient (int dim)
    : MatrixCoefficient (dim)
 {
-<<<<<<< HEAD
-   Coeff.SetSize (vdim*vdim);
-   for (int i=0; i< vdim*vdim; i++)
+   Coeff.SetSize(height*width);
+   for (int i = 0; i < (height*width); i++)
    {
       Coeff[i] = NULL;
    }
-
-=======
-   Coeff.SetSize(height*width);
->>>>>>> ef6c759a
 }
 
 MatrixArrayCoefficient::~MatrixArrayCoefficient ()
@@ -272,11 +267,7 @@
    {
       for (int j = 0; j < width; j++)
       {
-<<<<<<< HEAD
          K(i,j) = this->Eval(i, j, T, ip);
-=======
-         K(i,j) = Coeff[i*width+j] -> Eval(T, ip, GetTime());
->>>>>>> ef6c759a
       }
    }
 }
