// Copyright (c) 2010-2022, Lawrence Livermore National Security, LLC. Produced
// at the Lawrence Livermore National Laboratory. All Rights reserved. See files
// LICENSE and NOTICE for details. LLNL-CODE-806117.
//
// This file is part of the MFEM library. For more information and source code
// availability visit https://mfem.org.
//
// MFEM is free software; you can redistribute it and/or modify it under the
// terms of the BSD-3 license. We welcome feedback and contributions, see file
// CONTRIBUTING.md for details.

#include "../tmop.hpp"
#include "tmop_pa.hpp"
#include "../linearform.hpp"
#include "../../general/forall.hpp"
#include "../../linalg/kernels.hpp"

namespace mfem
{

<<<<<<< HEAD
MFEM_JIT
template<int T_D1D = 0, int T_Q1D = 0, int T_MAX = 4>
void TMOP_SetupGradPA_C0_3D(const double lim_normal,
                            const DeviceTensor<4, const double> &LD,
                            const bool const_c0,
                            const DeviceTensor<4, const double> &C0,
                            const int NE,
                            const DeviceTensor<6, const double> &J,
                            const ConstDeviceCube &W,
                            const ConstDeviceMatrix &bld,
                            DeviceTensor<6> &H0,
                            const int d1d,
                            const int q1d,
                            const int max)
=======
MFEM_REGISTER_TMOP_KERNELS(void, SetupGradPA_Kernel_C0_3D,
                           const double lim_normal,
                           const Vector &lim_dist,
                           const Vector &c0_,
                           const int NE,
                           const DenseTensor &j_,
                           const Array<double> &w_,
                           const Array<double> &b_,
                           const Array<double> &bld_,
                           const Vector &x0_,
                           const Vector &x1_,
                           Vector &h0_,
                           const bool exp_lim,
                           const int d1d,
                           const int q1d)
>>>>>>> 881534e2
{
   const int Q1D = T_Q1D ? T_Q1D : q1d;

<<<<<<< HEAD
=======
   const bool const_c0 = c0_.Size() == 1;
   const auto C0 = const_c0 ?
                   Reshape(c0_.Read(), 1, 1, 1, 1) :
                   Reshape(c0_.Read(), Q1D, Q1D, Q1D, NE);
   const auto LD = Reshape(lim_dist.Read(), D1D, D1D, D1D, NE);
   const auto J = Reshape(j_.Read(), DIM, DIM, Q1D, Q1D, Q1D, NE);
   const auto b = Reshape(b_.Read(), Q1D, D1D);
   const auto bld = Reshape(bld_.Read(), Q1D, D1D);
   const auto W = Reshape(w_.Read(), Q1D, Q1D, Q1D);
   const auto X0 = Reshape(x0_.Read(), D1D, D1D, D1D, DIM, NE);
   const auto X1 = Reshape(x1_.Read(), D1D, D1D, D1D, DIM, NE);

   auto H0 = Reshape(h0_.Write(), DIM, DIM, Q1D, Q1D, Q1D, NE);

>>>>>>> 881534e2
   MFEM_FORALL_3D(e, NE, Q1D, Q1D, Q1D,
   {
      constexpr int DIM = 3;
      const int D1D = T_D1D ? T_D1D : d1d;
      const int Q1D = T_Q1D ? T_Q1D : q1d;
      constexpr int MQ1 = T_Q1D ? T_Q1D : T_MAX;
      constexpr int MD1 = T_D1D ? T_D1D : T_MAX;
      constexpr int MDQ = (MQ1 > MD1) ? MQ1 : MD1;

      MFEM_SHARED double B[MQ1*MD1];
      MFEM_SHARED double sBLD[MQ1*MD1];
      kernels::internal::LoadB<MD1,MQ1>(D1D,Q1D,bld,sBLD);
      ConstDeviceMatrix BLD(sBLD, D1D, Q1D);

      MFEM_SHARED double sm0[MDQ*MDQ*MDQ];
      MFEM_SHARED double sm1[MDQ*MDQ*MDQ];
      DeviceCube DDD(sm0, MD1,MD1,MD1);
      DeviceCube DDQ(sm1, MD1,MD1,MQ1);
      DeviceCube DQQ(sm0, MD1,MQ1,MQ1);
      DeviceCube QQQ(sm1, MQ1,MQ1,MQ1);

      MFEM_SHARED double DDD0[3][MD1*MD1*MD1];
      MFEM_SHARED double DDQ0[3][MD1*MD1*MQ1];
      MFEM_SHARED double DQQ0[3][MD1*MQ1*MQ1];
      MFEM_SHARED double QQQ0[3][MQ1*MQ1*MQ1];

      MFEM_SHARED double DDD1[3][MD1*MD1*MD1];
      MFEM_SHARED double DDQ1[3][MD1*MD1*MQ1];
      MFEM_SHARED double DQQ1[3][MD1*MQ1*MQ1];
      MFEM_SHARED double QQQ1[3][MQ1*MQ1*MQ1];

      kernels::internal::LoadX(e,D1D,LD,DDD);
      kernels::internal::LoadX<MD1>(e,D1D,X0,DDD0);
      kernels::internal::LoadX<MD1>(e,D1D,X1,DDD1);

      kernels::internal::LoadB<MD1,MQ1>(D1D,Q1D,b,B);

      kernels::internal::EvalX(D1D,Q1D,BLD,DDD,DDQ);
      kernels::internal::EvalY(D1D,Q1D,BLD,DDQ,DQQ);
      kernels::internal::EvalZ(D1D,Q1D,BLD,DQQ,QQQ);

      kernels::internal::EvalX<MD1,MQ1>(D1D,Q1D,B,DDD0,DDQ0);
      kernels::internal::EvalY<MD1,MQ1>(D1D,Q1D,B,DDQ0,DQQ0);
      kernels::internal::EvalZ<MD1,MQ1>(D1D,Q1D,B,DQQ0,QQQ0);

      kernels::internal::EvalX<MD1,MQ1>(D1D,Q1D,B,DDD1,DDQ1);
      kernels::internal::EvalY<MD1,MQ1>(D1D,Q1D,B,DDQ1,DQQ1);
      kernels::internal::EvalZ<MD1,MQ1>(D1D,Q1D,B,DQQ1,QQQ1);

      MFEM_FOREACH_THREAD(qz,z,Q1D)
      {
         MFEM_FOREACH_THREAD(qy,y,Q1D)
         {
            MFEM_FOREACH_THREAD(qx,x,Q1D)
            {
               const double *Jtr = &J(0,0,qx,qy,qz,e);
               const double detJtr = kernels::Det<3>(Jtr);
               const double weight = W(qx,qy,qz) * detJtr;
               const double coeff0 = const_c0 ? C0(0,0,0,0) : C0(qx,qy,qz,e);
               const double weight_m = weight * lim_normal * coeff0;

               double D, p0[3], p1[3];
               kernels::internal::PullEval(qx,qy,qz,QQQ,D);
               kernels::internal::PullEval<MQ1>(Q1D,qx,qy,qz,QQQ0,p0);
               kernels::internal::PullEval<MQ1>(Q1D,qx,qy,qz,QQQ1,p1);

               const double dist = D; // GetValues, default comp set to 0

               // lim_func->Eval_d2(p1, p0, d_vals(q), grad_grad);

               double grad_grad[9];

               if (!exp_lim)
               {
                  // d2.Diag(1.0 / (dist * dist), x.Size());
                  const double c = 1.0 / (dist * dist);
                  kernels::Diag<3>(c, grad_grad);
               }
               else
               {
                  double tmp[3];
                  kernels::Subtract<3>(1.0, p1, p0, tmp);
                  double dsq = kernels::DistanceSquared<3>(p1,p0);
                  double dist_squared = dist*dist;
                  double dist_squared_squared = dist_squared*dist_squared;
                  double f = exp(10.0*((dsq / dist_squared)-1.0));
                  grad_grad[0] = ((400.0*tmp[0]*tmp[0]*f)/dist_squared_squared)+
                                 (20.0*f/dist_squared);
                  grad_grad[1] = (400.0*tmp[0]*tmp[1]*f)/dist_squared_squared;
                  grad_grad[2] = (400.0*tmp[0]*tmp[2]*f)/dist_squared_squared;
                  grad_grad[3] = grad_grad[1];
                  grad_grad[4] = ((400.0*tmp[1]*tmp[1]*f)/dist_squared_squared)+
                                 (20.0*f/dist_squared);
                  grad_grad[5] = (400.0*tmp[1]*tmp[2]*f)/dist_squared_squared;
                  grad_grad[6] = grad_grad[2];
                  grad_grad[7] = grad_grad[5];
                  grad_grad[8] = ((400.0*tmp[2]*tmp[2]*f)/dist_squared_squared)+
                                 (20.0*f/dist_squared);
               }
               ConstDeviceMatrix gg(grad_grad,DIM,DIM);

               for (int i = 0; i < DIM; i++)
               {
                  for (int j = 0; j < DIM; j++)
                  {
                     H0(i,j,qx,qy,qz,e) = weight_m * gg(i,j);
                  }
               }
            }
         }
      }
   });
}

void TMOP_Integrator::AssembleGradPA_C0_3D(const Vector &X) const
{
   const int NE = PA.ne;
   constexpr int DIM = 3;
   const int D1D = PA.maps_lim->ndof;
   const int Q1D = PA.maps_lim->nqpt;

   const double ln = lim_normal;
<<<<<<< HEAD
   const bool const_c0 = PA.C0.Size() == 1;
   const auto C0 = const_c0 ?
                   Reshape(PA.C0.Read(), 1, 1, 1, 1) :
                   Reshape(PA.C0.Read(), Q1D, Q1D, Q1D, NE);
   const auto J = Reshape(PA.Jtr.Read(), DIM, DIM, Q1D, Q1D, Q1D, NE);
   const auto W = Reshape(PA.ir->GetWeights().Read(), Q1D, Q1D, Q1D);
   const auto BLD = Reshape(PA.maps_lim->B.Read(), Q1D, D1D);
   const auto LD = Reshape(PA.LD.Read(), D1D, D1D, D1D, NE);
   auto H0 = Reshape(PA.H0.Write(), DIM, DIM, Q1D, Q1D, Q1D, NE);

   decltype(&TMOP_SetupGradPA_C0_3D<>) ker = TMOP_SetupGradPA_C0_3D;
#ifndef MFEM_USE_JIT
   const int d=D1D, q=Q1D;
   if (d==2 && q==2) { ker = TMOP_SetupGradPA_C0_3D<2,2>; }
   if (d==2 && q==3) { ker = TMOP_SetupGradPA_C0_3D<2,3>; }
   if (d==2 && q==4) { ker = TMOP_SetupGradPA_C0_3D<2,4>; }
   if (d==2 && q==5) { ker = TMOP_SetupGradPA_C0_3D<2,5>; }
   if (d==2 && q==6) { ker = TMOP_SetupGradPA_C0_3D<2,6>; }

   if (d==3 && q==3) { ker = TMOP_SetupGradPA_C0_3D<3,3>; }
   if (d==3 && q==4) { ker = TMOP_SetupGradPA_C0_3D<3,4>; }
   if (d==3 && q==5) { ker = TMOP_SetupGradPA_C0_3D<3,5>; }
   if (d==3 && q==6) { ker = TMOP_SetupGradPA_C0_3D<3,6>; }

   if (d==4 && q==4) { ker = TMOP_SetupGradPA_C0_3D<4,4>; }
   if (d==4 && q==5) { ker = TMOP_SetupGradPA_C0_3D<4,5>; }
   if (d==4 && q==6) { ker = TMOP_SetupGradPA_C0_3D<4,6>; }

   if (d==5 && q==5) { ker = TMOP_SetupGradPA_C0_3D<5,5>; }
   if (d==5 && q==6) { ker = TMOP_SetupGradPA_C0_3D<5,6>; }
#endif
   ker(ln,LD,const_c0,C0,NE,J,W,BLD,H0,D1D,Q1D,4);
=======
   const Vector &LD = PA.LD;
   const DenseTensor &J = PA.Jtr;
   const Array<double> &W = PA.ir->GetWeights();
   const Array<double> &B   = PA.maps->B;
   const Array<double> &BLD = PA.maps_lim->B;
   const Vector &C0 = PA.C0;
   const Vector &X0 = PA.X0;
   Vector &H0 = PA.H0;

   auto el = dynamic_cast<TMOP_ExponentialLimiter *>(lim_func);
   const bool exp_lim = (el) ? true : false;

   MFEM_LAUNCH_TMOP_KERNEL(SetupGradPA_Kernel_C0_3D,id,ln,LD,C0,N,J,W,B,BLD,X0,X,
                           H0,exp_lim);
>>>>>>> 881534e2
}

} // namespace mfem<|MERGE_RESOLUTION|>--- conflicted
+++ resolved
@@ -18,7 +18,6 @@
 namespace mfem
 {
 
-<<<<<<< HEAD
 MFEM_JIT
 template<int T_D1D = 0, int T_Q1D = 0, int T_MAX = 4>
 void TMOP_SetupGradPA_C0_3D(const double lim_normal,
@@ -28,48 +27,18 @@
                             const int NE,
                             const DeviceTensor<6, const double> &J,
                             const ConstDeviceCube &W,
+                            const ConstDeviceMatrix &b,
                             const ConstDeviceMatrix &bld,
+                            const DeviceTensor<5, const double> &X0,
+                            const DeviceTensor<5, const double> &X1,
                             DeviceTensor<6> &H0,
+                            const bool exp_lim,
                             const int d1d,
                             const int q1d,
                             const int max)
-=======
-MFEM_REGISTER_TMOP_KERNELS(void, SetupGradPA_Kernel_C0_3D,
-                           const double lim_normal,
-                           const Vector &lim_dist,
-                           const Vector &c0_,
-                           const int NE,
-                           const DenseTensor &j_,
-                           const Array<double> &w_,
-                           const Array<double> &b_,
-                           const Array<double> &bld_,
-                           const Vector &x0_,
-                           const Vector &x1_,
-                           Vector &h0_,
-                           const bool exp_lim,
-                           const int d1d,
-                           const int q1d)
->>>>>>> 881534e2
 {
    const int Q1D = T_Q1D ? T_Q1D : q1d;
 
-<<<<<<< HEAD
-=======
-   const bool const_c0 = c0_.Size() == 1;
-   const auto C0 = const_c0 ?
-                   Reshape(c0_.Read(), 1, 1, 1, 1) :
-                   Reshape(c0_.Read(), Q1D, Q1D, Q1D, NE);
-   const auto LD = Reshape(lim_dist.Read(), D1D, D1D, D1D, NE);
-   const auto J = Reshape(j_.Read(), DIM, DIM, Q1D, Q1D, Q1D, NE);
-   const auto b = Reshape(b_.Read(), Q1D, D1D);
-   const auto bld = Reshape(bld_.Read(), Q1D, D1D);
-   const auto W = Reshape(w_.Read(), Q1D, Q1D, Q1D);
-   const auto X0 = Reshape(x0_.Read(), D1D, D1D, D1D, DIM, NE);
-   const auto X1 = Reshape(x1_.Read(), D1D, D1D, D1D, DIM, NE);
-
-   auto H0 = Reshape(h0_.Write(), DIM, DIM, Q1D, Q1D, Q1D, NE);
-
->>>>>>> 881534e2
    MFEM_FORALL_3D(e, NE, Q1D, Q1D, Q1D,
    {
       constexpr int DIM = 3;
@@ -131,26 +100,22 @@
                const double coeff0 = const_c0 ? C0(0,0,0,0) : C0(qx,qy,qz,e);
                const double weight_m = weight * lim_normal * coeff0;
 
-               double D, p0[3], p1[3];
+               double D, grad_grad[9];
                kernels::internal::PullEval(qx,qy,qz,QQQ,D);
-               kernels::internal::PullEval<MQ1>(Q1D,qx,qy,qz,QQQ0,p0);
-               kernels::internal::PullEval<MQ1>(Q1D,qx,qy,qz,QQQ1,p1);
-
                const double dist = D; // GetValues, default comp set to 0
-
-               // lim_func->Eval_d2(p1, p0, d_vals(q), grad_grad);
-
-               double grad_grad[9];
 
                if (!exp_lim)
                {
+                  // lim_func->Eval_d2(p1, p0, d_vals(q), grad_grad);
                   // d2.Diag(1.0 / (dist * dist), x.Size());
                   const double c = 1.0 / (dist * dist);
                   kernels::Diag<3>(c, grad_grad);
                }
                else
                {
-                  double tmp[3];
+                  double p0[3], p1[3], tmp[3];
+                  kernels::internal::PullEval<MQ1>(Q1D,qx,qy,qz,QQQ0,p0);
+                  kernels::internal::PullEval<MQ1>(Q1D,qx,qy,qz,QQQ1,p1);
                   kernels::Subtract<3>(1.0, p1, p0, tmp);
                   double dsq = kernels::DistanceSquared<3>(p1,p0);
                   double dist_squared = dist*dist;
@@ -184,7 +149,7 @@
    });
 }
 
-void TMOP_Integrator::AssembleGradPA_C0_3D(const Vector &X) const
+void TMOP_Integrator::AssembleGradPA_C0_3D(const Vector &x) const
 {
    const int NE = PA.ne;
    constexpr int DIM = 3;
@@ -192,16 +157,21 @@
    const int Q1D = PA.maps_lim->nqpt;
 
    const double ln = lim_normal;
-<<<<<<< HEAD
    const bool const_c0 = PA.C0.Size() == 1;
    const auto C0 = const_c0 ?
                    Reshape(PA.C0.Read(), 1, 1, 1, 1) :
                    Reshape(PA.C0.Read(), Q1D, Q1D, Q1D, NE);
    const auto J = Reshape(PA.Jtr.Read(), DIM, DIM, Q1D, Q1D, Q1D, NE);
    const auto W = Reshape(PA.ir->GetWeights().Read(), Q1D, Q1D, Q1D);
+   const auto B = Reshape(PA.maps->B.Read(), Q1D, D1D);
    const auto BLD = Reshape(PA.maps_lim->B.Read(), Q1D, D1D);
    const auto LD = Reshape(PA.LD.Read(), D1D, D1D, D1D, NE);
+   const auto X0 = Reshape(PA.X0.Read(), D1D, D1D, D1D, DIM, NE);
+   const auto X = Reshape(x.Read(), D1D, D1D, D1D, DIM, NE);
    auto H0 = Reshape(PA.H0.Write(), DIM, DIM, Q1D, Q1D, Q1D, NE);
+
+   auto el = dynamic_cast<TMOP_ExponentialLimiter *>(lim_func);
+   const bool exp_lim = (el) ? true : false;
 
    decltype(&TMOP_SetupGradPA_C0_3D<>) ker = TMOP_SetupGradPA_C0_3D;
 #ifndef MFEM_USE_JIT
@@ -224,23 +194,7 @@
    if (d==5 && q==5) { ker = TMOP_SetupGradPA_C0_3D<5,5>; }
    if (d==5 && q==6) { ker = TMOP_SetupGradPA_C0_3D<5,6>; }
 #endif
-   ker(ln,LD,const_c0,C0,NE,J,W,BLD,H0,D1D,Q1D,4);
-=======
-   const Vector &LD = PA.LD;
-   const DenseTensor &J = PA.Jtr;
-   const Array<double> &W = PA.ir->GetWeights();
-   const Array<double> &B   = PA.maps->B;
-   const Array<double> &BLD = PA.maps_lim->B;
-   const Vector &C0 = PA.C0;
-   const Vector &X0 = PA.X0;
-   Vector &H0 = PA.H0;
-
-   auto el = dynamic_cast<TMOP_ExponentialLimiter *>(lim_func);
-   const bool exp_lim = (el) ? true : false;
-
-   MFEM_LAUNCH_TMOP_KERNEL(SetupGradPA_Kernel_C0_3D,id,ln,LD,C0,N,J,W,B,BLD,X0,X,
-                           H0,exp_lim);
->>>>>>> 881534e2
+   ker(ln,LD,const_c0,C0,NE,J,W,B,BLD,X0,X,H0,exp_lim,D1D,Q1D,4);
 }
 
 } // namespace mfem