--- conflicted
+++ resolved
@@ -19,17 +19,10 @@
 namespace mfem
 {
 
-<<<<<<< HEAD
-/** @brief Collection of finite elements from the same family in multiple dimensions.
-    This class is used to match the degrees of freedom of a FiniteElementSpace
-    between elements, and to provide the finite element restriction from an
-    element to its boundary. */
-=======
 /** @brief Collection of finite elements from the same family in multiple
     dimensions. This class is used to match the degrees of freedom of a
     FiniteElementSpace between elements, and to provide the finite element
     restriction from an element to its boundary. */
->>>>>>> dc4715e0
 class FiniteElementCollection
 {
 protected:
@@ -195,13 +188,8 @@
    virtual ~H1_FECollection();
 };
 
-<<<<<<< HEAD
-/** @brief Arbitrary order H1-conforming (continuous) finite elements with positive
-    basis functions. */
-=======
 /** @brief Arbitrary order H1-conforming (continuous) finite elements with
     positive basis functions. */
->>>>>>> dc4715e0
 class H1Pos_FECollection : public H1_FECollection
 {
 public:
@@ -219,15 +207,9 @@
       : H1_FECollection(p, dim, BasisType::Serendipity) { };
 };
 
-<<<<<<< HEAD
-/** @brief Arbitrary order "H^{1/2}-conforming" trace finite elements defined on the
-    interface between mesh elements (faces,edges,vertices); these are the trace
-    FEs of the H1-conforming FEs. */
-=======
 /** @brief Arbitrary order "H^{1/2}-conforming" trace finite elements defined on
     the interface between mesh elements (faces,edges,vertices); these are the
     trace FEs of the H1-conforming FEs. */
->>>>>>> dc4715e0
 class H1_Trace_FECollection : public H1_FECollection
 {
 public:
@@ -325,15 +307,9 @@
    virtual ~RT_FECollection();
 };
 
-<<<<<<< HEAD
-/** @brief Arbitrary order "H^{-1/2}-conforming" face finite elements defined on the
-    interface between mesh elements (faces); these are the normal trace FEs of
-    the H(div)-conforming FEs. */
-=======
 /** @brief Arbitrary order "H^{-1/2}-conforming" face finite elements defined on
     the interface between mesh elements (faces); these are the normal trace FEs
     of the H(div)-conforming FEs. */
->>>>>>> dc4715e0
 class RT_Trace_FECollection : public RT_FECollection
 {
 public:
@@ -381,15 +357,9 @@
    virtual ~ND_FECollection();
 };
 
-<<<<<<< HEAD
-/** @brief Arbitrary order H(curl)-trace finite elements defined on the interface
-    between mesh elements (faces,edges); these are the tangential trace FEs of
-    the H(curl)-conforming FEs. */
-=======
 /** @brief Arbitrary order H(curl)-trace finite elements defined on the
     interface between mesh elements (faces,edges); these are the tangential
     trace FEs of the H(curl)-conforming FEs. */
->>>>>>> dc4715e0
 class ND_Trace_FECollection : public ND_FECollection
 {
 public:
@@ -610,13 +580,8 @@
 };
 
 
-<<<<<<< HEAD
-/** @brief First order Raviart-Thomas finite elements in 2D. This class is kept only
-    for backward compatibility, consider using RT_FECollection instead. */
-=======
 /** @brief First order Raviart-Thomas finite elements in 2D. This class is kept
     only for backward compatibility, consider using RT_FECollection instead. */
->>>>>>> dc4715e0
 class RT0_2DFECollection : public FiniteElementCollection
 {
 private:
@@ -639,13 +604,8 @@
    virtual int GetContType() const { return NORMAL; }
 };
 
-<<<<<<< HEAD
-/** @brief Second order Raviart-Thomas finite elements in 2D. This class is kept only
-    for backward compatibility, consider using RT_FECollection instead. */
-=======
 /** @brief Second order Raviart-Thomas finite elements in 2D. This class is kept
     only for backward compatibility, consider using RT_FECollection instead. */
->>>>>>> dc4715e0
 class RT1_2DFECollection : public FiniteElementCollection
 {
 private:
@@ -668,13 +628,8 @@
    virtual int GetContType() const { return NORMAL; }
 };
 
-<<<<<<< HEAD
-/** @brief Third order Raviart-Thomas finite elements in 2D. This class is kept only
-    for backward compatibility, consider using RT_FECollection instead. */
-=======
 /** @brief Third order Raviart-Thomas finite elements in 2D. This class is kept
     only for backward compatibility, consider using RT_FECollection instead. */
->>>>>>> dc4715e0
 class RT2_2DFECollection : public FiniteElementCollection
 {
 private:
@@ -697,14 +652,9 @@
    virtual int GetContType() const { return NORMAL; }
 };
 
-<<<<<<< HEAD
-/** @brief Piecewise-constant discontinuous finite elements in 2D. This class is kept
-    only for backward compatibility, consider using L2_FECollection instead. */
-=======
 /** @brief Piecewise-constant discontinuous finite elements in 2D. This class is
     kept only for backward compatibility, consider using L2_FECollection
     instead. */
->>>>>>> dc4715e0
 class Const2DFECollection : public FiniteElementCollection
 {
 private:
@@ -726,14 +676,9 @@
    virtual int GetContType() const { return DISCONTINUOUS; }
 };
 
-<<<<<<< HEAD
-/** @brief Piecewise-linear discontinuous finite elements in 2D. This class is kept
-    only for backward compatibility, consider using L2_FECollection instead. */
-=======
 /** @brief Piecewise-linear discontinuous finite elements in 2D. This class is
     kept only for backward compatibility, consider using L2_FECollection
     instead. */
->>>>>>> dc4715e0
 class LinearDiscont2DFECollection : public FiniteElementCollection
 {
 private:
@@ -796,14 +741,9 @@
    virtual int GetContType() const { return DISCONTINUOUS; }
 };
 
-<<<<<<< HEAD
-/** @brief Piecewise-quadratic discontinuous finite elements in 2D. This class is kept
-    only for backward compatibility, consider using L2_FECollection instead. */
-=======
 /** @brief Piecewise-quadratic discontinuous finite elements in 2D. This class
     is kept only for backward compatibility, consider using L2_FECollection
     instead. */
->>>>>>> dc4715e0
 class QuadraticDiscont2DFECollection : public FiniteElementCollection
 {
 private:
@@ -866,14 +806,9 @@
    virtual int GetContType() const { return DISCONTINUOUS; }
 };
 
-<<<<<<< HEAD
-/** @brief Piecewise-cubic discontinuous finite elements in 2D. This class is kept
-    only for backward compatibility, consider using L2_FECollection instead. */
-=======
 /** @brief Piecewise-cubic discontinuous finite elements in 2D. This class is
     kept only for backward compatibility, consider using L2_FECollection
     instead. */
->>>>>>> dc4715e0
 class CubicDiscont2DFECollection : public FiniteElementCollection
 {
 private:
@@ -895,14 +830,9 @@
    virtual int GetContType() const { return DISCONTINUOUS; }
 };
 
-<<<<<<< HEAD
-/** @brief Piecewise-constant discontinuous finite elements in 3D. This class is kept
-    only for backward compatibility, consider using L2_FECollection instead. */
-=======
 /** @brief Piecewise-constant discontinuous finite elements in 3D. This class is
     kept only for backward compatibility, consider using L2_FECollection
     instead. */
->>>>>>> dc4715e0
 class Const3DFECollection : public FiniteElementCollection
 {
 private:
@@ -925,14 +855,9 @@
    virtual int GetContType() const { return DISCONTINUOUS; }
 };
 
-<<<<<<< HEAD
-/** @brief Piecewise-linear discontinuous finite elements in 3D. This class is kept
-    only for backward compatibility, consider using L2_FECollection instead. */
-=======
 /** @brief Piecewise-linear discontinuous finite elements in 3D. This class is
     kept only for backward compatibility, consider using L2_FECollection
     instead. */
->>>>>>> dc4715e0
 class LinearDiscont3DFECollection : public FiniteElementCollection
 {
 private:
@@ -954,14 +879,9 @@
    virtual int GetContType() const { return DISCONTINUOUS; }
 };
 
-<<<<<<< HEAD
-/** @brief Piecewise-quadratic discontinuous finite elements in 3D. This class is kept
-    only for backward compatibility, consider using L2_FECollection instead. */
-=======
 /** @brief Piecewise-quadratic discontinuous finite elements in 3D. This class
     is kept only for backward compatibility, consider using L2_FECollection
     instead. */
->>>>>>> dc4715e0
 class QuadraticDiscont3DFECollection : public FiniteElementCollection
 {
 private:
@@ -1009,14 +929,9 @@
    virtual int GetContType() const { return CONTINUOUS; }
 };
 
-<<<<<<< HEAD
-/** @brief Lowest order Nedelec finite elements in 3D. This class is kept only for
-    backward compatibility, consider using the new ND_FECollection instead. */
-=======
 /** @brief Lowest order Nedelec finite elements in 3D. This class is kept only
     for backward compatibility, consider using the new ND_FECollection
     instead. */
->>>>>>> dc4715e0
 class ND1_3DFECollection : public FiniteElementCollection
 {
 private:
@@ -1038,13 +953,8 @@
    virtual int GetContType() const { return TANGENTIAL; }
 };
 
-<<<<<<< HEAD
-/** @brief First order Raviart-Thomas finite elements in 3D. This class is kept only
-    for backward compatibility, consider using RT_FECollection instead. */
-=======
 /** @brief First order Raviart-Thomas finite elements in 3D. This class is kept
     only for backward compatibility, consider using RT_FECollection instead. */
->>>>>>> dc4715e0
 class RT0_3DFECollection : public FiniteElementCollection
 {
 private:
@@ -1067,13 +977,8 @@
    virtual int GetContType() const { return NORMAL; }
 };
 
-<<<<<<< HEAD
-/** @brief Second order Raviart-Thomas finite elements in 3D. This class is kept only
-    for backward compatibility, consider using RT_FECollection instead. */
-=======
 /** @brief Second order Raviart-Thomas finite elements in 3D. This class is kept
     only for backward compatibility, consider using RT_FECollection instead. */
->>>>>>> dc4715e0
 class RT1_3DFECollection : public FiniteElementCollection
 {
 private:
