// Copyright (c) 2010, Lawrence Livermore National Security, LLC. Produced at
// the Lawrence Livermore National Laboratory. LLNL-CODE-443211. All Rights
// reserved. See file COPYRIGHT for details.
//
// This file is part of the MFEM library. For more information and source code
// availability see http://mfem.org.
//
// MFEM is free software; you can redistribute it and/or modify it under the
// terms of the GNU Lesser General Public License (as published by the Free
// Software Foundation) version 2.1 dated February 1999.

#include "../mesh/mesh_headers.hpp"
#include "fem.hpp"
#include <cmath>

namespace mfem
{

ElementTransformation::ElementTransformation()
   : IntPoint(static_cast<IntegrationPoint *>(NULL)),
     EvalState(0),
     Attribute(-1),
     ElementNo(-1)
{ }

double ElementTransformation::EvalWeight()
{
   MFEM_ASSERT((EvalState & WEIGHT_MASK) == 0, "");
   Jacobian();
   EvalState |= WEIGHT_MASK;
   return (Wght = (dFdx.Width() == 0) ? 1.0 : dFdx.Weight());
}

const DenseMatrix &ElementTransformation::EvalAdjugateJ()
{
   MFEM_ASSERT((EvalState & ADJUGATE_MASK) == 0, "");
   Jacobian();
   adjJ.SetSize(dFdx.Width(), dFdx.Height());
   if (dFdx.Width() > 0) { CalcAdjugate(dFdx, adjJ); }
   EvalState |= ADJUGATE_MASK;
   return adjJ;
}

const DenseMatrix &ElementTransformation::EvalInverseJ()
{
   // TODO: compute as invJ = / adjJ/Weight,    if J is square,
   //                         \ adjJ/Weight^2,  otherwise.
   MFEM_ASSERT((EvalState & INVERSE_MASK) == 0, "");
   Jacobian();
   invJ.SetSize(dFdx.Width(), dFdx.Height());
   if (dFdx.Width() > 0) { CalcInverse(dFdx, invJ); }
   EvalState |= INVERSE_MASK;
   return invJ;
}


int InverseElementTransformation::FindClosestPhysPoint(
   const Vector& pt, const IntegrationRule &ir)
{
   MFEM_VERIFY(T != NULL, "invalid ElementTransformation");
   MFEM_VERIFY(pt.Size() == T->GetSpaceDim(), "invalid point");

   DenseMatrix physPts;
   T->Transform(ir, physPts);

   // Initialize distance and index of closest point
   int minIndex = -1;
   double minDist = std::numeric_limits<double>::max();

   // Check all integration points in ir
   const int npts = ir.GetNPoints();
   for (int i = 0; i < npts; ++i)
   {
      double dist = pt.DistanceTo(physPts.GetColumn(i));
      if (dist < minDist)
      {
         minDist = dist;
         minIndex = i;
      }
   }
   return minIndex;
}

int InverseElementTransformation::FindClosestRefPoint(
   const Vector& pt, const IntegrationRule &ir)
{
   MFEM_VERIFY(T != NULL, "invalid ElementTransformation");
   MFEM_VERIFY(pt.Size() == T->GetSpaceDim(), "invalid point");

   // Initialize distance and index of closest point
   int minIndex = -1;
   double minDist = std::numeric_limits<double>::max();

   // Check all integration points in ir using the local metric at each point
   // induced by the transformation.
   Vector dp(T->GetSpaceDim()), dr(T->GetDimension());
   const int npts = ir.GetNPoints();
   for (int i = 0; i < npts; ++i)
   {
      const IntegrationPoint &ip = ir.IntPoint(i);
      T->Transform(ip, dp);
      dp -= pt;
      T->SetIntPoint(&ip);
      T->InverseJacobian().Mult(dp, dr);
      double dist = dr.Norml2();
      // double dist = dr.Normlinf();
      if (dist < minDist)
      {
         minDist = dist;
         minIndex = i;
      }
   }
   return minIndex;
}

void InverseElementTransformation::NewtonPrint(int mode, double val)
{
   std::ostream &out = mfem::out;

   // separator:
   switch (mode%3)
   {
      case 0: out << ", "; break;
      case 1: out << "Newton: "; break;
      case 2: out << "                   "; break;
         //          "Newton: iter = xx, "
   }
   switch ((mode/3)%4)
   {
      case 0: out << "iter = " << std::setw(2) << int(val); break;
      case 1: out << "delta_ref = " << std::setw(11) << val; break;
      case 2: out << " err_phys = " << std::setw(11) << val; break;
      case 3: break;
   }
   // ending:
   switch ((mode/12)%4)
   {
      case 0: break;
      case 1: out << '\n'; break;
      case 2: out << " (converged)\n"; break;
      case 3: out << " (actual)\n"; break;
   }
}

void InverseElementTransformation::NewtonPrintPoint(const char *prefix,
                                                    const Vector &pt,
                                                    const char *suffix)
{
   std::ostream &out = mfem::out;

   out << prefix << " = (";
   for (int j = 0; j < pt.Size(); j++)
   {
      out << (j > 0 ? ", " : "") << pt(j);
   }
   out << ')' << suffix;
}

int InverseElementTransformation::NewtonSolve(const Vector &pt,
                                              IntegrationPoint &ip)
{
   MFEM_ASSERT(pt.Size() == T->GetSpaceDim(), "invalid point");

   const double phys_tol = phys_rtol*pt.Normlinf();

   const int geom = T->GetGeometryType();
   const int dim = T->GetDimension();
   const int sdim = T->GetSpaceDim();
   IntegrationPoint xip, prev_xip;
   double xd[3], yd[3], dxd[3], dx_norm = -1.0, err_phys, real_dx_norm = -1.0;
   Vector x(xd, dim), y(yd, sdim), dx(dxd, dim);
   bool hit_bdr = false, prev_hit_bdr = false;

   // Use ip0 as initial guess:
   xip = *ip0;
   xip.Get(xd, dim); // xip -> x
   if (print_level >= 3)
   {
      NewtonPrint(1, 0.); // iter 0
      NewtonPrintPoint(",    ref_pt", x, "\n");
   }

   for (int it = 0; true; )
   {
      // Remarks:
      // If f(x) := 1/2 |pt-F(x)|^2, then grad(f)(x) = -J^t(x) [pt-F(x)].
      // Linearize F(y) at y=x: F(y) ~ L[x](y) := F(x) + J(x) [y-x].
      // Newton iteration for F(y)=b is given by L[x_old](x_new) = b, i.e.
      // F(x_old) + J(x_old) [x_new-x_old] = b.
      //
      // To minimize: 1/2 |F(y)-b|^2, subject to: l(y) >= 0, we may consider the
      // iteration: minimize: |L[x_old](x_new)-b|^2, subject to l(x_new) >= 0,
      // i.e. minimize: |F(x_old) + J(x_old) [x_new-x_old] - b|^2.

      // This method uses:
      // Newton iteration:    x := x + J(x)^{-1} [pt-F(x)]
      // or when dim != sdim: x := x + [J^t.J]^{-1}.J^t [pt-F(x)]

      // Compute the physical coordinates of the current point:
      T->Transform(xip, y);
      if (print_level >= 3)
      {
         NewtonPrint(11, 0.); // continuation line
         NewtonPrintPoint("approx_pt", y, ", ");
         NewtonPrintPoint("exact_pt", pt, "\n");
      }
      subtract(pt, y, y); // y = pt-y

      // Check for convergence in physical coordinates:
      err_phys = y.Normlinf();
      if (err_phys < phys_tol)
      {
         if (print_level >= 1)
         {
            NewtonPrint(1, (double)it);
            NewtonPrint(3, dx_norm);
            NewtonPrint(30, err_phys);
         }
         ip = xip;
         if (solver_type != Newton) { return Inside; }
         return Geometry::CheckPoint(geom, ip, ip_tol) ? Inside : Outside;
      }
      if (print_level >= 1)
      {
         if (it == 0 || print_level >= 2)
         {
            NewtonPrint(1, (double)it);
            NewtonPrint(3, dx_norm);
            NewtonPrint(18, err_phys);
         }
      }

      if (hit_bdr)
      {
         xip.Get(xd, dim); // xip -> x
         if (prev_hit_bdr || it == max_iter || print_level >= 2)
         {
            prev_xip.Get(dxd, dim); // prev_xip -> dx
            subtract(x, dx, dx);    // dx = xip - prev_xip
            real_dx_norm = dx.Normlinf();
            if (print_level >= 2)
            {
               NewtonPrint(41, real_dx_norm);
            }
            if (prev_hit_bdr && real_dx_norm < ref_tol)
            {
               if (print_level >= 0)
               {
                  if (print_level <= 1)
                  {
                     NewtonPrint(1, (double)it);
                     NewtonPrint(3, dx_norm);
                     NewtonPrint(18, err_phys);
                     NewtonPrint(41, real_dx_norm);
                  }
                  mfem::out << "Newton: *** stuck on boundary!\n";
               }
               return Outside;
            }
         }
      }

      if (it == max_iter) { break; }

      // Perform a Newton step:
      T->SetIntPoint(&xip);
      T->InverseJacobian().Mult(y, dx);
      x += dx;
      it++;
      if (solver_type != Newton)
      {
         prev_xip = xip;
         prev_hit_bdr = hit_bdr;
      }
      xip.Set(xd, dim); // x -> xip

      // Perform projection based on solver_type:
      switch (solver_type)
      {
         case Newton: break;
         case NewtonSegmentProject:
            hit_bdr = !Geometry::ProjectPoint(geom, prev_xip, xip); break;
         case NewtonElementProject:
            hit_bdr = !Geometry::ProjectPoint(geom, xip); break;
         default: MFEM_ABORT("invalid solver type");
      }
      if (print_level >= 3)
      {
         NewtonPrint(1, double(it));
         xip.Get(xd, dim); // xip -> x
         NewtonPrintPoint(",    ref_pt", x, "\n");
      }

      // Check for convergence in reference coordinates:
      dx_norm = dx.Normlinf();
      if (dx_norm < ref_tol)
      {
         if (print_level >= 1)
         {
            NewtonPrint(1, (double)it);
            NewtonPrint(27, dx_norm);
         }
         ip = xip;
         if (solver_type != Newton) { return Inside; }
         return Geometry::CheckPoint(geom, ip, ip_tol) ? Inside : Outside;
      }
   }
   if (print_level >= 0)
   {
      if (print_level <= 1)
      {
         NewtonPrint(1, (double)max_iter);
         NewtonPrint(3, dx_norm);
         NewtonPrint(18, err_phys);
         if (hit_bdr) { NewtonPrint(41, real_dx_norm); }
      }
      mfem::out << "Newton: *** iteration did not converge!\n";
   }
   ip = xip;
   return Unknown;
}

int InverseElementTransformation::Transform(const Vector &pt,
                                            IntegrationPoint &ip)
{
   MFEM_VERIFY(T != NULL, "invalid ElementTransformation");

   // Select initial guess ...
   switch (init_guess_type)
   {
      case Center:
         ip0 = &Geometries.GetCenter(T->GetGeometryType());
         break;

      case ClosestPhysNode:
      case ClosestRefNode:
      {
         const int order = std::max(T->Order()+rel_qpts_order, 0);
         if (order == 0)
         {
            ip0 = &Geometries.GetCenter(T->GetGeometryType());
         }
         else
         {
            const int old_type = GlobGeometryRefiner.GetType();
            GlobGeometryRefiner.SetType(qpts_type);
            RefinedGeometry &RefG =
               *GlobGeometryRefiner.Refine(T->GetGeometryType(), order);
            int closest_idx = (init_guess_type == ClosestPhysNode) ?
                              FindClosestPhysPoint(pt, RefG.RefPts) :
                              FindClosestRefPoint(pt, RefG.RefPts);
            ip0 = &RefG.RefPts.IntPoint(closest_idx);
            GlobGeometryRefiner.SetType(old_type);
         }
         break;
      }

      case GivenPoint:
         break;

      default:
         MFEM_ABORT("invalid initial guess type");
   }

   // Call the solver ...
   return NewtonSolve(pt, ip);
}


void IsoparametricTransformation::SetIdentityTransformation(
   Geometry::Type GeomType)
{
   switch (GeomType)
   {
      case Geometry::POINT :       FElem = &PointFE; break;
      case Geometry::SEGMENT :     FElem = &SegmentFE; break;
      case Geometry::TRIANGLE :    FElem = &TriangleFE; break;
      case Geometry::SQUARE :      FElem = &QuadrilateralFE; break;
      case Geometry::TETRAHEDRON : FElem = &TetrahedronFE; break;
      case Geometry::CUBE :        FElem = &HexahedronFE; break;
<<<<<<< HEAD
      case Geometry::PENTATOPE:    FElem = &PentatopeFE; break;
      case Geometry::TESSERACT:    FElem = &TesseractFE; break;
=======
      case Geometry::PRISM :       FElem = &WedgeFE; break;
>>>>>>> 7b0c974f
      default:
         MFEM_ABORT("unknown Geometry::Type!");
   }
   int dim = FElem->GetDim();
   int dof = FElem->GetDof();
   const IntegrationRule &nodes = FElem->GetNodes();
   PointMat.SetSize(dim, dof);
   for (int j = 0; j < dof; j++)
   {
      nodes.IntPoint(j).Get(&PointMat(0,j), dim);
   }
   geom = GeomType;
   space_dim = dim;
}

const DenseMatrix &IsoparametricTransformation::EvalJacobian()
{
   MFEM_ASSERT(space_dim == PointMat.Height(),
               "the IsoparametricTransformation has not been finalized;"
               " call FinilizeTransformation() after setup");
   MFEM_ASSERT((EvalState & JACOBIAN_MASK) == 0, "");

   dshape.SetSize(FElem->GetDof(), FElem->GetDim());
   dFdx.SetSize(PointMat.Height(), dshape.Width());
   if (dshape.Width() > 0)
   {
      FElem->CalcDShape(*IntPoint, dshape);
      Mult(PointMat, dshape, dFdx);
   }
   EvalState |= JACOBIAN_MASK;

   return dFdx;
}

int IsoparametricTransformation::OrderJ()
{
   switch (FElem->Space())
   {
      case FunctionSpace::Pk:
         return (FElem->GetOrder()-1);
      case FunctionSpace::Qk:
         return (FElem->GetOrder());
      default:
         mfem_error("IsoparametricTransformation::OrderJ()");
   }
   return 0;
}

int IsoparametricTransformation::OrderW()
{
   switch (FElem->Space())
   {
      case FunctionSpace::Pk:
         return (FElem->GetOrder() - 1) * FElem->GetDim();
      case FunctionSpace::Qk:
         return (FElem->GetOrder() * FElem->GetDim() - 1);
      default:
         mfem_error("IsoparametricTransformation::OrderW()");
   }
   return 0;
}

int IsoparametricTransformation::OrderGrad(const FiniteElement *fe)
{
   if (FElem->Space() == fe->Space())
   {
      int k = FElem->GetOrder();
      int d = FElem->GetDim();
      int l = fe->GetOrder();
      switch (fe->Space())
      {
         case FunctionSpace::Pk:
            return ((k-1)*(d-1)+(l-1));
         case FunctionSpace::Qk:
            return (k*(d-1)+(l-1));
      }
   }
   mfem_error("IsoparametricTransformation::OrderGrad(...)");
   return 0;
}

void IsoparametricTransformation::Transform (const IntegrationPoint &ip,
                                             Vector &trans)
{
   shape.SetSize(FElem->GetDof());
   trans.SetSize(PointMat.Height());

   FElem -> CalcShape(ip, shape);
   PointMat.Mult(shape, trans);
}

void IsoparametricTransformation::Transform (const IntegrationRule &ir,
                                             DenseMatrix &tr)
{
   int dof, n, dim, i, j, k;

   dim = PointMat.Height();
   dof = FElem->GetDof();
   n = ir.GetNPoints();

   shape.SetSize(dof);
   tr.SetSize(dim, n);

   for (j = 0; j < n; j++)
   {
      FElem -> CalcShape (ir.IntPoint(j), shape);
      for (i = 0; i < dim; i++)
      {
         tr(i, j) = 0.0;
         for (k = 0; k < dof; k++)
         {
            tr(i, j) += PointMat(i, k) * shape(k);
         }
      }
   }
}

void IsoparametricTransformation::Transform (const DenseMatrix &matrix,
                                             DenseMatrix &result)
{
   MFEM_ASSERT(matrix.Height() == GetDimension(), "invalid input");
   result.SetSize(PointMat.Height(), matrix.Width());

   IntegrationPoint ip;
   Vector col;

   for (int j = 0; j < matrix.Width(); j++)
   {
      ip.Set(matrix.GetColumn(j), matrix.Height());

      result.GetColumnReference(j, col);
      Transform(ip, col);
   }
}

void IntegrationPointTransformation::Transform (const IntegrationPoint &ip1,
                                                IntegrationPoint &ip2)
{
   double vec[3];
   Vector v (vec, Transf.GetPointMat().Height());

   Transf.Transform (ip1, v);
   ip2.Set(vec, v.Size());
}

void IntegrationPointTransformation::Transform (const IntegrationRule &ir1,
                                                IntegrationRule &ir2)
{
   int i, n;

   n = ir1.GetNPoints();
   for (i = 0; i < n; i++)
   {
      Transform (ir1.IntPoint(i), ir2.IntPoint(i));
   }
}

}<|MERGE_RESOLUTION|>--- conflicted
+++ resolved
@@ -378,12 +378,9 @@
       case Geometry::SQUARE :      FElem = &QuadrilateralFE; break;
       case Geometry::TETRAHEDRON : FElem = &TetrahedronFE; break;
       case Geometry::CUBE :        FElem = &HexahedronFE; break;
-<<<<<<< HEAD
+      case Geometry::PRISM :       FElem = &WedgeFE; break;
       case Geometry::PENTATOPE:    FElem = &PentatopeFE; break;
       case Geometry::TESSERACT:    FElem = &TesseractFE; break;
-=======
-      case Geometry::PRISM :       FElem = &WedgeFE; break;
->>>>>>> 7b0c974f
       default:
          MFEM_ABORT("unknown Geometry::Type!");
    }
