--- conflicted
+++ resolved
@@ -337,12 +337,8 @@
    {
       return fes->GetVDim();
    }
-<<<<<<< HEAD
-   return fes->GetVDim()*fe->GetVDim();
-=======
    return fes->GetVDim()*std::max(fes->GetMesh()->SpaceDimension(),
                                   fe->GetVDim());
->>>>>>> d6f752e6
 }
 
 int GridFunction::CurlDim() const
@@ -350,10 +346,6 @@
    const FiniteElement *fe;
    if (!fes->GetNE())
    {
-<<<<<<< HEAD
-      const FiniteElementCollection *fec = fes->FEColl();
-=======
->>>>>>> d6f752e6
       static const Geometry::Type geoms[3] =
       { Geometry::SEGMENT, Geometry::TRIANGLE, Geometry::TETRAHEDRON };
       fe = fec->FiniteElementForGeometry(geoms[fes->GetMesh()->Dimension()-1]);
@@ -1037,12 +1029,8 @@
    }
    else
    {
-<<<<<<< HEAD
-      int vdim = fe->GetVDim();
-=======
       int spaceDim = fes->GetMesh()->SpaceDimension();
       int vdim = std::max(spaceDim, fe->GetVDim());
->>>>>>> d6f752e6
       DenseMatrix vshape(dof, vdim);
       fe->CalcVShape(T, vshape);
       val.SetSize(vdim);
@@ -1093,12 +1081,8 @@
    }
    else
    {
-<<<<<<< HEAD
-      int vdim = FElem->GetVDim();
-=======
       int spaceDim = fes->GetMesh()->SpaceDimension();
       int vdim = std::max(spaceDim, FElem->GetVDim());
->>>>>>> d6f752e6
       DenseMatrix vshape(dof, vdim);
 
       vals.SetSize(vdim, nip);
