// Copyright (c) 2010-2020, Lawrence Livermore National Security, LLC. Produced
// at the Lawrence Livermore National Laboratory. All Rights reserved. See files
// LICENSE and NOTICE for details. LLNL-CODE-806117.
//
// This file is part of the MFEM library. For more information and source code
// availability visit https://mfem.org.
//
// MFEM is free software; you can redistribute it and/or modify it under the
// terms of the BSD-3 license. We welcome feedback and contributions, see file
// CONTRIBUTING.md for details.

#include "tmop.hpp"
#include "linearform.hpp"
#include "pgridfunc.hpp"
#include "tmop_tools.hpp"

namespace mfem
{

// Target-matrix optimization paradigm (TMOP) mesh quality metrics.

double TMOP_Metric_001::EvalW(const DenseMatrix &Jpt) const
{
   ie.SetJacobian(Jpt.GetData());
   return ie.Get_I1();
}

void TMOP_Metric_001::EvalP(const DenseMatrix &Jpt, DenseMatrix &P) const
{
   ie.SetJacobian(Jpt.GetData());
   P = ie.Get_dI1();
}

void TMOP_Metric_001::AssembleH(const DenseMatrix &Jpt,
                                const DenseMatrix &DS,
                                const double weight,
                                DenseMatrix &A) const
{
   ie.SetJacobian(Jpt.GetData());
   ie.SetDerivativeMatrix(DS.Height(), DS.GetData());
   ie.Assemble_ddI1(weight, A.GetData());
}

double TMOP_Metric_skew2D::EvalW(const DenseMatrix &Jpt) const
{
   MFEM_VERIFY(Jtr != NULL,
               "Requires a target Jacobian, use SetTargetJacobian().");

   DenseMatrix Jpr(2, 2);
   Mult(Jpt, *Jtr, Jpr);

   Vector col1, col2;
   Jpr.GetColumn(0, col1);
   Jpr.GetColumn(1, col2);
   double norm_prod = col1.Norml2() * col2.Norml2();
   const double cos_Jpr = (col1 * col2) / norm_prod,
                sin_Jpr = fabs(Jpr.Det()) / norm_prod;

   Jtr->GetColumn(0, col1);
   Jtr->GetColumn(1, col2);
   norm_prod = col1.Norml2() * col2.Norml2();
   const double cos_Jtr = (col1 * col2) / norm_prod,
                sin_Jtr = fabs(Jtr->Det()) / norm_prod;

   return 0.5 * (1.0 - cos_Jpr * cos_Jtr - sin_Jpr * sin_Jtr);
}

double TMOP_Metric_skew3D::EvalW(const DenseMatrix &Jpt) const
{
   MFEM_VERIFY(Jtr != NULL,
               "Requires a target Jacobian, use SetTargetJacobian().");

   DenseMatrix Jpr(3, 3);
   Mult(Jpt, *Jtr, Jpr);

   Vector col1, col2, col3;
   Jpr.GetColumn(0, col1);
   Jpr.GetColumn(1, col2);
   Jpr.GetColumn(2, col3);
   double norm_c1 = col1.Norml2(),
          norm_c2 = col2.Norml2(),
          norm_c3 = col3.Norml2();
   double cos_Jpr_12 = (col1 * col2) / (norm_c1 * norm_c2),
          cos_Jpr_13 = (col1 * col3) / (norm_c1 * norm_c3),
          cos_Jpr_23 = (col2 * col3) / (norm_c2 * norm_c3);
   double sin_Jpr_12 = std::sqrt(1.0 - cos_Jpr_12 * cos_Jpr_12),
          sin_Jpr_13 = std::sqrt(1.0 - cos_Jpr_13 * cos_Jpr_13),
          sin_Jpr_23 = std::sqrt(1.0 - cos_Jpr_23 * cos_Jpr_23);

   Jtr->GetColumn(0, col1);
   Jtr->GetColumn(1, col2);
   Jtr->GetColumn(2, col3);
   norm_c1 = col1.Norml2();
   norm_c2 = col2.Norml2(),
   norm_c3 = col3.Norml2();
   double cos_Jtr_12 = (col1 * col2) / (norm_c1 * norm_c2),
          cos_Jtr_13 = (col1 * col3) / (norm_c1 * norm_c3),
          cos_Jtr_23 = (col2 * col3) / (norm_c2 * norm_c3);
   double sin_Jtr_12 = std::sqrt(1.0 - cos_Jtr_12 * cos_Jtr_12),
          sin_Jtr_13 = std::sqrt(1.0 - cos_Jtr_13 * cos_Jtr_13),
          sin_Jtr_23 = std::sqrt(1.0 - cos_Jtr_23 * cos_Jtr_23);

   return (3.0 - cos_Jpr_12 * cos_Jtr_12 - sin_Jpr_12 * sin_Jtr_12
           - cos_Jpr_13 * cos_Jtr_13 - sin_Jpr_13 * sin_Jtr_13
           - cos_Jpr_23 * cos_Jtr_23 - sin_Jpr_23 * sin_Jtr_23) / 6.0;
}

double TMOP_Metric_aspratio2D::EvalW(const DenseMatrix &Jpt) const
{
   MFEM_VERIFY(Jtr != NULL,
               "Requires a target Jacobian, use SetTargetJacobian().");

   DenseMatrix Jpr(2, 2);
   Mult(Jpt, *Jtr, Jpr);

   Vector col1, col2;
   Jpr.GetColumn(0, col1);
   Jpr.GetColumn(1, col2);
   const double ratio_Jpr = col2.Norml2() / col1.Norml2();

   Jtr->GetColumn(0, col1);
   Jtr->GetColumn(1, col2);
   const double ratio_Jtr = col2.Norml2() / col1.Norml2();

   return 0.5 * (ratio_Jpr / ratio_Jtr + ratio_Jtr / ratio_Jpr) - 1.0;
}

double TMOP_Metric_aspratio3D::EvalW(const DenseMatrix &Jpt) const
{
   MFEM_VERIFY(Jtr != NULL,
               "Requires a target Jacobian, use SetTargetJacobian().");

   DenseMatrix Jpr(3, 3);
   Mult(Jpt, *Jtr, Jpr);

   Vector col1, col2, col3;
   Jpr.GetColumn(0, col1);
   Jpr.GetColumn(1, col2);
   Jpr.GetColumn(2, col3);
   double norm_c1 = col1.Norml2(),
          norm_c2 = col2.Norml2(),
          norm_c3 = col3.Norml2();
   double ratio_Jpr_1 = norm_c1 / std::sqrt(norm_c2 * norm_c3),
          ratio_Jpr_2 = norm_c2 / std::sqrt(norm_c1 * norm_c3),
          ratio_Jpr_3 = norm_c3 / std::sqrt(norm_c1 * norm_c2);

   Jtr->GetColumn(0, col1);
   Jtr->GetColumn(1, col2);
   Jtr->GetColumn(2, col3);
   norm_c1 = col1.Norml2();
   norm_c2 = col2.Norml2();
   norm_c3 = col3.Norml2();
   double ratio_Jtr_1 = norm_c1 / std::sqrt(norm_c2 * norm_c3),
          ratio_Jtr_2 = norm_c2 / std::sqrt(norm_c1 * norm_c3),
          ratio_Jtr_3 = norm_c3 / std::sqrt(norm_c1 * norm_c2);

   return ( 0.5 * (ratio_Jpr_1 / ratio_Jtr_1 + ratio_Jtr_1 / ratio_Jpr_1) +
            0.5 * (ratio_Jpr_2 / ratio_Jtr_2 + ratio_Jtr_2 / ratio_Jpr_2) +
            0.5 * (ratio_Jpr_3 / ratio_Jtr_3 + ratio_Jtr_3 / ratio_Jpr_3) - 3.0
          ) / 3.0;
}

// mu_14 = |T-I|^2
double TMOP_Metric_SSA2D::EvalW(const DenseMatrix &Jpt) const
{
   MFEM_VERIFY(Jtr != NULL,
               "Requires a target Jacobian, use SetTargetJacobian().");

   DenseMatrix Id(2,2);

   Id(0,0) = 1; Id(0,1) = 0;
   Id(1,0) = 0; Id(1,1) = 1;

   DenseMatrix Mat(2,2);
   Mat = Jpt;
   Mat.Add(-1,Id);
   return Mat.FNorm2();
}

double TMOP_Metric_002::EvalW(const DenseMatrix &Jpt) const
{
   ie.SetJacobian(Jpt.GetData());
   return 0.5 * ie.Get_I1b() - 1.0;
}

void TMOP_Metric_002::EvalP(const DenseMatrix &Jpt, DenseMatrix &P) const
{
   ie.SetJacobian(Jpt.GetData());
   P.Set(0.5, ie.Get_dI1b());
}

void TMOP_Metric_002::AssembleH(const DenseMatrix &Jpt,
                                const DenseMatrix &DS,
                                const double weight,
                                DenseMatrix &A) const
{
   ie.SetJacobian(Jpt.GetData());
   ie.SetDerivativeMatrix(DS.Height(), DS.GetData());
   ie.Assemble_ddI1b(0.5*weight, A.GetData());
}

double TMOP_Metric_007::EvalW(const DenseMatrix &Jpt) const
{
   // mu_7 = |J-J^{-t}|^2 = |J|^2 + |J^{-1}|^2 - 4
   ie.SetJacobian(Jpt.GetData());
   return ie.Get_I1()*(1. + 1./ie.Get_I2()) - 4.0;
}

void TMOP_Metric_007::EvalP(const DenseMatrix &Jpt, DenseMatrix &P) const
{
   // P = d(I1*(1 + 1/I2)) = (1 + 1/I2) dI1 - I1/I2^2 dI2
   ie.SetJacobian(Jpt.GetData());
   const double I2 = ie.Get_I2();
   Add(1. + 1./I2, ie.Get_dI1(), -ie.Get_I1()/(I2*I2), ie.Get_dI2(), P);
}

void TMOP_Metric_007::AssembleH(const DenseMatrix &Jpt,
                                const DenseMatrix &DS,
                                const double weight,
                                DenseMatrix &A) const
{
   //  P = d(I1*(1 + 1/I2))
   //    = (1 + 1/I2) dI1 - I1/I2^2 dI2
   //
   // dP = (-1/I2^2) (dI1 x dI2) + (1 + 1/I2) ddI1 -
   //      (dI2 x d(I1/I2^2)) - I1/I2^2 ddI2
   //    = (-1/I2^2) (dI1 x dI2) + (1 + 1/I2) ddI1 +
   //      (-1/I2^2) (dI2 x [dI1 - 2 I1/I2 dI2]) - I1/I2^2 ddI2
   //    = (-1/I2^2) (dI1 x dI2 + dI2 x dI1) + (1 + 1/I2) ddI1 +
   //      (2 I1/I2^3) (dI2 x dI2) - I1/I2^2 ddI2
   ie.SetJacobian(Jpt.GetData());
   ie.SetDerivativeMatrix(DS.Height(), DS.GetData());
   const double c1 = 1./ie.Get_I2();
   const double c2 = weight*c1*c1;
   const double c3 = ie.Get_I1()*c2;
   ie.Assemble_ddI1(weight*(1. + c1), A.GetData());
   ie.Assemble_ddI2(-c3, A.GetData());
   ie.Assemble_TProd(-c2, ie.Get_dI1(), ie.Get_dI2(), A.GetData());
   ie.Assemble_TProd(2*c1*c3, ie.Get_dI2(), A.GetData());
}

double TMOP_Metric_009::EvalW(const DenseMatrix &Jpt) const
{
   // mu_9 = det(J)*|J-J^{-t}|^2 = I1b * (I2b^2 + 1) - 4 * I2b
   //      = (I1 - 4)*I2b + I1b
   ie.SetJacobian(Jpt.GetData());
   return (ie.Get_I1() - 4.0)*ie.Get_I2b() + ie.Get_I1b();
}

void TMOP_Metric_009::EvalP(const DenseMatrix &Jpt, DenseMatrix &P) const
{
   // mu_9 = (I1 - 4)*I2b + I1b
   // P = (I1 - 4)*dI2b + I2b*dI1 + dI1b
   ie.SetJacobian(Jpt.GetData());
   Add(ie.Get_I1() - 4.0, ie.Get_dI2b(), ie.Get_I2b(), ie.Get_dI1(), P);
   P += ie.Get_dI1b();
}

void TMOP_Metric_009::AssembleH(const DenseMatrix &Jpt,
                                const DenseMatrix &DS,
                                const double weight,
                                DenseMatrix &A) const
{
   // P = (I1 - 4)*dI2b + I2b*dI1 + dI1b
   // dP = dI2b x dI1 + (I1-4)*ddI2b + dI1 x dI2b + I2b*ddI1 + ddI1b
   //    = (dI1 x dI2b + dI2b x dI1) + (I1-4)*ddI2b + I2b*ddI1 + ddI1b
   ie.SetJacobian(Jpt.GetData());
   ie.SetDerivativeMatrix(DS.Height(), DS.GetData());
   ie.Assemble_TProd(weight, ie.Get_dI1(), ie.Get_dI2b(), A.GetData());
   ie.Assemble_ddI2b(weight*(ie.Get_I1()-4.0), A.GetData());
   ie.Assemble_ddI1(weight*ie.Get_I2b(), A.GetData());
   ie.Assemble_ddI1b(weight, A.GetData());
}

double TMOP_Metric_022::EvalW(const DenseMatrix &Jpt) const
{
   // mu_22 = (0.5*|J|^2 - det(J)) / (det(J) - tau0)
   //       = (0.5*I1 - I2b) / (I2b - tau0)
   ie.SetJacobian(Jpt.GetData());
   const double I2b = ie.Get_I2b();
   return (0.5*ie.Get_I1() - I2b) / (I2b - tau0);
}

void TMOP_Metric_022::EvalP(const DenseMatrix &Jpt, DenseMatrix &P) const
{
   // mu_22 = (0.5*I1 - I2b) / (I2b - tau0)
   // P = 1/(I2b - tau0)*(0.5*dI1 - dI2b) - (0.5*I1 - I2b)/(I2b - tau0)^2*dI2b
   //   = 0.5/(I2b - tau0)*dI1 + (tau0 - 0.5*I1)/(I2b - tau0)^2*dI2b
   ie.SetJacobian(Jpt.GetData());
   const double c1 = 1.0/(ie.Get_I2b() - tau0);
   Add(c1/2, ie.Get_dI1(), (tau0 - ie.Get_I1()/2)*c1*c1, ie.Get_dI2b(), P);
}

void TMOP_Metric_022::AssembleH(const DenseMatrix &Jpt,
                                const DenseMatrix &DS,
                                const double weight,
                                DenseMatrix &A) const
{
   // P  = 0.5/(I2b - tau0)*dI1 + (tau0 - 0.5*I1)/(I2b - tau0)^2*dI2b
   // dP = -0.5/(I2b - tau0)^2*(dI1 x dI2b) + 0.5/(I2b - tau0)*ddI1
   //      + (dI2b x dz) + z*ddI2b
   //
   // z  = (tau0 - 0.5*I1)/(I2b - tau0)^2
   // dz = -0.5/(I2b - tau0)^2*dI1 - 2*(tau0 - 0.5*I1)/(I2b - tau0)^3*dI2b
   //
   // dP = -0.5/(I2b - tau0)^2*(dI1 x dI2b + dI2b x dI1)
   //      -2*z/(I2b - tau0)*(dI2b x dI2b)
   //      +0.5/(I2b - tau0)*ddI1 + z*ddI2b
   ie.SetJacobian(Jpt.GetData());
   ie.SetDerivativeMatrix(DS.Height(), DS.GetData());
   const double c1 = 1.0/(ie.Get_I2b() - tau0);
   const double c2 = weight*c1/2;
   const double c3 = c1*c2;
   const double c4 = (2*tau0 - ie.Get_I1())*c3; // weight*z
   ie.Assemble_TProd(-c3, ie.Get_dI1(), ie.Get_dI2b(), A.GetData());
   ie.Assemble_TProd(-2*c1*c4, ie.Get_dI2b(), A.GetData());
   ie.Assemble_ddI1(c2, A.GetData());
   ie.Assemble_ddI2b(c4, A.GetData());
}

double TMOP_Metric_050::EvalW(const DenseMatrix &Jpt) const
{
   // mu_50 = 0.5*|J^t J|^2/det(J)^2 - 1
   //       = 0.5*(l1^4 + l2^4)/(l1*l2)^2 - 1
   //       = 0.5*((l1/l2)^2 + (l2/l1)^2) - 1 = 0.5*(l1/l2 - l2/l1)^2
   //       = 0.5*(l1/l2 + l2/l1)^2 - 2 = 0.5*I1b^2 - 2
   ie.SetJacobian(Jpt.GetData());
   const double I1b = ie.Get_I1b();
   return 0.5*I1b*I1b - 2.0;
}

void TMOP_Metric_050::EvalP(const DenseMatrix &Jpt, DenseMatrix &P) const
{
   // mu_50 = 0.5*I1b^2 - 2
   // P = I1b*dI1b
   ie.SetJacobian(Jpt.GetData());
   P.Set(ie.Get_I1b(), ie.Get_dI1b());
}

void TMOP_Metric_050::AssembleH(const DenseMatrix &Jpt,
                                const DenseMatrix &DS,
                                const double weight,
                                DenseMatrix &A) const
{
   // P  = I1b*dI1b
   // dP = dI1b x dI1b + I1b*ddI1b
   ie.SetJacobian(Jpt.GetData());
   ie.SetDerivativeMatrix(DS.Height(), DS.GetData());
   ie.Assemble_TProd(weight, ie.Get_dI1b(), A.GetData());
   ie.Assemble_ddI1b(weight*ie.Get_I1b(), A.GetData());
}

double TMOP_Metric_055::EvalW(const DenseMatrix &Jpt) const
{
   // mu_55 = (det(J) - 1)^2 = (I2b - 1)^2
   ie.SetJacobian(Jpt.GetData());
   const double c1 = ie.Get_I2b() - 1.0;
   return c1*c1;
}

void TMOP_Metric_055::EvalP(const DenseMatrix &Jpt, DenseMatrix &P) const
{
   // mu_55 = (I2b - 1)^2
   // P = 2*(I2b - 1)*dI2b
   ie.SetJacobian(Jpt.GetData());
   P.Set(2*(ie.Get_I2b() - 1.0), ie.Get_dI2b());
}

void TMOP_Metric_055::AssembleH(const DenseMatrix &Jpt,
                                const DenseMatrix &DS,
                                const double weight,
                                DenseMatrix &A) const
{
   // P  = 2*(I2b - 1)*dI2b
   // dP = 2*(dI2b x dI2b) + 2*(I2b - 1)*ddI2b
   ie.SetJacobian(Jpt.GetData());
   ie.SetDerivativeMatrix(DS.Height(), DS.GetData());
   ie.Assemble_TProd(2*weight, ie.Get_dI2b(), A.GetData());
   ie.Assemble_ddI2b(2*weight*(ie.Get_I2b() - 1.0), A.GetData());
}

double TMOP_Metric_056::EvalW(const DenseMatrix &Jpt) const
{
   // mu_56 = 0.5*(I2b + 1/I2b) - 1
   ie.SetJacobian(Jpt.GetData());
   const double I2b = ie.Get_I2b();
   return 0.5*(I2b + 1.0/I2b) - 1.0;
}

void TMOP_Metric_056::EvalP(const DenseMatrix &Jpt, DenseMatrix &P) const
{
   // mu_56 = 0.5*(I2b + 1/I2b) - 1
   // P = 0.5*(1 - 1/I2b^2)*dI2b
   ie.SetJacobian(Jpt.GetData());
   P.Set(0.5 - 0.5/ie.Get_I2(), ie.Get_dI2b());
}

void TMOP_Metric_056::AssembleH(const DenseMatrix &Jpt,
                                const DenseMatrix &DS,
                                const double weight,
                                DenseMatrix &A) const
{
   // P  = 0.5*(1 - 1/I2b^2)*dI2b
   // dP = (1/I2b^3)*(dI2b x dI2b) + (0.5 - 0.5/I2)*ddI2b
   ie.SetJacobian(Jpt.GetData());
   ie.SetDerivativeMatrix(DS.Height(), DS.GetData());
   ie.Assemble_TProd(weight/(ie.Get_I2()*ie.Get_I2b()),
                     ie.Get_dI2b(), A.GetData());
   ie.Assemble_ddI2b(weight*(0.5 - 0.5/ie.Get_I2()), A.GetData());
}

double TMOP_Metric_058::EvalW(const DenseMatrix &Jpt) const
{
   // mu_58 = I1b*(I1b - 2)
   ie.SetJacobian(Jpt.GetData());
   const double I1b = ie.Get_I1b();
   return I1b*(I1b - 1.0);
}

void TMOP_Metric_058::EvalP(const DenseMatrix &Jpt, DenseMatrix &P) const
{
   // mu_58 = I1b*(I1b - 2)
   // P = (2*I1b - 2)*dI1b
   ie.SetJacobian(Jpt.GetData());
   P.Set(2*ie.Get_I1b() - 2.0, ie.Get_dI1b());
}

void TMOP_Metric_058::AssembleH(const DenseMatrix &Jpt,
                                const DenseMatrix &DS,
                                const double weight,
                                DenseMatrix &A) const
{
   // P  = (2*I1b - 2)*dI1b
   // dP =  2*(dI1b x dI1b) + (2*I1b - 2)*ddI1b
   ie.SetJacobian(Jpt.GetData());
   ie.SetDerivativeMatrix(DS.Height(), DS.GetData());
   ie.Assemble_TProd(2*weight, ie.Get_dI1b(), A.GetData());
   ie.Assemble_ddI1b(weight*(2*ie.Get_I1b() - 2.0), A.GetData());
}

double TMOP_Metric_077::EvalW(const DenseMatrix &Jpt) const
{
   ie.SetJacobian(Jpt.GetData());
   const double I2 = ie.Get_I2b();
   return  0.5*(I2*I2 + 1./(I2*I2) - 2.);
}

void TMOP_Metric_077::EvalP(const DenseMatrix &Jpt, DenseMatrix &P) const
{
   // Using I2b^2 = I2.
   // dmu77_dJ = 1/2 (1 - 1/I2^2) dI2_dJ.
   ie.SetJacobian(Jpt.GetData());
   const double I2 = ie.Get_I2();
   P.Set(0.5 * (1.0 - 1.0 / (I2 * I2)), ie.Get_dI2());
}

void TMOP_Metric_077::AssembleH(const DenseMatrix &Jpt,
                                const DenseMatrix &DS,
                                const double weight,
                                DenseMatrix &A) const
{
   ie.SetJacobian(Jpt.GetData());
   ie.SetDerivativeMatrix(DS.Height(), DS.GetData());
   const double I2 = ie.Get_I2(), I2inv_sq = 1.0 / (I2 * I2);
   ie.Assemble_ddI2(weight*0.5*(1.0 - I2inv_sq), A.GetData());
   ie.Assemble_TProd(weight * I2inv_sq / I2, ie.Get_dI2(), A.GetData());
}

// mu_85 = |T-T'|^2, where T'= |T|*I/sqrt(2)
double TMOP_Metric_085::EvalW(const DenseMatrix &Jpt) const
{
   MFEM_VERIFY(Jtr != NULL,
               "Requires a target Jacobian, use SetTargetJacobian().");

   DenseMatrix Id(2,2);
   DenseMatrix Mat(2,2);
   Mat = Jpt;

   Id(0,0) = 1; Id(0,1) = 0;
   Id(1,0) = 0; Id(1,1) = 1;
   Id *= Mat.FNorm()/pow(2,0.5);

   Mat.Add(-1.,Id);
   return Mat.FNorm2();
}

double TMOP_Metric_211::EvalW(const DenseMatrix &Jpt) const
{
   // mu_211 = (det(J) - 1)^2 - det(J) + (det(J)^2 + eps)^{1/2}
   //        = (I2b - 1)^2 - I2b + sqrt(I2b^2 + eps)
   ie.SetJacobian(Jpt.GetData());
   const double I2b = ie.Get_I2b();
   return (I2b - 1.0)*(I2b - 1.0) - I2b + std::sqrt(I2b*I2b + eps);
}

void TMOP_Metric_211::EvalP(const DenseMatrix &Jpt, DenseMatrix &P) const
{
   MFEM_ABORT("Metric not implemented yet. Use metric mu_55 instead.");
}

void TMOP_Metric_211::AssembleH(const DenseMatrix &Jpt,
                                const DenseMatrix &DS,
                                const double weight,
                                DenseMatrix &A) const
{
   MFEM_ABORT("Metric not implemented yet. Use metric mu_55 instead.");
}

double TMOP_Metric_252::EvalW(const DenseMatrix &Jpt) const
{
   // mu_252 = 0.5*(det(J) - 1)^2 / (det(J) - tau0).
   ie.SetJacobian(Jpt.GetData());
   const double I2b = ie.Get_I2b();
   return 0.5*(I2b - 1.0)*(I2b - 1.0)/(I2b - tau0);
}

void TMOP_Metric_252::EvalP(const DenseMatrix &Jpt, DenseMatrix &P) const
{
   // mu_252 = 0.5*(det(J) - 1)^2 / (det(J) - tau0)
   // P = (c - 0.5*c*c ) * dI2b
   //
   // c = (I2b - 1)/(I2b - tau0), see TMOP_Metric_352 for details
   ie.SetJacobian(Jpt.GetData());
   const double I2b = ie.Get_I2b();
   const double c = (I2b - 1.0)/(I2b - tau0);
   P.Set(c - 0.5*c*c, ie.Get_dI2b());
}

void TMOP_Metric_252::AssembleH(const DenseMatrix &Jpt,
                                const DenseMatrix &DS,
                                const double weight,
                                DenseMatrix &A) const
{
   // c = (I2b - 1)/(I2b - tau0), see TMOP_Metric_352 for details
   //
   // P  = (c - 0.5*c*c ) * dI2b
   // dP = (1 - c)^2/(I2b - tau0)*(dI2b x dI2b) + (c - 0.5*c*c)*ddI2b
   ie.SetJacobian(Jpt.GetData());
   ie.SetDerivativeMatrix(DS.Height(), DS.GetData());
   const double I2b = ie.Get_I2b();
   const double c0 = 1.0/(I2b - tau0);
   const double c = c0*(I2b - 1.0);
   ie.Assemble_TProd(weight*c0*(1.0 - c)*(1.0 - c), ie.Get_dI2b(), A.GetData());
   ie.Assemble_ddI2b(weight*(c - 0.5*c*c), A.GetData());
}

double TMOP_Metric_301::EvalW(const DenseMatrix &Jpt) const
{
   ie.SetJacobian(Jpt.GetData());
   return std::sqrt(ie.Get_I1b()*ie.Get_I2b())/3. - 1.;
}

void TMOP_Metric_301::EvalP(const DenseMatrix &Jpt, DenseMatrix &P) const
{
   //  W = (1/3)*sqrt(I1b*I2b) - 1
   // dW = (1/6)/sqrt(I1b*I2b)*[I2b*dI1b + I1b*dI2b]
   ie.SetJacobian(Jpt.GetData());
   const double a = 1./(6.*std::sqrt(ie.Get_I1b()*ie.Get_I2b()));
   Add(a*ie.Get_I2b(), ie.Get_dI1b(), a*ie.Get_I1b(), ie.Get_dI2b(), P);
}

void TMOP_Metric_301::AssembleH(const DenseMatrix &Jpt,
                                const DenseMatrix &DS,
                                const double weight,
                                DenseMatrix &A) const
{
   //  dW = (1/6)/sqrt(I1b*I2b)*[I2b*dI1b + I1b*dI2b]
   //  dW = (1/6)*[z2*dI1b + z1*dI2b], z1 = sqrt(I1b/I2b), z2 = sqrt(I2b/I1b)
   // ddW = (1/6)*[dI1b x dz2 + z2*ddI1b + dI2b x dz1 + z1*ddI2b]
   //
   // dz1 = (1/2)*sqrt(I2b/I1b) [ (1/I2b)*dI1b + (I1b/(I2b*I2b))*dI2b ]
   //     = (1/2)/sqrt(I1b*I2b) [ dI1b + (I1b/I2b)*dI2b ]
   // dz2 = (1/2)/sqrt(I1b*I2b) [ (I2b/I1b)*dI1b + dI2b ]
   //
   // dI1b x dz2 + dI2b x dz1 =
   //    (1/2)/sqrt(I1b*I2b) dI1b x [ (I2b/I1b)*dI1b + dI2b ] +
   //    (1/2)/sqrt(I1b*I2b) dI2b x [ dI1b + (I1b/I2b)*dI2b ] =
   //    (1/2)/sqrt(I1b*I2b) [sqrt(I2b/I1b)*dI1b + sqrt(I1b/I2b)*dI2b] x
   //                        [sqrt(I2b/I1b)*dI1b + sqrt(I1b/I2b)*dI2b] =
   //    (1/2)/sqrt(I1b*I2b) [ 6*dW x 6*dW ] =
   //    (1/2)*(I1b*I2b)^{-3/2} (I2b*dI1b + I1b*dI2b) x (I2b*dI1b + I1b*dI2b)
   //
   // z1 = I1b/sqrt(I1b*I2b), z2 = I2b/sqrt(I1b*I2b)

   ie.SetJacobian(Jpt.GetData());
   ie.SetDerivativeMatrix(DS.Height(), DS.GetData());
   double d_I1b_I2b_data[9];
   DenseMatrix d_I1b_I2b(d_I1b_I2b_data, 3, 3);
   Add(ie.Get_I2b(), ie.Get_dI1b(), ie.Get_I1b(), ie.Get_dI2b(), d_I1b_I2b);
   const double I1b_I2b = ie.Get_I1b()*ie.Get_I2b();
   const double a = weight/(6*std::sqrt(I1b_I2b));
   ie.Assemble_ddI1b(a*ie.Get_I2b(), A.GetData());
   ie.Assemble_ddI2b(a*ie.Get_I1b(), A.GetData());
   ie.Assemble_TProd(a/(2*I1b_I2b), d_I1b_I2b_data, A.GetData());
}

double TMOP_Metric_302::EvalW(const DenseMatrix &Jpt) const
{
   // mu_2 = |J|^2 |J^{-1}|^2 / 9 - 1
   //      = (l1^2 + l2^2 + l3^3)*(l1^{-2} + l2^{-2} + l3^{-2}) / 9 - 1
   //      = I1*(l2^2*l3^2 + l1^2*l3^2 + l1^2*l2^2)/l1^2/l2^2/l3^2/9 - 1
   //      = I1*I2/det(J)^2/9 - 1 = I1b*I2b/9-1
   ie.SetJacobian(Jpt.GetData());
   return ie.Get_I1b()*ie.Get_I2b()/9. - 1.;
}

void TMOP_Metric_302::EvalP(const DenseMatrix &Jpt, DenseMatrix &P) const
{
   // mu_2 = I1b*I2b/9-1
   // P = (I1b/9)*dI2b + (I2b/9)*dI1b
   ie.SetJacobian(Jpt.GetData());
   Add(ie.Get_I1b()/9, ie.Get_dI2b(), ie.Get_I2b()/9, ie.Get_dI1b(), P);
}

void TMOP_Metric_302::AssembleH(const DenseMatrix &Jpt,
                                const DenseMatrix &DS,
                                const double weight,
                                DenseMatrix &A) const
{
   // P  = (I1b/9)*dI2b + (I2b/9)*dI1b
   // dP = (dI2b x dI1b)/9 + (I1b/9)*ddI2b + (dI1b x dI2b)/9 + (I2b/9)*ddI1b
   //    = (dI2b x dI1b + dI1b x dI2b)/9 + (I1b/9)*ddI2b + (I2b/9)*ddI1b
   ie.SetJacobian(Jpt.GetData());
   ie.SetDerivativeMatrix(DS.Height(), DS.GetData());
   const double c1 = weight/9;
   ie.Assemble_TProd(c1, ie.Get_dI1b(), ie.Get_dI2b(), A.GetData());
   ie.Assemble_ddI2b(c1*ie.Get_I1b(), A.GetData());
   ie.Assemble_ddI1b(c1*ie.Get_I2b(), A.GetData());
}

double TMOP_Metric_303::EvalW(const DenseMatrix &Jpt) const
{
   ie.SetJacobian(Jpt.GetData());
   return ie.Get_I1b()/3.0 - 1.0;
}

void TMOP_Metric_303::EvalP(const DenseMatrix &Jpt, DenseMatrix &P) const
{
   ie.SetJacobian(Jpt.GetData());
   P.Set(1./3., ie.Get_dI1b());
}

void TMOP_Metric_303::AssembleH(const DenseMatrix &Jpt,
                                const DenseMatrix &DS,
                                const double weight,
                                DenseMatrix &A) const
{
   ie.SetJacobian(Jpt.GetData());
   ie.SetDerivativeMatrix(DS.Height(), DS.GetData());
   ie.Assemble_ddI1b(weight/3., A.GetData());
}

double TMOP_Metric_315::EvalW(const DenseMatrix &Jpt) const
{
   // mu_315 = mu_15_3D = (det(J) - 1)^2
   ie.SetJacobian(Jpt.GetData());
   const double c1 = ie.Get_I3b() - 1.0;
   return c1*c1;
}

void TMOP_Metric_315::EvalP(const DenseMatrix &Jpt, DenseMatrix &P) const
{
   // mu_315 = (I3b - 1)^2
   // P = 2*(I3b - 1)*dI3b
   ie.SetJacobian(Jpt.GetData());
   P.Set(2*(ie.Get_I3b() - 1.0), ie.Get_dI3b());
}

void TMOP_Metric_315::AssembleH(const DenseMatrix &Jpt,
                                const DenseMatrix &DS,
                                const double weight,
                                DenseMatrix &A) const
{
   // P  = 2*(I3b - 1)*dI3b
   // dP = 2*(dI3b x dI3b) + 2*(I3b - 1)*ddI3b
   ie.SetJacobian(Jpt.GetData());
   ie.SetDerivativeMatrix(DS.Height(), DS.GetData());
   ie.Assemble_TProd(2*weight, ie.Get_dI3b(), A.GetData());
   ie.Assemble_ddI3b(2*weight*(ie.Get_I3b() - 1.0), A.GetData());
}

double TMOP_Metric_316::EvalW(const DenseMatrix &Jpt) const
{
   // mu_316 = mu_16_3D = 0.5*(I3b + 1/I3b) - 1
   ie.SetJacobian(Jpt.GetData());
   const double I3b = ie.Get_I3b();
   return 0.5*(I3b + 1.0/I3b) - 1.0;
}

void TMOP_Metric_316::EvalP(const DenseMatrix &Jpt, DenseMatrix &P) const
{
   // mu_316 = mu_16_3D = 0.5*(I3b + 1/I3b) - 1
   // P = 0.5*(1 - 1/I3b^2)*dI3b = (0.5 - 0.5/I3)*dI3b
   ie.SetJacobian(Jpt.GetData());
   P.Set(0.5 - 0.5/ie.Get_I3(), ie.Get_dI3b());
}

void TMOP_Metric_316::AssembleH(const DenseMatrix &Jpt,
                                const DenseMatrix &DS,
                                const double weight,
                                DenseMatrix &A) const
{
   // P  = 0.5*(1 - 1/I3b^2)*dI3b = (0.5 - 0.5/I3)*dI3b
   // dP = (1/I3b^3)*(dI3b x dI3b) + (0.5 - 0.5/I3)*ddI3b
   ie.SetJacobian(Jpt.GetData());
   ie.SetDerivativeMatrix(DS.Height(), DS.GetData());
   ie.Assemble_TProd(weight/(ie.Get_I3()*ie.Get_I3b()),
                     ie.Get_dI3b(), A.GetData());
   ie.Assemble_ddI3b(weight*(0.5 - 0.5/ie.Get_I3()), A.GetData());
}

double TMOP_Metric_321::EvalW(const DenseMatrix &Jpt) const
{
   // mu_321 = mu_21_3D = |J - J^{-t}|^2
   //        = |J|^2 + |J^{-1}|^2 - 6
   //        = |J|^2 + (l1^{-2} + l2^{-2} + l3^{-2}) - 6
   //        = |J|^2 + (l2^2*l3^2 + l1^2*l3^2 + l1^2*l2^2)/det(J)^2 - 6
   //        = I1 + I2/I3b^2 - 6 = I1 + I2/I3 - 6
   ie.SetJacobian(Jpt.GetData());
   return ie.Get_I1() + ie.Get_I2()/ie.Get_I3() - 6.0;
}

void TMOP_Metric_321::EvalP(const DenseMatrix &Jpt, DenseMatrix &P) const
{
   // mu_321 = I1 + I2/I3b^2 - 6 = I1 + I2/I3 - 6
   // P = dI1 + (1/I3)*dI2 - (2*I2/I3b^3)*dI3b
   ie.SetJacobian(Jpt.GetData());
   const double I3 = ie.Get_I3();
   Add(1.0/I3, ie.Get_dI2(),
       -2*ie.Get_I2()/(I3*ie.Get_I3b()), ie.Get_dI3b(), P);
   P += ie.Get_dI1();
}

void TMOP_Metric_321::AssembleH(const DenseMatrix &Jpt,
                                const DenseMatrix &DS,
                                const double weight,
                                DenseMatrix &A) const
{
   // P  = dI1 + (1/I3)*dI2 - (2*I2/I3b^3)*dI3b
   // dP = ddI1 + (-2/I3b^3)*(dI2 x dI3b) + (1/I3)*ddI2 + (dI3b x dz) + z*ddI3b
   //
   // z  = -2*I2/I3b^3
   // dz = (-2/I3b^3)*dI2 + (2*I2)*(3/I3b^4)*dI3b
   //
   // dP = ddI1 + (-2/I3b^3)*(dI2 x dI3b + dI3b x dI2) + (1/I3)*ddI2
   //      + (6*I2/I3b^4)*(dI3b x dI3b) + (-2*I2/I3b^3)*ddI3b
   ie.SetJacobian(Jpt.GetData());
   ie.SetDerivativeMatrix(DS.Height(), DS.GetData());
   const double c0 = 1.0/ie.Get_I3b();
   const double c1 = weight*c0*c0;
   const double c2 = -2*c0*c1;
   const double c3 = c2*ie.Get_I2();
   ie.Assemble_ddI1(weight, A.GetData());
   ie.Assemble_ddI2(c1, A.GetData());
   ie.Assemble_ddI3b(c3, A.GetData());
   ie.Assemble_TProd(c2, ie.Get_dI2(), ie.Get_dI3b(), A.GetData());
   ie.Assemble_TProd(-3*c0*c3, ie.Get_dI3b(), A.GetData());
}

double TMOP_Metric_352::EvalW(const DenseMatrix &Jpt) const
{
   // mu_352 = 0.5*(det(J) - 1)^2 / (det(J) - tau0)
   ie.SetJacobian(Jpt.GetData());
   const double I3b = ie.Get_I3b();
   return 0.5*(I3b - 1.0)*(I3b - 1.0)/(I3b - tau0);
}

void TMOP_Metric_352::EvalP(const DenseMatrix &Jpt, DenseMatrix &P) const
{
   // mu_352 = 0.5*(det(J) - 1)^2 / (det(J) - tau0)
   // P = (I3b - 1)/(I3b - tau0)*dI3b + 0.5*(I3b - 1)^2*(-1/(I3b - tau0)^2)*dI3b
   //   = [ (I3b - 1)/(I3b - tau0) - 0.5*(I3b - 1)^2/(I3b - tau0)^2 ] * dI3b
   //   = (c - 0.5*c*c) * dI3b
   ie.SetJacobian(Jpt.GetData());
   const double I3b = ie.Get_I3b();
   const double c = (I3b - 1.0)/(I3b - tau0);
   P.Set(c - 0.5*c*c, ie.Get_dI3b());
}

void TMOP_Metric_352::AssembleH(const DenseMatrix &Jpt,
                                const DenseMatrix &DS,
                                const double weight,
                                DenseMatrix &A) const
{
   // c = (I3b - 1)/(I3b - tau0)
   //
   // P  = (c - 0.5*c*c) * dI3b
   // dP = (1 - c)*(dI3b x dc) + (c - 0.5*c*c)*ddI3b
   //
   // dc = 1/(I3b - tau0)*dI3b - (I3b - 1)/(I3b - tau)^2*dI3b =
   //    = (1 - c)/(I3b - tau0)*dI3b
   //
   // dP = (1 - c)^2/(I3b - tau0)*(dI3b x dI3b) + (c - 0.5*c*c)*ddI3b
   ie.SetJacobian(Jpt.GetData());
   ie.SetDerivativeMatrix(DS.Height(), DS.GetData());
   const double I3b = ie.Get_I3b();
   const double c0 = 1.0/(I3b - tau0);
   const double c = c0*(I3b - 1.0);
   ie.Assemble_TProd(weight*c0*(1.0 - c)*(1.0 - c), ie.Get_dI3b(), A.GetData());
   ie.Assemble_ddI3b(weight*(c - 0.5*c*c), A.GetData());
}


void TargetConstructor::ComputeAvgVolume() const
{
   MFEM_VERIFY(nodes, "Nodes are not given!");
   MFEM_ASSERT(avg_volume == 0.0, "The average volume is already computed!");

   Mesh *mesh = nodes->FESpace()->GetMesh();
   const int NE = mesh->GetNE();
   IsoparametricTransformation Tr;
   double volume = 0.0;

   for (int i = 0; i < NE; i++)
   {
      mesh->GetElementTransformation(i, *nodes, &Tr);
      const IntegrationRule &ir =
         IntRules.Get(mesh->GetElementBaseGeometry(i), Tr.OrderJ());
      for (int j = 0; j < ir.GetNPoints(); j++)
      {
         const IntegrationPoint &ip = ir.IntPoint(j);
         Tr.SetIntPoint(&ip);
         volume += ip.weight * Tr.Weight();
      }
   }

   NCMesh *ncmesh = mesh->ncmesh;
   if (Parallel() == false)
   {
      avg_volume = (ncmesh == NULL) ?
                   volume / NE : volume / ncmesh->GetNumRootElements();

   }
#ifdef MFEM_USE_MPI
   else
   {
      double area_NE[4];
      area_NE[0] = volume; area_NE[1] = NE;
      MPI_Allreduce(area_NE, area_NE + 2, 2, MPI_DOUBLE, MPI_SUM, comm);
      avg_volume = (ncmesh == NULL) ?
                   area_NE[2] / area_NE[3] : area_NE[2] / ncmesh->GetNumRootElements();
   }
#endif
}

bool TargetConstructor::ContainsVolumeInfo() const
{
   switch (target_type)
   {
      case IDEAL_SHAPE_UNIT_SIZE: return false;
      case IDEAL_SHAPE_EQUAL_SIZE:
      case IDEAL_SHAPE_GIVEN_SIZE:
      case GIVEN_SHAPE_AND_SIZE:
      case GIVEN_FULL: return true;
      default: MFEM_ABORT("TargetType not added to ContainsVolumeInfo.");
   }
   return false;
}

void TargetConstructor::ComputeElementTargets(int e_id, const FiniteElement &fe,
                                              const IntegrationRule &ir,
                                              const Vector &elfun,
                                              DenseTensor &Jtr) const
{
   MFEM_ASSERT(target_type == IDEAL_SHAPE_UNIT_SIZE || nodes != NULL, "");

   const FiniteElement *nfe = (target_type != IDEAL_SHAPE_UNIT_SIZE) ?
                              nodes->FESpace()->GetFE(e_id) : NULL;
   const DenseMatrix &Wideal =
      Geometries.GetGeomToPerfGeomJac(fe.GetGeomType());
   MFEM_ASSERT(Wideal.Height() == Jtr.SizeI(), "");
   MFEM_ASSERT(Wideal.Width() == Jtr.SizeJ(), "");

   switch (target_type)
   {
      case IDEAL_SHAPE_UNIT_SIZE:
      {
         for (int i = 0; i < ir.GetNPoints(); i++) { Jtr(i) = Wideal; }
         break;
      }
      case IDEAL_SHAPE_EQUAL_SIZE:
      {
         if (avg_volume == 0.0) { ComputeAvgVolume(); }
         DenseMatrix W(Wideal.Height());

         NCMesh *ncmesh = nodes->FESpace()->GetMesh()->ncmesh;
         double el_volume = avg_volume;
         if (ncmesh)
         {
            el_volume = avg_volume / ncmesh->GetElementSizeReduction(e_id);
         }

         W.Set(std::pow(volume_scale * el_volume / Wideal.Det(),
                        1./W.Height()), Wideal);
         for (int i = 0; i < ir.GetNPoints(); i++) { Jtr(i) = W; }
         break;
      }
      case IDEAL_SHAPE_GIVEN_SIZE:
      case GIVEN_SHAPE_AND_SIZE:
      {
         const int dim = nfe->GetDim(), dof = nfe->GetDof();
         MFEM_ASSERT(dim == nodes->FESpace()->GetVDim(), "");
         DenseMatrix dshape(dof, dim), pos(dof, dim);
         Array<int> xdofs(dof * dim);
         Vector posV(pos.Data(), dof * dim);
         double detW;

         // always initialize detW to suppress a warning:
         detW = (target_type == IDEAL_SHAPE_GIVEN_SIZE) ? Wideal.Det() : 0.0;
         nodes->FESpace()->GetElementVDofs(e_id, xdofs);
         nodes->GetSubVector(xdofs, posV);
         for (int i = 0; i < ir.GetNPoints(); i++)
         {
            nfe->CalcDShape(ir.IntPoint(i), dshape);
            MultAtB(pos, dshape, Jtr(i));
            if (target_type == IDEAL_SHAPE_GIVEN_SIZE)
            {
               const double det = Jtr(i).Det();
               MFEM_VERIFY(det > 0.0, "The given mesh is inverted!");
               Jtr(i).Set(std::pow(det / detW, 1./dim), Wideal);
            }
         }
         break;
      }
      default:
         MFEM_ABORT("invalid target type!");
   }
}

void TargetConstructor::ComputeElementTargetsGradient(const IntegrationRule &ir,
                                                      const Vector &elfun,
                                                      IsoparametricTransformation &Tpr,
                                                      DenseTensor &dJtr) const
{
   MFEM_ASSERT(target_type == IDEAL_SHAPE_UNIT_SIZE || nodes != NULL, "");

   // TODO: Compute derivative for targets with GIVEN_SHAPE or/and GIVEN_SIZE
   for (int i = 0; i < Tpr.GetFE()->GetDim()*ir.GetNPoints(); i++) { dJtr(i) = 0.; }
}

void AnalyticAdaptTC::SetAnalyticTargetSpec(Coefficient *sspec,
                                            VectorCoefficient *vspec,
                                            TMOPMatrixCoefficient *mspec)
{
   scalar_tspec = sspec;
   vector_tspec = vspec;
   matrix_tspec = mspec;
}

void AnalyticAdaptTC::ComputeElementTargets(int e_id, const FiniteElement &fe,
                                            const IntegrationRule &ir,
                                            const Vector &elfun,
                                            DenseTensor &Jtr) const
{
   DenseMatrix point_mat;
   point_mat.UseExternalData(elfun.GetData(), fe.GetDof(), fe.GetDim());

   switch (target_type)
   {
      case GIVEN_FULL:
      {
         MFEM_VERIFY(matrix_tspec != NULL,
                     "Target type GIVEN_FULL requires a MatrixCoefficient.");

         IsoparametricTransformation Tpr;
         Tpr.SetFE(&fe);
         Tpr.ElementNo = e_id;
         Tpr.ElementType = ElementTransformation::ELEMENT;
         Tpr.GetPointMat().Transpose(point_mat);

         for (int i = 0; i < ir.GetNPoints(); i++)
         {
            const IntegrationPoint &ip = ir.IntPoint(i);
            Tpr.SetIntPoint(&ip);
            matrix_tspec->Eval(Jtr(i), Tpr, ip);
         }
         break;
      }
      default:
         MFEM_ABORT("Incompatible target type for analytic adaptation!");
   }
}

void AnalyticAdaptTC::ComputeElementTargetsGradient(const IntegrationRule &ir,
                                                    const Vector &elfun,
                                                    IsoparametricTransformation &Tpr,
                                                    DenseTensor &dJtr) const
{
   const FiniteElement *fe = Tpr.GetFE();
   DenseMatrix point_mat;
   point_mat.UseExternalData(elfun.GetData(), fe->GetDof(), fe->GetDim());

   switch (target_type)
   {
      case GIVEN_FULL:
      {
         MFEM_VERIFY(matrix_tspec != NULL,
                     "Target type GIVEN_FULL requires a TMOPMatrixCoefficient.");

         for (int d = 0; d < fe->GetDim(); d++)
         {
            for (int i = 0; i < ir.GetNPoints(); i++)
            {
               const IntegrationPoint &ip = ir.IntPoint(i);
               Tpr.SetIntPoint(&ip);
               DenseMatrix &dJtr_i = dJtr(i + d*ir.GetNPoints());
               matrix_tspec->EvalGrad(dJtr_i, Tpr, ip, d);
            }
         }
         break;
      }
      default:
         MFEM_ABORT("Incompatible target type for analytic adaptation!");
   }
}

#ifdef MFEM_USE_MPI
void DiscreteAdaptTC::FinalizeParDiscreteTargetSpec(const ParGridFunction
                                                    &tspec_)
{
   MFEM_VERIFY(adapt_eval, "SetAdaptivityEvaluator() has not been called!")
   MFEM_VERIFY(ncomp > 0, "No target specifications have been set!");

   ParFiniteElementSpace *ptspec_fes = tspec_.ParFESpace();

   adapt_eval->SetParMetaInfo(*ptspec_fes->GetParMesh(),
                              *ptspec_fes->FEColl(), ncomp);
   adapt_eval->SetInitialField(*tspec_fes->GetMesh()->GetNodes(), tspec);

   tspec_sav = tspec;

   delete tspec_fesv;
   tspec_fesv = new FiniteElementSpace(tspec_fes->GetMesh(),
                                       tspec_fes->FEColl(), ncomp);
}

void DiscreteAdaptTC::SetTspecAtIndex(int idx, const ParGridFunction &tspec_)
{
   const int vdim     = tspec_.FESpace()->GetVDim(),
             dof_cnt  = tspec_.Size()/vdim;
   for (int i = 0; i < dof_cnt*vdim; i++)
   {
      tspec(i+idx*dof_cnt) = tspec_(i);
   }

   FinalizeParDiscreteTargetSpec(tspec_);
}

void DiscreteAdaptTC::SetParDiscreteTargetSize(const ParGridFunction &tspec_)
{
   if (sizeidx > -1) { SetTspecAtIndex(sizeidx, tspec_); return; }
   sizeidx = ncomp;
   SetDiscreteTargetBase(tspec_);
   FinalizeParDiscreteTargetSpec(tspec_);
}

void DiscreteAdaptTC::SetParDiscreteTargetSkew(const ParGridFunction &tspec_)
{
   if (skewidx > -1) { SetTspecAtIndex(skewidx, tspec_); return; }
   skewidx = ncomp;
   SetDiscreteTargetBase(tspec_);
   FinalizeParDiscreteTargetSpec(tspec_);
}

void DiscreteAdaptTC::SetParDiscreteTargetAspectRatio(const ParGridFunction
                                                      &tspec_)
{
   if (aspectratioidx > -1) { SetTspecAtIndex(aspectratioidx, tspec_); return; }
   aspectratioidx = ncomp;
   SetDiscreteTargetBase(tspec_);
   FinalizeParDiscreteTargetSpec(tspec_);
}

void DiscreteAdaptTC::SetParDiscreteTargetOrientation(const ParGridFunction
                                                      &tspec_)
{
   if (orientationidx > -1) { SetTspecAtIndex(orientationidx, tspec_); return; }
   orientationidx = ncomp;
   SetDiscreteTargetBase(tspec_);
   FinalizeParDiscreteTargetSpec(tspec_);
}

void DiscreteAdaptTC::SetParDiscreteTargetSpec(const ParGridFunction &tspec_)
{
   SetParDiscreteTargetSize(tspec_);
   FinalizeParDiscreteTargetSpec(tspec_);
}
#endif

void DiscreteAdaptTC::SetDiscreteTargetBase(const GridFunction &tspec_)
{
   const int vdim     = tspec_.FESpace()->GetVDim(),
             dof_cnt  = tspec_.Size()/vdim;

   ncomp += vdim;

   delete tspec_fes;
   tspec_fes = new FiniteElementSpace(tspec_.FESpace()->GetMesh(),
                                      tspec_.FESpace()->FEColl(), 1);

   // need to append data to tspec
   // make a copy of tspec->tspec_temp, increase its size, and
   // copy data from tspec_temp -> tspec, then add new entries
   Vector tspec_temp = tspec;
   tspec.SetSize(ncomp*dof_cnt);

   for (int i = 0; i < tspec_temp.Size(); i++)
   {
      tspec(i) = tspec_temp(i);
   }

   for (int i = 0; i < dof_cnt*vdim; i++)
   {
      tspec(i+(ncomp-vdim)*dof_cnt) = tspec_(i);
   }
}

void DiscreteAdaptTC::SetTspecAtIndex(int idx, const GridFunction &tspec_)
{
   const int vdim     = tspec_.FESpace()->GetVDim(),
             dof_cnt  = tspec_.Size()/vdim;
   for (int i = 0; i < dof_cnt*vdim; i++)
   {
      tspec(i+idx*dof_cnt) = tspec_(i);
   }

   FinalizeSerialDiscreteTargetSpec();
}

void DiscreteAdaptTC::SetSerialDiscreteTargetSize(const GridFunction &tspec_)
{

   if (sizeidx > -1) { SetTspecAtIndex(sizeidx, tspec_); return; }
   sizeidx = ncomp;
   SetDiscreteTargetBase(tspec_);
   FinalizeSerialDiscreteTargetSpec();
}

void DiscreteAdaptTC::SetSerialDiscreteTargetSkew(const GridFunction &tspec_)
{
   if (skewidx > -1) { SetTspecAtIndex(skewidx, tspec_); return; }
   skewidx = ncomp;
   SetDiscreteTargetBase(tspec_);
   FinalizeSerialDiscreteTargetSpec();
}

void DiscreteAdaptTC::SetSerialDiscreteTargetAspectRatio(
   const GridFunction &tspec_)
{
   if (aspectratioidx > -1) { SetTspecAtIndex(aspectratioidx, tspec_); return; }
   aspectratioidx = ncomp;
   SetDiscreteTargetBase(tspec_);
   FinalizeSerialDiscreteTargetSpec();
}

void DiscreteAdaptTC::SetSerialDiscreteTargetOrientation(
   const GridFunction &tspec_)
{
   if (orientationidx > -1) { SetTspecAtIndex(orientationidx, tspec_); return; }
   orientationidx = ncomp;
   SetDiscreteTargetBase(tspec_);
   FinalizeSerialDiscreteTargetSpec();
}

void DiscreteAdaptTC::FinalizeSerialDiscreteTargetSpec()
{
   MFEM_VERIFY(adapt_eval, "SetAdaptivityEvaluator() has not been called!")
   MFEM_VERIFY(ncomp > 0, "No target specifications have been set!");

   adapt_eval->SetSerialMetaInfo(*tspec_fes->GetMesh(),
                                 *tspec_fes->FEColl(), ncomp);
   adapt_eval->SetInitialField(*tspec_fes->GetMesh()->GetNodes(), tspec);

   tspec_sav = tspec;

   delete tspec_fesv;
   tspec_fesv = new FiniteElementSpace(tspec_fes->GetMesh(),
                                       tspec_fes->FEColl(), ncomp);
}

void DiscreteAdaptTC::SetSerialDiscreteTargetSpec(const GridFunction &tspec_)
{
   SetSerialDiscreteTargetSize(tspec_);
   FinalizeSerialDiscreteTargetSpec();
}


void DiscreteAdaptTC::UpdateTargetSpecification(const Vector &new_x,
                                                bool use_flag)
{
   if (use_flag && good_tspec) { return; }

   MFEM_VERIFY(tspec.Size() > 0, "Target specification is not set!");
   adapt_eval->ComputeAtNewPosition(new_x, tspec);
   tspec_sav = tspec;

   good_tspec = use_flag;
}

void DiscreteAdaptTC::UpdateTargetSpecification(Vector &new_x,
                                                Vector &IntData)
{
   adapt_eval->ComputeAtNewPosition(new_x, IntData);
}

void DiscreteAdaptTC::UpdateTargetSpecificationAtNode(const FiniteElement &el,
                                                      ElementTransformation &T,
                                                      int dofidx, int dir,
                                                      const Vector &IntData)
{
   MFEM_VERIFY(tspec.Size() > 0, "Target specification is not set!");

   Array<int> dofs;
   tspec_fes->GetElementDofs(T.ElementNo, dofs);
   const int cnt = tspec.Size()/ncomp; // dofs per scalar-field

   for (int i = 0; i < ncomp; i++)
   {
      tspec(dofs[dofidx]+i*cnt) = IntData(dofs[dofidx] + i*cnt + dir*cnt*ncomp);
   }
}

void DiscreteAdaptTC::RestoreTargetSpecificationAtNode(ElementTransformation &T,
                                                       int dofidx)
{
   MFEM_VERIFY(tspec.Size() > 0, "Target specification is not set!");

   Array<int> dofs;
   tspec_fes->GetElementDofs(T.ElementNo, dofs);
   const int cnt = tspec.Size()/ncomp;
   for (int i = 0; i < ncomp; i++)
   {
      tspec(dofs[dofidx] + i*cnt) = tspec_sav(dofs[dofidx] + i*cnt);
   }
}

void DiscreteAdaptTC::ComputeElementTargets(int e_id, const FiniteElement &fe,
                                            const IntegrationRule &ir,
                                            const Vector &elfun,
                                            DenseTensor &Jtr) const
{
   MFEM_VERIFY(tspec_fesv, "No target specifications have been set.");
   const int dim = fe.GetDim(),
             nqp = ir.GetNPoints();
   Jtrcomp.SetSize(dim, dim, 4*nqp);

   switch (target_type)
   {
      case IDEAL_SHAPE_GIVEN_SIZE:
      case GIVEN_SHAPE_AND_SIZE:
      {
         const DenseMatrix &Wideal =
            Geometries.GetGeomToPerfGeomJac(fe.GetGeomType());
         const int dim = Wideal.Height(),
                   ndofs = tspec_fes->GetFE(e_id)->GetDof(),
                   ntspec_dofs = ndofs*ncomp;

         Vector shape(ndofs), tspec_vals(ntspec_dofs), par_vals,
                par_vals_c1, par_vals_c2, par_vals_c3;

         Array<int> dofs;
         DenseMatrix D_rho(dim), Q_phi(dim), R_theta(dim);
         tspec_fesv->GetElementVDofs(e_id, dofs);
         tspec.GetSubVector(dofs, tspec_vals);

         for (int q = 0; q < nqp; q++)
         {
            const IntegrationPoint &ip = ir.IntPoint(q);
            tspec_fes->GetFE(e_id)->CalcShape(ip, shape);
            Jtr(q) = Wideal; // Initialize to identity
            for (int d = 0; d < 4; d++)
            {
               DenseMatrix Jtrcomp_q(Jtrcomp.GetData(d + 4*q), dim, dim);
               Jtrcomp_q = Wideal; // Initialize to identity
            }

            if (sizeidx != -1) // Set size
            {
               par_vals.SetDataAndSize(tspec_vals.GetData()+sizeidx*ndofs, ndofs);
               const double min_size = par_vals.Min();
               MFEM_VERIFY(min_size > 0.0,
                           "Non-positive size propagated in the target definition.");
               const double size = std::max(shape * par_vals, min_size);
               Jtr(q).Set(std::pow(size, 1.0/dim), Jtr(q));
               DenseMatrix Jtrcomp_q(Jtrcomp.GetData(0 + 4*q), dim, dim);
               Jtrcomp_q = Jtr(q);
            } // Done size

            if (target_type == IDEAL_SHAPE_GIVEN_SIZE) { continue; }

            if (aspectratioidx != -1) // Set aspect ratio
            {
               if (dim == 2)
               {
                  par_vals.SetDataAndSize(tspec_vals.GetData()+
                                          aspectratioidx*ndofs, ndofs);

                  const double aspectratio = shape * par_vals;
                  D_rho = 0.;
                  D_rho(0,0) = 1./pow(aspectratio,0.5);
                  D_rho(1,1) = pow(aspectratio,0.5);
               }
               else
               {
                  par_vals.SetDataAndSize(tspec_vals.GetData()+
                                          aspectratioidx*ndofs, ndofs*3);
                  par_vals_c1.SetDataAndSize(par_vals.GetData(), ndofs);
                  par_vals_c2.SetDataAndSize(par_vals.GetData()+ndofs, ndofs);
                  par_vals_c3.SetDataAndSize(par_vals.GetData()+2*ndofs, ndofs);

                  const double rho1 = shape * par_vals_c1;
                  const double rho2 = shape * par_vals_c2;
                  const double rho3 = shape * par_vals_c3;
                  D_rho = 0.;
                  D_rho(0,0) = pow(rho1,2./3.);
                  D_rho(1,1) = pow(rho2,2./3.);
                  D_rho(2,2) = pow(rho3,2./3.);
               }
               DenseMatrix Jtrcomp_q(Jtrcomp.GetData(1 + 4*q), dim, dim);
               Jtrcomp_q = D_rho;
               DenseMatrix Temp = Jtr(q);
               Mult(D_rho, Temp, Jtr(q));
            } // Done aspect ratio

            if (skewidx != -1) // Set skew
            {
               if (dim == 2)
               {
                  par_vals.SetDataAndSize(tspec_vals.GetData()+
                                          skewidx*ndofs, ndofs);

                  const double skew = shape * par_vals;

                  Q_phi = 0.;
                  Q_phi(0,0) = 1.;
                  Q_phi(0,1) = cos(skew);
                  Q_phi(1,1) = sin(skew);
               }
               else
               {
                  par_vals.SetDataAndSize(tspec_vals.GetData()+
                                          skewidx*ndofs, ndofs*3);
                  par_vals_c1.SetDataAndSize(par_vals.GetData(), ndofs);
                  par_vals_c2.SetDataAndSize(par_vals.GetData()+ndofs, ndofs);
                  par_vals_c3.SetDataAndSize(par_vals.GetData()+2*ndofs, ndofs);

                  const double phi12  = shape * par_vals_c1;
                  const double phi13  = shape * par_vals_c2;
                  const double chi = shape * par_vals_c3;

                  Q_phi = 0.;
                  Q_phi(0,0) = 1.;
                  Q_phi(0,1) = cos(phi12);
                  Q_phi(0,2) = cos(phi13);

                  Q_phi(1,1) = sin(phi12);
                  Q_phi(1,2) = sin(phi13)*cos(chi);

                  Q_phi(2,2) = sin(phi13)*sin(chi);
               }
               DenseMatrix Jtrcomp_q(Jtrcomp.GetData(2 + 4*q), dim, dim);
               Jtrcomp_q = Q_phi;
               DenseMatrix Temp = Jtr(q);
               Mult(Q_phi, Temp, Jtr(q));
            } // Done skew

            if (orientationidx != -1) // Set orientation
            {
               if (dim == 2)
               {
                  par_vals.SetDataAndSize(tspec_vals.GetData()+
                                          orientationidx*ndofs, ndofs);

                  const double theta = shape * par_vals;
                  R_theta(0,0) =  cos(theta);
                  R_theta(0,1) = -sin(theta);
                  R_theta(1,0) =  sin(theta);
                  R_theta(1,1) =  cos(theta);
               }
               else
               {
                  par_vals.SetDataAndSize(tspec_vals.GetData()+
                                          orientationidx*ndofs, ndofs*3);
                  par_vals_c1.SetDataAndSize(par_vals.GetData(), ndofs);
                  par_vals_c2.SetDataAndSize(par_vals.GetData()+ndofs, ndofs);
                  par_vals_c3.SetDataAndSize(par_vals.GetData()+2*ndofs, ndofs);

                  const double theta = shape * par_vals_c1;
                  const double psi   = shape * par_vals_c2;
                  const double beta  = shape * par_vals_c3;

                  double ct = cos(theta), st = sin(theta),
                         cp = cos(psi),   sp = sin(psi),
                         cb = cos(beta),  sb = sin(beta);

                  R_theta = 0.;
                  R_theta(0,0) = ct*sp;
                  R_theta(1,0) = st*sp;
                  R_theta(2,0) = cp;

                  R_theta(0,1) = -st*cb + ct*cp*sb;
                  R_theta(1,1) = ct*cb + st*cp*sb;
                  R_theta(2,1) = -sp*sb;

                  R_theta(0,0) = -st*sb - ct*cp*cb;
                  R_theta(1,0) = ct*sb - st*cp*cb;
                  R_theta(2,0) = sp*cb;
               }
               DenseMatrix Jtrcomp_q(Jtrcomp.GetData(3 + 4*q), dim, dim);
               Jtrcomp_q = R_theta;
               DenseMatrix Temp = Jtr(q);
               Mult(R_theta, Temp, Jtr(q));
            } // Done orientation
         }
         break;
      }
      default:
         MFEM_ABORT("Incompatible target type for discrete adaptation!");
   }
}

void DiscreteAdaptTC::ComputeElementTargetsGradient(const IntegrationRule &ir,
                                                    const Vector &elfun,
                                                    IsoparametricTransformation &Tpr,
                                                    DenseTensor &dJtr) const
{
   MFEM_ASSERT(target_type == IDEAL_SHAPE_UNIT_SIZE || nodes != NULL, "");

   MFEM_VERIFY(tspec_fesv, "No target specifications have been set.");

   dJtr = 0.;
   const int e_id = Tpr.ElementNo;
   const FiniteElement *fe = Tpr.GetFE();

   switch (target_type)
   {
      case IDEAL_SHAPE_GIVEN_SIZE:
      case GIVEN_SHAPE_AND_SIZE:
      {
         const DenseMatrix &Wideal =
            Geometries.GetGeomToPerfGeomJac(fe->GetGeomType());
         const int dim = Wideal.Height(),
                   ndofs = fe->GetDof(),
                   ntspec_dofs = ndofs*ncomp;

         Vector shape(ndofs), tspec_vals(ntspec_dofs), par_vals,
                par_vals_c1(ndofs), par_vals_c2(ndofs), par_vals_c3(ndofs);

         Array<int> dofs;
         DenseMatrix dD_rho(dim), dQ_phi(dim), dR_theta(dim);
         DenseMatrix dQ_phi13(dim), dQ_phichi(dim); // dQ_phi is used for dQ/dphi12 in 3D
         DenseMatrix dR_psi(dim), dR_beta(dim);
         tspec_fesv->GetElementVDofs(e_id, dofs);
         tspec.GetSubVector(dofs, tspec_vals);

         DenseMatrix grad_e_c1(ndofs, dim),
                     grad_e_c2(ndofs, dim),
                     grad_e_c3(ndofs, dim);
         Vector grad_ptr_c1(grad_e_c1.GetData(), ndofs*dim),
                grad_ptr_c2(grad_e_c2.GetData(), ndofs*dim),
                grad_ptr_c3(grad_e_c3.GetData(), ndofs*dim);

         DenseMatrix grad_phys; // This will be (dof x dim, dof).
         fe->ProjectGrad(*fe, Tpr, grad_phys);

         for (int i = 0; i < ir.GetNPoints(); i++)
         {
            const IntegrationPoint &ip = ir.IntPoint(i);
            DenseMatrix Jtrcomp_s(Jtrcomp.GetData(0 + 4*i), dim, dim); // size
            DenseMatrix Jtrcomp_d(Jtrcomp.GetData(1 + 4*i), dim, dim); // aspect-ratio
            DenseMatrix Jtrcomp_q(Jtrcomp.GetData(2 + 4*i), dim, dim); // skew
            DenseMatrix Jtrcomp_r(Jtrcomp.GetData(3 + 4*i), dim, dim); // orientation
            DenseMatrix work1(dim), work2(dim), work3(dim);

            if (sizeidx != -1) // Set size
            {
               par_vals.SetDataAndSize(tspec_vals.GetData()+sizeidx*ndofs, ndofs);

               grad_phys.Mult(par_vals, grad_ptr_c1);
               Vector grad_q(dim);
               tspec_fes->GetFE(e_id)->CalcShape(ip, shape);
               grad_e_c1.MultTranspose(shape, grad_q);

               const double min_size = par_vals.Min();
               MFEM_VERIFY(min_size > 0.0,
                           "Non-positive size propagated in the target definition.");
               const double size = std::max(shape * par_vals, min_size);
               double dz_dsize = (1./dim)*pow(size, 1./dim - 1.);

               Mult(Jtrcomp_q, Jtrcomp_d, work1); // Q*D
               Mult(Jtrcomp_r, work1, work2);     // R*Q*D

               for (int d = 0; d < dim; d++)
               {
                  DenseMatrix &dJtr_i = dJtr(i + d*ir.GetNPoints());
                  work1 = Wideal;
                  work1.Set(dz_dsize, work1);    // dz/dsize
                  work1 *= grad_q(d);            // dz/dsize*dsize/dx
                  AddMult(work1, work2, dJtr_i); // dz/dx*R*Q*D
               }
            } // Done size

            if (target_type == IDEAL_SHAPE_GIVEN_SIZE) { continue; }

            if (aspectratioidx != -1) // Set aspect ratio
            {
               if (dim == 2)
               {
                  par_vals.SetDataAndSize(tspec_vals.GetData()+
                                          aspectratioidx*ndofs, ndofs);

                  grad_phys.Mult(par_vals, grad_ptr_c1);
                  Vector grad_q(dim);
                  tspec_fes->GetFE(e_id)->CalcShape(ip, shape);
                  grad_e_c1.MultTranspose(shape, grad_q);

                  const double aspectratio = shape * par_vals;
                  dD_rho = 0.;
                  dD_rho(0,0) = -0.5*pow(aspectratio,-1.5);
                  dD_rho(1,1) = 0.5*pow(aspectratio,-0.5);

                  Mult(Jtrcomp_s, Jtrcomp_r, work1); // z*R
                  Mult(work1, Jtrcomp_q, work2);     // z*R*Q

                  for (int d = 0; d < dim; d++)
                  {
                     DenseMatrix &dJtr_i = dJtr(i + d*ir.GetNPoints());
                     work1 = dD_rho;
                     work1 *= grad_q(d); // work1 = dD/drho*drho/dx
                     AddMult(work2, work1, dJtr_i); // z*R*Q*dD/dx
                  }
               }
               else // 3D
               {
                  par_vals.SetDataAndSize(tspec_vals.GetData()+
                                          aspectratioidx*ndofs, ndofs*3);
                  par_vals_c1.SetData(par_vals.GetData());
                  par_vals_c2.SetData(par_vals.GetData()+ndofs);
                  par_vals_c3.SetData(par_vals.GetData()+2*ndofs);

                  grad_phys.Mult(par_vals_c1, grad_ptr_c1);
                  grad_phys.Mult(par_vals_c2, grad_ptr_c2);
                  grad_phys.Mult(par_vals_c3, grad_ptr_c3);
                  Vector grad_q1(dim), grad_q2(dim), grad_q3(dim);
                  tspec_fes->GetFE(e_id)->CalcShape(ip, shape);
                  grad_e_c1.MultTranspose(shape, grad_q1);
                  grad_e_c2.MultTranspose(shape, grad_q2);
                  grad_e_c3.MultTranspose(shape, grad_q3);

                  const double rho1 = shape * par_vals_c1;
                  const double rho2 = shape * par_vals_c2;
                  const double rho3 = shape * par_vals_c3;
                  dD_rho = 0.;
                  dD_rho(0,0) = (2./3.)*pow(rho1,-1./3.);
                  dD_rho(1,1) = (2./3.)*pow(rho2,-1./3.);
                  dD_rho(2,2) = (2./3.)*pow(rho3,-1./3.);

                  Mult(Jtrcomp_s, Jtrcomp_r, work1); // z*R
                  Mult(work1, Jtrcomp_q, work2);     // z*R*Q


                  for (int d = 0; d < dim; d++)
                  {
                     DenseMatrix &dJtr_i = dJtr(i + d*ir.GetNPoints());
                     work1 = dD_rho;
                     work1(0,0) *= grad_q1(d);
                     work1(1,2) *= grad_q2(d);
                     work1(2,2) *= grad_q3(d);
                     // work1 = dD/dx = dD/drho1*drho1/dx + dD/drho2*drho2/dx
                     AddMult(work2, work1, dJtr_i); // z*R*Q*dD/dx
                  }
               }
            } // Done aspect ratio

            if (skewidx != -1) // Set skew
            {
               if (dim == 2)
               {
                  par_vals.SetDataAndSize(tspec_vals.GetData()+
                                          skewidx*ndofs, ndofs);

                  grad_phys.Mult(par_vals, grad_ptr_c1);
                  Vector grad_q(dim);
                  tspec_fes->GetFE(e_id)->CalcShape(ip, shape);
                  grad_e_c1.MultTranspose(shape, grad_q);

                  const double skew = shape * par_vals;

                  dQ_phi = 0.;
                  dQ_phi(0,0) = 1.;
                  dQ_phi(0,1) = -sin(skew);
                  dQ_phi(1,1) = cos(skew);

                  Mult(Jtrcomp_s, Jtrcomp_r, work2); // z*R

                  for (int d = 0; d < dim; d++)
                  {
                     DenseMatrix &dJtr_i = dJtr(i + d*ir.GetNPoints());
                     work1 = dQ_phi;
                     work1 *= grad_q(d); // work1 = dQ/dphi*dphi/dx
                     Mult(work1, Jtrcomp_d, work3); // dQ/dx*D
                     AddMult(work2, work3, dJtr_i); // z*R*dQ/dx*D
                  }
               }
               else
               {
                  par_vals.SetDataAndSize(tspec_vals.GetData()+
                                          skewidx*ndofs, ndofs*3);
                  par_vals_c1.SetData(par_vals.GetData());
                  par_vals_c2.SetData(par_vals.GetData()+ndofs);
                  par_vals_c3.SetData(par_vals.GetData()+2*ndofs);

                  grad_phys.Mult(par_vals_c1, grad_ptr_c1);
                  grad_phys.Mult(par_vals_c2, grad_ptr_c2);
                  grad_phys.Mult(par_vals_c3, grad_ptr_c3);
                  Vector grad_q1(dim), grad_q2(dim), grad_q3(dim);
                  tspec_fes->GetFE(e_id)->CalcShape(ip, shape);
                  grad_e_c1.MultTranspose(shape, grad_q1);
                  grad_e_c2.MultTranspose(shape, grad_q2);
                  grad_e_c3.MultTranspose(shape, grad_q3);

                  const double phi12  = shape * par_vals_c1;
                  const double phi13  = shape * par_vals_c2;
                  const double chi = shape * par_vals_c3;

                  dQ_phi = 0.;
                  dQ_phi(0,0) = 1.;
                  dQ_phi(0,1) = -sin(phi12);
                  dQ_phi(1,1) = cos(phi12);

                  dQ_phi13 = 0.;
                  dQ_phi13(0,2) = -sin(phi13);
                  dQ_phi13(1,2) = cos(phi13)*cos(chi);
                  dQ_phi13(2,2) = cos(phi13)*sin(chi);

                  dQ_phichi = 0.;
                  dQ_phichi(1,2) = -sin(phi13)*sin(chi);
                  dQ_phichi(2,2) =  sin(phi13)*cos(chi);

                  Mult(Jtrcomp_s, Jtrcomp_r, work2); // z*R

                  for (int d = 0; d < dim; d++)
                  {
                     DenseMatrix &dJtr_i = dJtr(i + d*ir.GetNPoints());
                     work1 = dQ_phi;
                     work1 *= grad_q1(d); // work1 = dQ/dphi12*dphi12/dx
                     work1.Add(grad_q2(d), dQ_phi13);  // + dQ/dphi13*dphi13/dx
                     work1.Add(grad_q3(d), dQ_phichi); // + dQ/dchi*dchi/dx
                     Mult(work1, Jtrcomp_d, work3); // dQ/dx*D
                     AddMult(work2, work3, dJtr_i); // z*R*dQ/dx*D
                  }
               }
            } // Done skew

            if (orientationidx != -1) // Set orientation
            {
               if (dim == 2)
               {
                  par_vals.SetDataAndSize(tspec_vals.GetData()+
                                          orientationidx*ndofs, ndofs);

                  grad_phys.Mult(par_vals, grad_ptr_c1);
                  Vector grad_q(dim);
                  tspec_fes->GetFE(e_id)->CalcShape(ip, shape);
                  grad_e_c1.MultTranspose(shape, grad_q);

                  const double theta = shape * par_vals;
                  dR_theta(0,0) = -sin(theta);
                  dR_theta(0,1) = -cos(theta);
                  dR_theta(1,0) =  cos(theta);
                  dR_theta(1,1) = -sin(theta);

                  Mult(Jtrcomp_q, Jtrcomp_d, work1); // Q*D
                  Mult(Jtrcomp_s, work1, work2);     // z*Q*D
                  for (int d = 0; d < dim; d++)
                  {
                     DenseMatrix &dJtr_i = dJtr(i + d*ir.GetNPoints());
                     work1 = dR_theta;
                     work1 *= grad_q(d); // work1 = dR/dtheta*dtheta/dx
                     AddMult(work1, work2, dJtr_i);  // z*dR/dx*Q*D
                  }
               }
               else
               {
                  par_vals.SetDataAndSize(tspec_vals.GetData()+
                                          orientationidx*ndofs, ndofs*3);
                  par_vals_c1.SetData(par_vals.GetData());
                  par_vals_c2.SetData(par_vals.GetData()+ndofs);
                  par_vals_c3.SetData(par_vals.GetData()+2*ndofs);

                  grad_phys.Mult(par_vals_c1, grad_ptr_c1);
                  grad_phys.Mult(par_vals_c2, grad_ptr_c2);
                  grad_phys.Mult(par_vals_c3, grad_ptr_c3);
                  Vector grad_q1(dim), grad_q2(dim), grad_q3(dim);
                  tspec_fes->GetFE(e_id)->CalcShape(ip, shape);
                  grad_e_c1.MultTranspose(shape, grad_q1);
                  grad_e_c2.MultTranspose(shape, grad_q2);
                  grad_e_c3.MultTranspose(shape, grad_q3);

                  const double theta = shape * par_vals_c1;
                  const double psi   = shape * par_vals_c2;
                  const double beta  = shape * par_vals_c3;

                  const double ct = cos(theta), st = sin(theta),
                               cp = cos(psi),   sp = sin(psi),
                               cb = cos(beta),  sb = sin(beta);

                  dR_theta = 0.;
                  dR_theta(0,0) = -st*sp;
                  dR_theta(1,0) = ct*sp;
                  dR_theta(2,0) = 0;

                  dR_theta(0,1) = -ct*cb - st*cp*sb;
                  dR_theta(1,1) = -st*cb + ct*cp*sb;
                  dR_theta(2,1) = 0.;

                  dR_theta(0,0) = -ct*sb + st*cp*cb;
                  dR_theta(1,0) = -st*sb - ct*cp*cb;
                  dR_theta(2,0) = 0.;

                  dR_beta = 0.;
                  dR_beta(0,0) = 0.;
                  dR_beta(1,0) = 0.;
                  dR_beta(2,0) = 0.;

                  dR_beta(0,1) = st*sb + ct*cp*cb;
                  dR_beta(1,1) = -ct*sb + st*cp*cb;
                  dR_beta(2,1) = -sp*cb;

                  dR_beta(0,0) = -st*cb + ct*cp*sb;
                  dR_beta(1,0) = ct*cb + st*cp*sb;
                  dR_beta(2,0) = 0.;

                  dR_psi = 0.;
                  dR_psi(0,0) = ct*cp;
                  dR_psi(1,0) = st*cp;
                  dR_psi(2,0) = -sp;

                  dR_psi(0,1) = 0. - ct*sp*sb;
                  dR_psi(1,1) = 0. + st*sp*sb;
                  dR_psi(2,1) = -cp*sb;

                  dR_psi(0,0) = 0. + ct*sp*cb;
                  dR_psi(1,0) = 0. + st*sp*cb;
                  dR_psi(2,0) = cp*cb;

                  Mult(Jtrcomp_q, Jtrcomp_d, work1); // Q*D
                  Mult(Jtrcomp_s, work1, work2);     // z*Q*D
                  for (int d = 0; d < dim; d++)
                  {
                     DenseMatrix &dJtr_i = dJtr(i + d*ir.GetNPoints());
                     work1 = dR_theta;
                     work1 *= grad_q1(d); // work1 = dR/dtheta*dtheta/dx
                     work1.Add(grad_q2(d), dR_psi);  // +dR/dpsi*dpsi/dx
                     work1.Add(grad_q3(d), dR_beta); // +dR/dbeta*dbeta/dx
                     AddMult(work1, work2, dJtr_i);  // z*dR/dx*Q*D
                  }
               }
            } // Done orientation
         }
         break;
      }
      default:
         MFEM_ABORT("Incompatible target type for discrete adaptation!");
   }
   Jtrcomp.Clear();
}

void DiscreteAdaptTC::UpdateGradientTargetSpecification(const Vector &x,
                                                        const double dx,
                                                        bool use_flag)
{
   if (use_flag && good_tspec_grad) { return; }

   const int dim = tspec_fes->GetFE(0)->GetDim(),
             cnt = x.Size()/dim;

   tspec_pert1h.SetSize(x.Size()*ncomp);

   Vector TSpecTemp;
   Vector xtemp = x;
   for (int j = 0; j < dim; j++)
   {
      for (int i = 0; i < cnt; i++) { xtemp(j*cnt+i) += dx; }

      TSpecTemp.NewDataAndSize(tspec_pert1h.GetData() + j*cnt*ncomp, cnt*ncomp);
      UpdateTargetSpecification(xtemp, TSpecTemp);

      for (int i = 0; i < cnt; i++) { xtemp(j*cnt+i) -= dx; }
   }

   good_tspec_grad = use_flag;
}

void DiscreteAdaptTC::UpdateHessianTargetSpecification(const Vector &x,
                                                       double dx, bool use_flag)
{

   if (use_flag && good_tspec_hess) { return; }

   const int dim    = tspec_fes->GetFE(0)->GetDim(),
             cnt    = x.Size()/dim,
             totmix = 1+2*(dim-2);

   tspec_pert2h.SetSize(cnt*dim*ncomp);
   tspec_pertmix.SetSize(cnt*totmix*ncomp);

   Vector TSpecTemp;
   Vector xtemp = x;

   // T(x+2h)
   for (int j = 0; j < dim; j++)
   {
      for (int i = 0; i < cnt; i++) { xtemp(j*cnt+i) += 2*dx; }

      TSpecTemp.NewDataAndSize(tspec_pert2h.GetData() + j*cnt*ncomp, cnt*ncomp);
      UpdateTargetSpecification(xtemp, TSpecTemp);

      for (int i = 0; i < cnt; i++) { xtemp(j*cnt+i) -= 2*dx; }
   }

   // T(x+h,y+h)
   int j = 0;
   for (int k1 = 0; k1 < dim; k1++)
   {
      for (int k2 = 0; (k1 != k2) && (k2 < dim); k2++)
      {
         for (int i = 0; i < cnt; i++)
         {
            xtemp(k1*cnt+i) += dx;
            xtemp(k2*cnt+i) += dx;
         }

         TSpecTemp.NewDataAndSize(tspec_pertmix.GetData() + j*cnt*ncomp, cnt*ncomp);
         UpdateTargetSpecification(xtemp, TSpecTemp);

         for (int i = 0; i < cnt; i++)
         {
            xtemp(k1*cnt+i) -= dx;
            xtemp(k2*cnt+i) -= dx;
         }
         j++;
      }
   }

   good_tspec_hess = use_flag;
}

void AdaptivityEvaluator::SetSerialMetaInfo(const Mesh &m,
                                            const FiniteElementCollection &fec,
                                            int num_comp)
{
   delete fes;
   delete mesh;
   mesh = new Mesh(m, true);
   fes = new FiniteElementSpace(mesh, &fec, num_comp);
   dim = fes->GetFE(0)->GetDim();
   ncomp = num_comp;
}

#ifdef MFEM_USE_MPI
void AdaptivityEvaluator::SetParMetaInfo(const ParMesh &m,
                                         const FiniteElementCollection &fec,
                                         int num_comp)
{
   delete pfes;
   delete pmesh;
   pmesh = new ParMesh(m, true);
   pfes  = new ParFiniteElementSpace(pmesh, &fec, num_comp);
   dim = pfes->GetFE(0)->GetDim();
   ncomp = num_comp;
}
#endif

AdaptivityEvaluator::~AdaptivityEvaluator()
{
   delete fes;
   delete mesh;
#ifdef MFEM_USE_MPI
   delete pfes;
   delete pmesh;
#endif
}

TMOP_Integrator::~TMOP_Integrator()
{
   delete lim_func;
   delete zeta;
   for (int i = 0; i < ElemDer.Size(); i++)
   {
      delete ElemDer[i];
      delete ElemPertEnergy[i];
   }
}

void TMOP_Integrator::EnableLimiting(const GridFunction &n0,
                                     const GridFunction &dist, Coefficient &w0,
                                     TMOP_LimiterFunction *lfunc)
{
   EnableLimiting(n0, w0, lfunc);
   lim_dist = &dist;
}
void TMOP_Integrator::EnableLimiting(const GridFunction &n0, Coefficient &w0,
                                     TMOP_LimiterFunction *lfunc)
{
   nodes0 = &n0;
   coeff0 = &w0;
   lim_dist = NULL;

   delete lim_func;
   if (lfunc)
   {
      lim_func = lfunc;
   }
   else
   {
      lim_func = new TMOP_QuadraticLimiter;
   }
}

void TMOP_Integrator::EnableAdaptiveLimiting(const GridFunction &z0,
                                             Coefficient &coeff,
                                             AdaptivityEvaluator &ae)
{
   zeta_0 = &z0;
   delete zeta;
   zeta   = new GridFunction(z0);
   coeff_zeta = &coeff;
   adapt_eval = &ae;

   adapt_eval->SetSerialMetaInfo(*zeta->FESpace()->GetMesh(),
                                 *zeta->FESpace()->FEColl(), 1);
   adapt_eval->SetInitialField
   (*zeta->FESpace()->GetMesh()->GetNodes(), *zeta);
}

#ifdef MFEM_USE_MPI
void TMOP_Integrator::EnableAdaptiveLimiting(const ParGridFunction &z0,
                                             Coefficient &coeff,
                                             AdaptivityEvaluator &ae)
{
   zeta_0 = &z0;
   delete zeta;
   zeta   = new GridFunction(z0);
   coeff_zeta = &coeff;
   adapt_eval = &ae;

   adapt_eval->SetParMetaInfo(*z0.ParFESpace()->GetParMesh(),
                              *z0.ParFESpace()->FEColl(), 1);
   adapt_eval->SetInitialField
   (*zeta->FESpace()->GetMesh()->GetNodes(), *zeta);
}
#endif

double TMOP_Integrator::GetElementEnergy(const FiniteElement &el,
                                         ElementTransformation &T,
                                         const Vector &elfun)
{
   const int dof = el.GetDof(), dim = el.GetDim();
   double energy;

   // No adaptive limiting terms if this is a FD computation.
   const bool adaptive_limiting = (zeta && fd_call_flag == false);

   DSh.SetSize(dof, dim);
   Jrt.SetSize(dim);
   Jpr.SetSize(dim);
   Jpt.SetSize(dim);
   PMatI.UseExternalData(elfun.GetData(), dof, dim);

   const IntegrationRule &ir = EnergyIntegrationRule(el);

   energy = 0.0;
   DenseTensor Jtr(dim, dim, ir.GetNPoints());
   targetC->ComputeElementTargets(T.ElementNo, el, ir, elfun, Jtr);

   // Limited case.
   Vector shape, p, p0, d_vals;
   DenseMatrix pos0;
   if (coeff0)
   {
      shape.SetSize(dof);
      p.SetSize(dim);
      p0.SetSize(dim);
      pos0.SetSize(dof, dim);
      Vector pos0V(pos0.Data(), dof * dim);
      Array<int> pos_dofs;
      nodes0->FESpace()->GetElementVDofs(T.ElementNo, pos_dofs);
      nodes0->GetSubVector(pos_dofs, pos0V);
      if (lim_dist)
      {
         lim_dist->GetValues(T.ElementNo, ir, d_vals);
      }
      else
      {
         d_vals.SetSize(ir.GetNPoints()); d_vals = 1.0;
      }
   }

   // Define ref->physical transformation, when a Coefficient is specified.
   IsoparametricTransformation *Tpr = NULL;
   if (coeff1 || coeff0 || adaptive_limiting)
   {
      Tpr = new IsoparametricTransformation;
      Tpr->SetFE(&el);
      Tpr->ElementNo = T.ElementNo;
      Tpr->ElementType = ElementTransformation::ELEMENT;
      Tpr->Attribute = T.Attribute;
      Tpr->GetPointMat().Transpose(PMatI); // PointMat = PMatI^T
   }
   // TODO: computing the coefficients 'coeff1' and 'coeff0' in physical
   //       coordinates means that, generally, the gradient and Hessian of the
   //       TMOP_Integrator will depend on the derivatives of the coefficients.
   //
   //       In some cases the coefficients are independent of any movement of
   //       the physical coordinates (i.e. changes in 'elfun'), e.g. when the
   //       coefficient is a ConstantCoefficient or a GridFunctionCoefficient.

   Vector zeta_q, zeta0_q;
   if (adaptive_limiting)
   {
      zeta->GetValues(T.ElementNo, ir, zeta_q);
      zeta_0->GetValues(T.ElementNo, ir, zeta0_q);
   }

   for (int i = 0; i < ir.GetNPoints(); i++)
   {
      const IntegrationPoint &ip = ir.IntPoint(i);
      const DenseMatrix &Jtr_i = Jtr(i);
      metric->SetTargetJacobian(Jtr_i);
      CalcInverse(Jtr_i, Jrt);
      const double weight = ip.weight * Jtr_i.Det();

      el.CalcDShape(ip, DSh);
      MultAtB(PMatI, DSh, Jpr);
      Mult(Jpr, Jrt, Jpt);

      double val = metric_normal * metric->EvalW(Jpt);
      if (coeff1) { val *= coeff1->Eval(*Tpr, ip); }

      if (coeff0)
      {
         el.CalcShape(ip, shape);
         PMatI.MultTranspose(shape, p);
         pos0.MultTranspose(shape, p0);
         val += lim_normal *
                lim_func->Eval(p, p0, d_vals(i)) * coeff0->Eval(*Tpr, ip);
      }

      if (adaptive_limiting)
      {
         const double diff = zeta_q(i) - zeta0_q(i);
         val += coeff_zeta->Eval(*Tpr, ip) * lim_normal * diff * diff;
      }

      energy += weight * val;
   }
   delete Tpr;

   return energy;
}
void TMOP_Integrator::AssembleElementVector(const FiniteElement &el,
                                            ElementTransformation &T,
                                            const Vector &elfun, Vector &elvect)
{
   if (!fdflag)
   {
      AssembleElementVectorExact(el, T, elfun, elvect);
   }
   else
   {
      AssembleElementVectorFD(el, T, elfun, elvect);
   }
}

void TMOP_Integrator::AssembleElementGrad(const FiniteElement &el,
                                          ElementTransformation &T,
                                          const Vector &elfun,
                                          DenseMatrix &elmat)
{
   if (!fdflag)
   {
      AssembleElementGradExact(el, T, elfun, elmat);
   }
   else
   {
      AssembleElementGradFD(el, T, elfun, elmat);
   }
}

void TMOP_Integrator::AssembleElementVectorExact(const FiniteElement &el,
                                                 ElementTransformation &T,
                                                 const Vector &elfun,
                                                 Vector &elvect)
{
   const int dof = el.GetDof(), dim = el.GetDim();

   DenseMatrix Amat(dim), work1(dim), work2(dim);
   DSh.SetSize(dof, dim);
   DS.SetSize(dof, dim);
   Jrt.SetSize(dim);
   Jpt.SetSize(dim);
   P.SetSize(dim);
   PMatI.UseExternalData(elfun.GetData(), dof, dim);
   elvect.SetSize(dof*dim);
   PMatO.UseExternalData(elvect.GetData(), dof, dim);

   const IntegrationRule &ir = ActionIntegrationRule(el);
   const int nqp = ir.GetNPoints();

   elvect = 0.0;
   Vector weights(nqp);
   DenseTensor Jtr(dim, dim, nqp);
<<<<<<< HEAD
   targetC->ComputeElementTargets(T.ElementNo, el, ir, elfun, Jtr);
=======
   DenseTensor dJtr(dim, dim, dim*nqp);
   targetC->ComputeElementTargets(T.ElementNo, el, *ir, elfun, Jtr);
>>>>>>> 57557ec5

   // Limited case.
   DenseMatrix pos0;
   Vector shape, p, p0, d_vals, grad;
   shape.SetSize(dof);
   if (coeff0)
   {
      p.SetSize(dim);
      p0.SetSize(dim);
      pos0.SetSize(dof, dim);
      Vector pos0V(pos0.Data(), dof * dim);
      Array<int> pos_dofs;
      nodes0->FESpace()->GetElementVDofs(T.ElementNo, pos_dofs);
      nodes0->GetSubVector(pos_dofs, pos0V);
      if (lim_dist)
      {
         lim_dist->GetValues(T.ElementNo, ir, d_vals);
      }
      else
      {
         d_vals.SetSize(nqp); d_vals = 1.0;
      }
   }

   // Define ref->physical transformation, when a Coefficient is specified.
   IsoparametricTransformation *Tpr = NULL;
   if (coeff1 || coeff0 || zeta || exact_action)
   {
      Tpr = new IsoparametricTransformation;
      Tpr->SetFE(&el);
      Tpr->ElementNo = T.ElementNo;
      Tpr->Attribute = T.Attribute;
      Tpr->GetPointMat().Transpose(PMatI); // PointMat = PMatI^T
      if (exact_action)
      {
         targetC->ComputeElementTargetsGradient(*ir, elfun, *Tpr, dJtr);
      }
   }


   Vector d_detW_dx(dim);
   Vector d_Winv_dx(dim);

   for (int q = 0; q < nqp; q++)
   {
      const IntegrationPoint &ip = ir.IntPoint(q);
      const DenseMatrix &Jtr_q = Jtr(q);
      metric->SetTargetJacobian(Jtr_q);
      CalcInverse(Jtr_q, Jrt);
      weights(q) = ip.weight * Jtr_q.Det();
      double weight_m = weights(q) * metric_normal;

      el.CalcDShape(ip, DSh);
      Mult(DSh, Jrt, DS);
      MultAtB(PMatI, DS, Jpt);

      metric->EvalP(Jpt, P);

      if (coeff1) { weight_m *= coeff1->Eval(*Tpr, ip); }

      P *= weight_m;
      AddMultABt(DS, P, PMatO); // w_q det(W) dmu/dx : dA/dx Winv

      if (exact_action)
      {
         el.CalcShape(ip, shape);
         // Derivatives of adaptivity-based targets.
         // First term: w_q d*(Det W)/dx * mu(T)
         // d(Det W)/dx = det(W)*Tr[Winv*dW/dx]
         DenseMatrix dwdx(dim);
         for (int d = 0; d < dim; d++)
         {
            const DenseMatrix &dJtr_q = dJtr(q + d*ir->GetNPoints());
            Mult(Jrt, dJtr_q, dwdx );
            d_detW_dx(d) = dwdx.Trace();
         }
         d_detW_dx *= weight_m*metric->EvalW(Jpt); // *[w_q*det(W)]*mu(T)

         // Second term: w_q det(W) dmu/dx : AdWinv/dx
         // dWinv/dx = -Winv*dW/dx*Winv
         MultAtB(PMatI, DSh, Amat);
         for (int d = 0; d < dim; d++)
         {
            const DenseMatrix &dJtr_q = dJtr(q + d*nqp);
            Mult(Jrt, dJtr_q, work1); // Winv*dw/dx
            Mult(work1, Jrt, work2);  // Winv*dw/dx*Winv
            Mult(Amat, work2, work1); // A*Winv*dw/dx*Winv
            MultAtB(P, work1, work2); // dmu/dT^T*A*Winv*dw/dx*Winv
            d_Winv_dx(d) = work2.Trace(); // Tr[dmu/dT : AWinv*dw/dx*Winv]
         }
         d_Winv_dx *= -weight_m; // Include (-) factor as well

         d_detW_dx += d_Winv_dx;
         AddMultVWt(shape, d_detW_dx, PMatO);
      }

      if (coeff0)
      {
         if (!exact_action) { el.CalcShape(ip, shape); }
         PMatI.MultTranspose(shape, p);
         pos0.MultTranspose(shape, p0);
         lim_func->Eval_d1(p, p0, d_vals(q), grad);
         grad *= weights(q) * lim_normal * coeff0->Eval(*Tpr, ip);
         AddMultVWt(shape, grad, PMatO);
      }
   }

   if (zeta) { AssembleElemVecAdaptLim(el, weights, *Tpr, ir, PMatO); }

   delete Tpr;
}

void TMOP_Integrator::AssembleElementGradExact(const FiniteElement &el,
                                               ElementTransformation &T,
                                               const Vector &elfun,
                                               DenseMatrix &elmat)
{
   const int dof = el.GetDof(), dim = el.GetDim();

   DSh.SetSize(dof, dim);
   DS.SetSize(dof, dim);
   Jrt.SetSize(dim);
   Jpt.SetSize(dim);
   PMatI.UseExternalData(elfun.GetData(), dof, dim);
   elmat.SetSize(dof*dim);

   const IntegrationRule &ir = GradientIntegrationRule(el);
   const int nqp = ir.GetNPoints();

   elmat = 0.0;
   Vector weights(nqp);
   DenseTensor Jtr(dim, dim, nqp);
   targetC->ComputeElementTargets(T.ElementNo, el, ir, elfun, Jtr);

   // Limited case.
   DenseMatrix pos0, grad_grad;
   Vector shape, p, p0, d_vals;
   if (coeff0)
   {
      shape.SetSize(dof);
      p.SetSize(dim);
      p0.SetSize(dim);
      pos0.SetSize(dof, dim);
      Vector pos0V(pos0.Data(), dof * dim);
      Array<int> pos_dofs;
      nodes0->FESpace()->GetElementVDofs(T.ElementNo, pos_dofs);
      nodes0->GetSubVector(pos_dofs, pos0V);
      if (lim_dist)
      {
         lim_dist->GetValues(T.ElementNo, ir, d_vals);
      }
      else
      {
         d_vals.SetSize(nqp); d_vals = 1.0;
      }
   }

   // Define ref->physical transformation, when a Coefficient is specified.
   IsoparametricTransformation *Tpr = NULL;
   if (coeff1 || coeff0 || zeta)
   {
      Tpr = new IsoparametricTransformation;
      Tpr->SetFE(&el);
      Tpr->ElementNo = T.ElementNo;
      Tpr->ElementType = ElementTransformation::ELEMENT;
      Tpr->Attribute = T.Attribute;
      Tpr->GetPointMat().Transpose(PMatI);
   }

   for (int q = 0; q < nqp; q++)
   {
      const IntegrationPoint &ip = ir.IntPoint(q);
      const DenseMatrix &Jtr_q = Jtr(q);
      metric->SetTargetJacobian(Jtr_q);
      CalcInverse(Jtr_q, Jrt);
      weights(q) = ip.weight * Jtr_q.Det();
      double weight_m = weights(q) * metric_normal;

      el.CalcDShape(ip, DSh);
      Mult(DSh, Jrt, DS);
      MultAtB(PMatI, DS, Jpt);

      if (coeff1) { weight_m *= coeff1->Eval(*Tpr, ip); }

      metric->AssembleH(Jpt, DS, weight_m, elmat);

      // TODO: derivatives of adaptivity-based targets.

      if (coeff0)
      {
         el.CalcShape(ip, shape);
         PMatI.MultTranspose(shape, p);
         pos0.MultTranspose(shape, p0);
         weight_m = weights(q) * lim_normal * coeff0->Eval(*Tpr, ip);
         lim_func->Eval_d2(p, p0, d_vals(q), grad_grad);
         for (int i = 0; i < dof; i++)
         {
            const double w_shape_i = weight_m * shape(i);
            for (int j = 0; j < dof; j++)
            {
               const double w = w_shape_i * shape(j);
               for (int d1 = 0; d1 < dim; d1++)
               {
                  for (int d2 = 0; d2 < dim; d2++)
                  {
                     elmat(d1*dof + i, d2*dof + j) += w * grad_grad(d1, d2);
                  }
               }
            }
         }
      }
   }

   if (zeta) { AssembleElemGradAdaptLim(el, weights, *Tpr, ir, elmat); }

   delete Tpr;
}

void TMOP_Integrator::AssembleElemVecAdaptLim(const FiniteElement &el,
                                              const Vector &weights,
                                              IsoparametricTransformation &Tpr,
                                              const IntegrationRule &ir,
                                              DenseMatrix &mat)
{
   if (zeta == NULL) { return; }

   const int dof = el.GetDof(), dim = el.GetDim();
   Vector shape(dof), zeta_e, zeta_q, zeta0_q;

   Array<int> dofs;
   zeta->FESpace()->GetElementDofs(Tpr.ElementNo, dofs);
   zeta->GetSubVector(dofs, zeta_e);
   zeta->GetValues(Tpr.ElementNo, ir, zeta_q);
   zeta_0->GetValues(Tpr.ElementNo, ir, zeta0_q);

   // Project the gradient of zeta in the same space.
   // The FE coefficients of the gradient go in zeta_grad_e.
   DenseMatrix zeta_grad_e(dof, dim);
   DenseMatrix grad_phys; // This will be (dof x dim, dof).
   el.ProjectGrad(el, Tpr, grad_phys);
   Vector grad_ptr(zeta_grad_e.GetData(), dof*dim);
   grad_phys.Mult(zeta_e, grad_ptr);

   Vector zeta_grad_q(dim);

   const int nqp = weights.Size();
   for (int q = 0; q < nqp; q++)
   {
      const IntegrationPoint &ip = ir.IntPoint(q);
      el.CalcShape(ip, shape);
      zeta_grad_e.MultTranspose(shape, zeta_grad_q);
      zeta_grad_q *= 2.0 * (zeta_q(q) - zeta0_q(q));
      zeta_grad_q *= weights(q) * lim_normal * coeff_zeta->Eval(Tpr, ip);
      AddMultVWt(shape, zeta_grad_q, mat);
   }
}

void TMOP_Integrator::AssembleElemGradAdaptLim(const FiniteElement &el,
                                               const Vector &weights,
                                               IsoparametricTransformation &Tpr,
                                               const IntegrationRule &ir,
                                               DenseMatrix &mat)
{
   if (zeta == NULL) { return; }

   const int dof = el.GetDof(), dim = el.GetDim();
   Vector shape(dof), zeta_e, zeta_q, zeta0_q;

   Array<int> dofs;
   zeta->FESpace()->GetElementDofs(Tpr.ElementNo, dofs);
   zeta->GetSubVector(dofs, zeta_e);
   zeta->GetValues(Tpr.ElementNo, ir, zeta_q);
   zeta_0->GetValues(Tpr.ElementNo, ir, zeta0_q);

   // Project the gradient of zeta in the same space.
   // The FE coefficients of the gradient go in zeta_grad_e.
   DenseMatrix zeta_grad_e(dof, dim);
   DenseMatrix grad_phys; // This will be (dof x dim, dof).
   el.ProjectGrad(el, Tpr, grad_phys);
   Vector grad_ptr(zeta_grad_e.GetData(), dof*dim);
   grad_phys.Mult(zeta_e, grad_ptr);

   // Project the gradient of each gradient of zeta in the same space.
   // The FE coefficients of the second derivatives go in zeta_grad_grad_e.
   DenseMatrix zeta_grad_grad_e(dof*dim, dim);
   Mult(grad_phys, zeta_grad_e, zeta_grad_grad_e);
   // Reshape to be more convenient later (no change in the data).
   zeta_grad_grad_e.SetSize(dof, dim*dim);

   Vector zeta_grad_q(dim);
   DenseMatrix zeta_grad_grad_q(dim, dim);

   const int nqp = weights.Size();
   for (int q = 0; q < nqp; q++)
   {
      const IntegrationPoint &ip = ir.IntPoint(q);
      el.CalcShape(ip, shape);

      zeta_grad_e.MultTranspose(shape, zeta_grad_q);
      Vector gg_ptr(zeta_grad_grad_q.GetData(), dim*dim);
      zeta_grad_grad_e.MultTranspose(shape, gg_ptr);

      const double w = weights(q) * lim_normal * coeff_zeta->Eval(Tpr, ip);
      for (int i = 0; i < dof * dim; i++)
      {
         const int idof = i % dof, idim = i / dof;
         for (int j = 0; j <= i; j++)
         {
            const int jdof = j % dof, jdim = j / dof;
            const double entry =
               w * ( 2.0 * zeta_grad_q(idim) * shape(idof) *
                     /* */ zeta_grad_q(jdim) * shape(jdof) +
                     2.0 * (zeta_q(q) - zeta0_q(q)) *
                     zeta_grad_grad_q(idim, jdim) * shape(idof) * shape(jdof));
            mat(i, j) += entry;
            if (i != j) { mat(j, i) += entry; }
         }
      }
   }
}

double TMOP_Integrator::GetFDDerivative(const FiniteElement &el,
                                        ElementTransformation &T,
                                        Vector &elfun, const int dofidx,
                                        const int dir, const double e_fx,
                                        bool update_stored)
{
   int dof = el.GetDof();
   int idx = dir*dof+dofidx;
   elfun[idx]    += dx;
   double e_fxph  = GetElementEnergy(el, T, elfun);
   elfun[idx]    -= dx;
   double dfdx    = (e_fxph-e_fx)/dx;

   if (update_stored)
   {
      (*(ElemPertEnergy[T.ElementNo]))(idx) = e_fxph;
      (*(ElemDer[T.ElementNo]))(idx) = dfdx;
   }

   return dfdx;
}

void TMOP_Integrator::AssembleElementVectorFD(const FiniteElement &el,
                                              ElementTransformation &T,
                                              const Vector &elfun,
                                              Vector &elvect)
{
   const int dof = el.GetDof(), dim = el.GetDim(), elnum = T.ElementNo;
   if (elnum>=ElemDer.Size())
   {
      ElemDer.Append(new Vector);
      ElemPertEnergy.Append(new Vector);
      ElemDer[elnum]->SetSize(dof*dim);
      ElemPertEnergy[elnum]->SetSize(dof*dim);
   }

   elvect.SetSize(dof*dim);
   Vector elfunmod(elfun);

   // In GetElementEnergy(), skip terms that have exact derivative calculations.
   fd_call_flag = true;

   // Energy for unperturbed configuration.
   const double e_fx = GetElementEnergy(el, T, elfun);

   for (int j = 0; j < dim; j++)
   {
      for (int i = 0; i < dof; i++)
      {
         if (discr_tc)
         {
            discr_tc->UpdateTargetSpecificationAtNode(
               el, T, i, j, discr_tc->GetTspecPert1H());
         }
         elvect(j*dof+i) = GetFDDerivative(el, T, elfunmod, i, j, e_fx, true);
         if (discr_tc) { discr_tc->RestoreTargetSpecificationAtNode(T, i); }
      }
   }
   fd_call_flag = false;

   // Contributions from adaptive limiting (exact derivatives).
   if (zeta)
   {
      const IntegrationRule &ir = ActionIntegrationRule(el);
      const int nqp = ir.GetNPoints();
      DenseTensor Jtr(dim, dim, nqp);
      targetC->ComputeElementTargets(T.ElementNo, el, ir, elfun, Jtr);

      IsoparametricTransformation Tpr;
      Tpr.SetFE(&el);
      Tpr.ElementNo = T.ElementNo;
      Tpr.Attribute = T.Attribute;
      PMatI.UseExternalData(elfun.GetData(), dof, dim);
      Tpr.GetPointMat().Transpose(PMatI); // PointMat = PMatI^T

      Vector weights(nqp);
      for (int q = 0; q < nqp; q++)
      {
         weights(q) = ir.IntPoint(q).weight * Jtr(q).Det();
      }

      PMatO.UseExternalData(elvect.GetData(), dof, dim);
      AssembleElemVecAdaptLim(el, weights, Tpr, ir, PMatO);
   }
}

void TMOP_Integrator::AssembleElementGradFD(const FiniteElement &el,
                                            ElementTransformation &T,
                                            const Vector &elfun,
                                            DenseMatrix &elmat)
{
   const int dof = el.GetDof(), dim = el.GetDim();

   elmat.SetSize(dof*dim);
   Vector elfunmod(elfun);

   const Vector &ElemDerLoc = *(ElemDer[T.ElementNo]);
   const Vector &ElemPertLoc = *(ElemPertEnergy[T.ElementNo]);

   // In GetElementEnergy(), skip terms that have exact derivative calculations.
   fd_call_flag = true;
   for (int i = 0; i < dof; i++)
   {
      for (int j = 0; j < i+1; j++)
      {
         for (int k1 = 0; k1 < dim; k1++)
         {
            for (int k2 = 0; k2 < dim; k2++)
            {
               elfunmod(k2*dof+j) += dx;

               if (discr_tc)
               {
                  discr_tc->UpdateTargetSpecificationAtNode(
                     el, T, j, k2, discr_tc->GetTspecPert1H());
                  if (j != i)
                  {
                     discr_tc->UpdateTargetSpecificationAtNode(
                        el, T, i, k1, discr_tc->GetTspecPert1H());
                  }
                  else // j==i
                  {
                     if (k1 != k2)
                     {
                        int idx = k1+k2-1;
                        discr_tc->UpdateTargetSpecificationAtNode(
                           el, T, i, idx, discr_tc->GetTspecPertMixH());
                     }
                     else // j==i && k1==k2
                     {
                        discr_tc->UpdateTargetSpecificationAtNode(
                           el, T, i, k1, discr_tc->GetTspecPert2H());
                     }
                  }
               }

               double e_fx   = ElemPertLoc(k2*dof+j);
               double e_fpxph = GetFDDerivative(el, T, elfunmod, i, k1, e_fx,
                                                false);
               elfunmod(k2*dof+j) -= dx;
               double e_fpx = ElemDerLoc(k1*dof+i);

               elmat(k1*dof+i, k2*dof+j) = (e_fpxph - e_fpx) / dx;
               elmat(k2*dof+j, k1*dof+i) = (e_fpxph - e_fpx) / dx;

               if (discr_tc)
               {
                  discr_tc->RestoreTargetSpecificationAtNode(T, i);
                  discr_tc->RestoreTargetSpecificationAtNode(T, j);
               }
            }
         }
      }
   }
   fd_call_flag = false;

   // Contributions from adaptive limiting.
   if (zeta)
   {
      const IntegrationRule &ir = GradientIntegrationRule(el);
      const int nqp = ir.GetNPoints();
      DenseTensor Jtr(dim, dim, nqp);
      targetC->ComputeElementTargets(T.ElementNo, el, ir, elfun, Jtr);

      IsoparametricTransformation Tpr;
      Tpr.SetFE(&el);
      Tpr.ElementNo = T.ElementNo;
      Tpr.Attribute = T.Attribute;
      PMatI.UseExternalData(elfun.GetData(), dof, dim);
      Tpr.GetPointMat().Transpose(PMatI); // PointMat = PMatI^T

      Vector weights(nqp);
      for (int q = 0; q < nqp; q++)
      {
         weights(q) = ir.IntPoint(q).weight * Jtr(q).Det();
      }

      AssembleElemGradAdaptLim(el, weights, Tpr, ir, elmat);
   }
}

void TMOP_Integrator::EnableNormalization(const GridFunction &x)
{
   ComputeNormalizationEnergies(x, metric_normal, lim_normal);
   metric_normal = 1.0 / metric_normal;
   lim_normal = 1.0 / lim_normal;
}

#ifdef MFEM_USE_MPI
void TMOP_Integrator::ParEnableNormalization(const ParGridFunction &x)
{
   double loc[2];
   ComputeNormalizationEnergies(x, loc[0], loc[1]);
   double rdc[2];
   MPI_Allreduce(loc, rdc, 2, MPI_DOUBLE, MPI_SUM, x.ParFESpace()->GetComm());
   metric_normal = 1.0 / rdc[0];
   lim_normal    = 1.0 / rdc[1];
}
#endif

void TMOP_Integrator::ComputeNormalizationEnergies(const GridFunction &x,
                                                   double &metric_energy,
                                                   double &lim_energy)
{
   Array<int> vdofs;
   Vector x_vals;
   const FiniteElementSpace* const fes = x.FESpace();

   const int dim = fes->GetMesh()->Dimension();
   Jrt.SetSize(dim);
   Jpr.SetSize(dim);
   Jpt.SetSize(dim);

<<<<<<< HEAD
=======
   const IntegrationRule *ir = EnergyIntegrationRule(*fe);
   const int nqp =  ir->GetNPoints();
   DenseTensor Jtr(dim, dim, nqp);

>>>>>>> 57557ec5
   metric_energy = 0.0;
   lim_energy = 0.0;
   for (int i = 0; i < fes->GetNE(); i++)
   {
      const FiniteElement *fe = fes->GetFE(i);
      const int dof = fe->GetDof();
      DSh.SetSize(dof, dim);

      const IntegrationRule &ir = EnergyIntegrationRule(*fe);
      DenseTensor Jtr(dim, dim, ir.GetNPoints());

      fes->GetElementVDofs(i, vdofs);
      x.GetSubVector(vdofs, x_vals);
      PMatI.UseExternalData(x_vals.GetData(), dof, dim);

      targetC->ComputeElementTargets(i, *fe, ir, x_vals, Jtr);

<<<<<<< HEAD
      for (int i = 0; i < ir.GetNPoints(); i++)
      {
         const IntegrationPoint &ip = ir.IntPoint(i);
         metric->SetTargetJacobian(Jtr(i));
         CalcInverse(Jtr(i), Jrt);
         const double weight = ip.weight * Jtr(i).Det();
=======
      for (int q = 0; q < nqp; q++)
      {
         const IntegrationPoint &ip = ir->IntPoint(q);
         metric->SetTargetJacobian(Jtr(q));
         CalcInverse(Jtr(q), Jrt);
         const double weight = ip.weight * Jtr(q).Det();
>>>>>>> 57557ec5

         fe->CalcDShape(ip, DSh);
         MultAtB(PMatI, DSh, Jpr);
         Mult(Jpr, Jrt, Jpt);

         metric_energy += weight * metric->EvalW(Jpt);
         lim_energy += weight;
      }
   }
   if (targetC->ContainsVolumeInfo() == false)
   {
      // Special case when the targets don't contain volumetric information.
      lim_energy = fes->GetNE();
   }
}

void TMOP_Integrator::ComputeMinJac(const Vector &x,
                                    const FiniteElementSpace &fes)
{
   const FiniteElement *fe = fes.GetFE(0);
   const IntegrationRule &ir = EnergyIntegrationRule(*fe);
   const int NE = fes.GetMesh()->GetNE(), dim = fe->GetDim(),
             dof = fe->GetDof(), nsp = ir.GetNPoints();

   Array<int> xdofs(dof * dim);
   DenseMatrix Jpr(dim), dshape(dof, dim), pos(dof, dim);
   Vector posV(pos.Data(), dof * dim);

   dx = std::numeric_limits<float>::max();

   double detv_sum;
   double detv_avg_min = std::numeric_limits<float>::max();
   for (int i = 0; i < NE; i++)
   {
      fes.GetElementVDofs(i, xdofs);
      x.GetSubVector(xdofs, posV);
      detv_sum = 0.;
      for (int j = 0; j < nsp; j++)
      {
         fes.GetFE(i)->CalcDShape(ir.IntPoint(j), dshape);
         MultAtB(pos, dshape, Jpr);
         detv_sum += std::fabs(Jpr.Det());
      }
      double detv_avg = pow(detv_sum/nsp, 1./dim);
      detv_avg_min = std::min(detv_avg, detv_avg_min);
   }
   dx = detv_avg_min / dxscale;
}

void TMOP_Integrator::UpdateAfterMeshChange(const Vector &new_x)
{
   // Update zeta if adaptive limiting is enabled.
   if (zeta) { adapt_eval->ComputeAtNewPosition(new_x, *zeta); }
}

void TMOP_Integrator::ComputeFDh(const Vector &x, const FiniteElementSpace &fes)
{
   if (!fdflag) { return; }
   ComputeMinJac(x, fes);
}

#ifdef MFEM_USE_MPI
void TMOP_Integrator::ComputeFDh(const Vector &x,
                                 const ParFiniteElementSpace &pfes)
{
   if (!fdflag) { return; }
   ComputeMinJac(x, pfes);
   double min_jac_all;
   MPI_Allreduce(&dx, &min_jac_all, 1, MPI_DOUBLE, MPI_MIN, pfes.GetComm());
   dx = min_jac_all;
}
#endif

void TMOP_Integrator::EnableFiniteDifferences(const GridFunction &x)
{
   fdflag = true;
   const FiniteElementSpace *fes = x.FESpace();
   ComputeFDh(x,*fes);
   if (discr_tc)
   {
      discr_tc->UpdateTargetSpecification(x);
      discr_tc->UpdateGradientTargetSpecification(x, dx);
      discr_tc->UpdateHessianTargetSpecification(x, dx);
   }
}

#ifdef MFEM_USE_MPI
void TMOP_Integrator::EnableFiniteDifferences(const ParGridFunction &x)
{
   fdflag = true;
   const ParFiniteElementSpace *pfes = x.ParFESpace();
   ComputeFDh(x,*pfes);
   if (discr_tc)
   {
      discr_tc->UpdateTargetSpecification(x);
      discr_tc->UpdateGradientTargetSpecification(x, dx);
      discr_tc->UpdateHessianTargetSpecification(x, dx);
   }
}
#endif

void TMOPComboIntegrator::EnableLimiting(const GridFunction &n0,
                                         const GridFunction &dist,
                                         Coefficient &w0,
                                         TMOP_LimiterFunction *lfunc)
{
   MFEM_VERIFY(tmopi.Size() > 0, "No TMOP_Integrators were added.");

   tmopi[0]->EnableLimiting(n0, dist, w0, lfunc);
   for (int i = 1; i < tmopi.Size(); i++) { tmopi[i]->DisableLimiting(); }
}

void TMOPComboIntegrator::EnableLimiting(const GridFunction &n0,
                                         Coefficient &w0,
                                         TMOP_LimiterFunction *lfunc)
{
   MFEM_VERIFY(tmopi.Size() > 0, "No TMOP_Integrators were added.");

   tmopi[0]->EnableLimiting(n0, w0, lfunc);
   for (int i = 1; i < tmopi.Size(); i++) { tmopi[i]->DisableLimiting(); }
}

void TMOPComboIntegrator::SetLimitingNodes(const GridFunction &n0)
{
   MFEM_VERIFY(tmopi.Size() > 0, "No TMOP_Integrators were added.");

   tmopi[0]->SetLimitingNodes(n0);
   for (int i = 1; i < tmopi.Size(); i++) { tmopi[i]->DisableLimiting(); }
}

double TMOPComboIntegrator::GetElementEnergy(const FiniteElement &el,
                                             ElementTransformation &T,
                                             const Vector &elfun)
{
   double energy= 0.0;
   for (int i = 0; i < tmopi.Size(); i++)
   {
      energy += tmopi[i]->GetElementEnergy(el, T, elfun);
   }
   return energy;
}

void TMOPComboIntegrator::AssembleElementVector(const FiniteElement &el,
                                                ElementTransformation &T,
                                                const Vector &elfun,
                                                Vector &elvect)
{
   MFEM_VERIFY(tmopi.Size() > 0, "No TMOP_Integrators were added.");

   tmopi[0]->AssembleElementVector(el, T, elfun, elvect);
   for (int i = 1; i < tmopi.Size(); i++)
   {
      Vector elvect_i;
      tmopi[i]->AssembleElementVector(el, T, elfun, elvect_i);
      elvect += elvect_i;
   }
}

void TMOPComboIntegrator::AssembleElementGrad(const FiniteElement &el,
                                              ElementTransformation &T,
                                              const Vector &elfun,
                                              DenseMatrix &elmat)
{
   MFEM_VERIFY(tmopi.Size() > 0, "No TMOP_Integrators were added.");

   tmopi[0]->AssembleElementGrad(el, T, elfun, elmat);
   for (int i = 1; i < tmopi.Size(); i++)
   {
      DenseMatrix elmat_i;
      tmopi[i]->AssembleElementGrad(el, T, elfun, elmat_i);
      elmat += elmat_i;
   }
}

void TMOPComboIntegrator::EnableNormalization(const GridFunction &x)
{
   const int cnt = tmopi.Size();
   double total_integral = 0.0;
   for (int i = 0; i < cnt; i++)
   {
      tmopi[i]->EnableNormalization(x);
      total_integral += 1.0 / tmopi[i]->metric_normal;
   }
   for (int i = 0; i < cnt; i++)
   {
      tmopi[i]->metric_normal = 1.0 / total_integral;
   }
}

#ifdef MFEM_USE_MPI
void TMOPComboIntegrator::ParEnableNormalization(const ParGridFunction &x)
{
   const int cnt = tmopi.Size();
   double total_integral = 0.0;
   for (int i = 0; i < cnt; i++)
   {
      tmopi[i]->ParEnableNormalization(x);
      total_integral += 1.0 / tmopi[i]->metric_normal;
   }
   for (int i = 0; i < cnt; i++)
   {
      tmopi[i]->metric_normal = 1.0 / total_integral;
   }
}
#endif


void InterpolateTMOP_QualityMetric(TMOP_QualityMetric &metric,
                                   const TargetConstructor &tc,
                                   const Mesh &mesh, GridFunction &metric_gf)
{
   const int NE = mesh.GetNE();
   const GridFunction &nodes = *mesh.GetNodes();
   const int dim = mesh.Dimension();
   DenseMatrix Winv(dim), T(dim), A(dim), dshape, pos;
   Array<int> pos_dofs, gf_dofs;
   DenseTensor W;
   Vector posV;

   for (int i = 0; i < NE; i++)
   {
      const FiniteElement &fe_pos = *nodes.FESpace()->GetFE(i);
      const IntegrationRule &ir = metric_gf.FESpace()->GetFE(i)->GetNodes();
      const int nsp = ir.GetNPoints(), dof = fe_pos.GetDof();

      dshape.SetSize(dof, dim);
      pos.SetSize(dof, dim);
      posV.SetDataAndSize(pos.Data(), dof * dim);

      metric_gf.FESpace()->GetElementDofs(i, gf_dofs);
      nodes.FESpace()->GetElementVDofs(i, pos_dofs);
      nodes.GetSubVector(pos_dofs, posV);

      W.SetSize(dim, dim, nsp);
      tc.ComputeElementTargets(i, fe_pos, ir, posV, W);

      for (int j = 0; j < nsp; j++)
      {
         const DenseMatrix &Wj = W(j);
         metric.SetTargetJacobian(Wj);
         CalcInverse(Wj, Winv);

         const IntegrationPoint &ip = ir.IntPoint(j);
         fe_pos.CalcDShape(ip, dshape);
         MultAtB(pos, dshape, A);
         Mult(A, Winv, T);

         metric_gf(gf_dofs[j]) = metric.EvalW(T);
      }
   }
}
} // namespace mfem<|MERGE_RESOLUTION|>--- conflicted
+++ resolved
@@ -2111,12 +2111,8 @@
    elvect = 0.0;
    Vector weights(nqp);
    DenseTensor Jtr(dim, dim, nqp);
-<<<<<<< HEAD
+   DenseTensor dJtr(dim, dim, dim*nqp);
    targetC->ComputeElementTargets(T.ElementNo, el, ir, elfun, Jtr);
-=======
-   DenseTensor dJtr(dim, dim, dim*nqp);
-   targetC->ComputeElementTargets(T.ElementNo, el, *ir, elfun, Jtr);
->>>>>>> 57557ec5
 
    // Limited case.
    DenseMatrix pos0;
@@ -2152,7 +2148,7 @@
       Tpr->GetPointMat().Transpose(PMatI); // PointMat = PMatI^T
       if (exact_action)
       {
-         targetC->ComputeElementTargetsGradient(*ir, elfun, *Tpr, dJtr);
+         targetC->ComputeElementTargetsGradient(ir, elfun, *Tpr, dJtr);
       }
    }
 
@@ -2189,7 +2185,7 @@
          DenseMatrix dwdx(dim);
          for (int d = 0; d < dim; d++)
          {
-            const DenseMatrix &dJtr_q = dJtr(q + d*ir->GetNPoints());
+            const DenseMatrix &dJtr_q = dJtr(q + d * nqp);
             Mult(Jrt, dJtr_q, dwdx );
             d_detW_dx(d) = dwdx.Trace();
          }
@@ -2651,23 +2647,16 @@
    Jpr.SetSize(dim);
    Jpt.SetSize(dim);
 
-<<<<<<< HEAD
-=======
-   const IntegrationRule *ir = EnergyIntegrationRule(*fe);
-   const int nqp =  ir->GetNPoints();
-   DenseTensor Jtr(dim, dim, nqp);
-
->>>>>>> 57557ec5
    metric_energy = 0.0;
    lim_energy = 0.0;
    for (int i = 0; i < fes->GetNE(); i++)
    {
       const FiniteElement *fe = fes->GetFE(i);
+      const IntegrationRule &ir = EnergyIntegrationRule(*fe);
+      const int nqp = ir.GetNPoints();
+      DenseTensor Jtr(dim, dim, nqp);
       const int dof = fe->GetDof();
       DSh.SetSize(dof, dim);
-
-      const IntegrationRule &ir = EnergyIntegrationRule(*fe);
-      DenseTensor Jtr(dim, dim, ir.GetNPoints());
 
       fes->GetElementVDofs(i, vdofs);
       x.GetSubVector(vdofs, x_vals);
@@ -2675,21 +2664,12 @@
 
       targetC->ComputeElementTargets(i, *fe, ir, x_vals, Jtr);
 
-<<<<<<< HEAD
-      for (int i = 0; i < ir.GetNPoints(); i++)
-      {
-         const IntegrationPoint &ip = ir.IntPoint(i);
-         metric->SetTargetJacobian(Jtr(i));
-         CalcInverse(Jtr(i), Jrt);
-         const double weight = ip.weight * Jtr(i).Det();
-=======
       for (int q = 0; q < nqp; q++)
       {
-         const IntegrationPoint &ip = ir->IntPoint(q);
+         const IntegrationPoint &ip = ir.IntPoint(q);
          metric->SetTargetJacobian(Jtr(q));
          CalcInverse(Jtr(q), Jrt);
          const double weight = ip.weight * Jtr(q).Det();
->>>>>>> 57557ec5
 
          fe->CalcDShape(ip, DSh);
          MultAtB(PMatI, DSh, Jpr);
