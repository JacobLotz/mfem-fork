--- conflicted
+++ resolved
@@ -171,13 +171,8 @@
    virtual const Array<unsigned int> &GetProc() const { return gsl_proc; }
    /// Return reference coordinates for each point found by FindPoints.
    virtual const Vector &GetReferencePosition() const { return gsl_mfem_ref;  }
-<<<<<<< HEAD
-   /// Return distance Distance between the sought and the found point
-   /// in physical space, for each point found by FindPoints.
-=======
    /// Return distance between the sought and the found point in physical space,
    /// for each point found by FindPoints.
->>>>>>> 9386e5fc
    virtual const Vector &GetDist()              const { return gsl_dist; }
 
    /// Return element number for each point found by FindPoints corresponding to
@@ -188,29 +183,16 @@
    virtual const Vector &GetGSLIBReferencePosition() const { return gsl_ref; }
 };
 
-<<<<<<< HEAD
-/** \brief OversetFindPointsGSLIB enables use of findpts for arbitrary number
- * of overlapping grids. The parameters in this class are the same as
- * FindPointsGSLIB with the difference of additional inputs required to account
- * for more than 1 mesh.
- */
-=======
 /** \brief OversetFindPointsGSLIB enables use of findpts for arbitrary number of
     overlapping grids.
     The parameters in this class are the same as FindPointsGSLIB with the
     difference of additional inputs required to account for more than 1 mesh. */
->>>>>>> 9386e5fc
 class OversetFindPointsGSLIB : public FindPointsGSLIB
 {
 protected:
    bool overset;
    unsigned int u_meshid;
-<<<<<<< HEAD
-   Vector distfint; // Used to store the nodal values of the gridfunction passed
-   // to findpts.
-=======
    Vector distfint; // Used to store nodal vals of grid func. passed to findpts
->>>>>>> 9386e5fc
 
 public:
    OversetFindPointsGSLIB() : FindPointsGSLIB(),
