--- conflicted
+++ resolved
@@ -139,7 +139,6 @@
    mfem_error ("FiniteElement::Project (...) (vector) is not overloaded !");
 }
 
-<<<<<<< HEAD
 void FiniteElement::Project_RevDiff (
    const Vector &P_bar,
    VectorCoefficient &vc,
@@ -148,12 +147,12 @@
 {
    mfem_error ("FiniteElement::Project_RevDiff (...) (vector) is not "
                "overloaded !");
-=======
+}
+
 void FiniteElement::ProjectFromNodes(Vector &vc, ElementTransformation &Trans,
                                      Vector &dofs) const
 {
    mfem_error ("FiniteElement::ProjectFromNodes() (vector) is not overloaded!");
->>>>>>> 58275bca
 }
 
 void FiniteElement::ProjectMatrixCoefficient(
@@ -942,7 +941,6 @@
    }
 }
 
-<<<<<<< HEAD
 void VectorFiniteElement::Project_RT_RevDiff(
    const Vector &P_bar,
    const double *nk, const Array<int> &d2n,
@@ -979,7 +977,9 @@
 
       temp_bar *= P_bar(k);
       PointMat_bar += temp_bar;
-=======
+   }
+}
+
 void VectorFiniteElement::Project_RT(
    const double *nk, const Array<int> &d2n,
    Vector &vc, ElementTransformation &Trans, Vector &dofs) const
@@ -994,7 +994,6 @@
       Vector vk(vc.GetData()+k*sdim, sdim);
       dofs(k) = Trans.AdjugateJacobian().InnerProduct(vk, nk + d2n[k]*dim);
       if (!square_J) { dofs(k) /= Trans.Weight(); }
->>>>>>> 58275bca
    }
 }
 
@@ -1174,7 +1173,6 @@
    }
 }
 
-<<<<<<< HEAD
 void VectorFiniteElement::Project_ND_RevDiff(
    const Vector &P_bar,
    const double *tk, const Array<int> &d2t,
@@ -1212,7 +1210,8 @@
 
       temp_bar *= P_bar(k);
       PointMat_bar += temp_bar;
-=======
+   }
+}
 void VectorFiniteElement::Project_ND(
    const double *tk, const Array<int> &d2t,
    Vector &vc, ElementTransformation &Trans, Vector &dofs) const
@@ -1223,7 +1222,6 @@
       Vector vk(vc.GetData()+k*dim, dim);
       // dof_k = xk^t J tk
       dofs(k) = Trans.Jacobian().InnerProduct(tk + d2t[k]*dim, vk);
->>>>>>> 58275bca
    }
 }
 
