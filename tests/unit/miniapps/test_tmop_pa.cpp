// Copyright (c) 2010-2022, Lawrence Livermore National Security, LLC. Produced
// at the Lawrence Livermore National Laboratory. All Rights reserved. See files
// LICENSE and NOTICE for details. LLNL-CODE-806117.
//
// This file is part of the MFEM library. For more information and source code
// availability visit https://mfem.org.
//
// MFEM is free software; you can redistribute it and/or modify it under the
// terms of the BSD-3 license. We welcome feedback and contributions, see file
// CONTRIBUTING.md for details.

#ifdef _WIN32
#define _USE_MATH_DEFINES
#include <cmath>
#endif

#include <list>
#include <fstream>
#include <iostream>

#include "mfem.hpp"
#include "unit_tests.hpp"
#include "miniapps/meshing/mesh-optimizer.hpp"

#if defined(MFEM_TMOP_MPI) && !defined(MFEM_USE_MPI)
#error "Cannot use MFEM_TMOP_MPI without MFEM_USE_MPI!"
#endif

#if defined(MFEM_USE_MPI) && defined(MFEM_TMOP_MPI)
#define PFesGetParMeshGetComm(pfes) pfes.GetComm()
#define SetDiscreteTargetSize SetParDiscreteTargetSize
#define SetDiscreteTargetAspectRatio SetParDiscreteTargetAspectRatio
#define GradientClass HypreParMatrix
#else
#define ParMesh Mesh
#define ParGridFunction GridFunction
#define ParNonlinearForm NonlinearForm
#define ParFiniteElementSpace FiniteElementSpace
#define GetParGridFunctionEnergy GetGridFunctionEnergy
#define PFesGetParMeshGetComm(...)
#define MPI_Allreduce(src,dst,...) *dst = *src
#define SetDiscreteTargetSize SetSerialDiscreteTargetSize
#define SetDiscreteTargetAspectRatio SetSerialDiscreteTargetAspectRatio
#define GradientClass SparseMatrix
#define ParEnableNormalization EnableNormalization
#endif

using namespace std;
using namespace mfem;

namespace mfem
{

struct Req
{
   double init_energy;
   double tauval;
   double dot;
   double final_energy;
   double diag;
};

int tmop(int id, Req &res, int argc, char *argv[])
{
   bool pa               = false;
   const char *mesh_file = nullptr;
   int order             = 1;
   int rs_levels         = 0;
   int metric_id         = 1;
   int target_id         = 1;
   int quad_type         = 1;
   int quad_order        = 2;
   int newton_iter       = 100;
   double newton_rtol    = 1e-8;
   int lin_solver        = 2;
   int max_lin_iter      = 100;
   double lim_const      = 0.0;
   int lim_type          = 0;
   int normalization     = 0;
   double jitter         = 0.0;
   bool diag             = true;
   int newton_loop       = 1;
   int combo             = 0;

   constexpr int verbosity_level = 0;
   constexpr int seed = 0x100001b3;
   constexpr bool move_bnd = false;
   constexpr bool fdscheme = false;
   constexpr bool exactaction = false;

   REQUIRE_FALSE(fdscheme);
   REQUIRE_FALSE(move_bnd);

   OptionsParser args(argc, argv);
   args.AddOption(&mesh_file, "-m", "--mesh", "");
   args.AddOption(&order, "-o", "--order", "");
   args.AddOption(&rs_levels, "-rs", "--refine-serial", "");
   args.AddOption(&metric_id, "-mid", "--metric-id", "");
   args.AddOption(&target_id, "-tid", "--target-id", "");
   args.AddOption(&quad_type, "-qt", "--quad-type", "");
   args.AddOption(&quad_order, "-qo", "--quad_order", "");
   args.AddOption(&newton_iter, "-ni", "--newton-iters","");
   args.AddOption(&newton_loop, "-nl", "--newton-loops","");
   args.AddOption(&newton_rtol, "-rtol", "--newton-rel-tolerance", "");
   args.AddOption(&lin_solver, "-ls", "--lin-solver", "");
   args.AddOption(&max_lin_iter, "-li", "--lin-iter", "");
   args.AddOption(&lim_const, "-lc", "--limit-const", "");
   args.AddOption(&lim_type, "-lt", "--limit-type", "");
   args.AddOption(&normalization, "-nor", "--normalization", "");
   args.AddOption(&pa, "-pa", "--pa", "-no-pa", "--no-pa", "");
   args.AddOption(&jitter, "-ji", "--jitter", "");
   args.AddOption(&diag, "-diag", "--diag", "-no-diag", "--no-diag", "");
   args.AddOption(&combo, "-cmb", "--combo-type", "");
   args.Parse();
   if (!args.Good())
   {
      if (id == 0) { args.PrintUsage(cout); }
      return 1;
   }
   if (verbosity_level > 0) { if (id == 0) {args.PrintOptions(cout); } }

   REQUIRE(mesh_file);
   Mesh smesh(mesh_file, 1, 1, false);
   for (int lev = 0; lev < rs_levels; lev++) { smesh.UniformRefinement(); }
   const int dim = smesh.Dimension();
   ParMesh *pmesh = nullptr;
#if defined(MFEM_USE_MPI) && defined(MFEM_TMOP_MPI)
   pmesh = new ParMesh(MPI_COMM_WORLD, smesh);
#else
   pmesh = new Mesh(smesh);
#endif
   smesh.Clear();

   REQUIRE(order > 0);
   H1_FECollection fec(order, dim);
   ParFiniteElementSpace fes(pmesh, &fec, dim);
   ParGridFunction x0(&fes), x(&fes);
   pmesh->SetNodalGridFunction(&x);

   Vector h0(fes.GetNDofs());
   h0 = infinity();
   double volume = 0.0;
   {
      Array<int> dofs;
      for (int i = 0; i < pmesh->GetNE(); i++)
      {
         fes.GetElementDofs(i, dofs);
         const double hi = pmesh->GetElementSize(i);
         for (int j = 0; j < dofs.Size(); j++)
         {
            h0(dofs[j]) = min(h0(dofs[j]), hi);
         }
         volume += pmesh->GetElementVolume(i);
      }
   }
   const double small_phys_size = pow(volume, 1.0 / dim) / 100.0;

   ParGridFunction rdm(&fes);
   rdm.Randomize(seed);
   rdm -= 0.5;
   rdm *= jitter;
   rdm.HostReadWrite();
   // Scale the random values to be of order of the local mesh size.
   for (int i = 0; i < fes.GetNDofs(); i++)
   {
      for (int d = 0; d < dim; d++)
      {
         rdm(fes.DofToVDof(i,d)) *= h0(i);
      }
   }
   Array<int> vdofs;
   for (int i = 0; i < fes.GetNBE(); i++)
   {
      fes.GetBdrElementVDofs(i, vdofs);
      for (int j = 0; j < vdofs.Size(); j++) { rdm(vdofs[j]) = 0.0; }
   }
   x -= rdm;
   x.SetTrueVector();
   x.SetFromTrueVector();
   x0 = x;

   TMOP_QualityMetric *metric = nullptr;
   switch (metric_id)
   {
      case   1: metric = new TMOP_Metric_001; break;
      case   2: metric = new TMOP_Metric_002; break;
      case   7: metric = new TMOP_Metric_007; break;
      case  77: metric = new TMOP_Metric_077; break;
      case  80: metric = new TMOP_Metric_080(0.5); break;
      case 302: metric = new TMOP_Metric_302; break;
      case 303: metric = new TMOP_Metric_303; break;
      case 315: metric = new TMOP_Metric_315; break;
      case 321: metric = new TMOP_Metric_321; break;
      case 332: metric = new TMOP_Metric_332(0.5); break;
      default:
      {
         if (id == 0) { cout << "Unknown metric_id: " << metric_id << endl; }
         return 2;
      }
   }

   TargetConstructor::TargetType target_t;
   TargetConstructor *target_c = nullptr;
   HessianCoefficient *adapt_coeff = nullptr;
   constexpr int mesh_poly_deg = 1;
   H1_FECollection ind_fec(mesh_poly_deg, dim);
   ParFiniteElementSpace ind_fes(pmesh, &ind_fec);
   ParGridFunction size(&ind_fes);
   ParFiniteElementSpace ind_fesv(pmesh, &ind_fec, dim);
   ParGridFunction aspr3d(&ind_fesv);
   const AssemblyLevel al =
      pa ? AssemblyLevel::PARTIAL : AssemblyLevel::LEGACY;

   switch (target_id)
   {
      case 1: target_t = TargetConstructor::IDEAL_SHAPE_UNIT_SIZE; break;
      case 2: target_t = TargetConstructor::IDEAL_SHAPE_EQUAL_SIZE; break;
      case 3: target_t = TargetConstructor::IDEAL_SHAPE_GIVEN_SIZE; break;
      case 4: // Analytic
      {
         target_t = TargetConstructor::GIVEN_FULL;
         AnalyticAdaptTC *tc = new AnalyticAdaptTC(target_t);
         adapt_coeff = new HessianCoefficient(dim, metric_id);
         tc->SetAnalyticTargetSpec(NULL, NULL, adapt_coeff);
         target_c = tc;
         break;
      }
      case 5: // Discrete size 2D or 3D
      {
         target_t = TargetConstructor::IDEAL_SHAPE_GIVEN_SIZE;
         DiscreteAdaptTC *tc = new DiscreteAdaptTC(target_t);
         tc->SetAdaptivityEvaluator(new AdvectorCG(al));
         if (dim == 2)
         {
            FunctionCoefficient ind_coeff(discrete_size_2d);
            size.ProjectCoefficient(ind_coeff);
         }
         else if (dim == 3)
         {
            FunctionCoefficient ind_coeff(discrete_size_3d);
            size.ProjectCoefficient(ind_coeff);
         }
         tc->SetDiscreteTargetSize(size);
         target_c = tc;
         break;
      }
      case 7: // aspect-ratio 3D
      {
         target_t = TargetConstructor::GIVEN_SHAPE_AND_SIZE;
         DiscreteAdaptTC *tc = new DiscreteAdaptTC(target_t);
         tc->SetAdaptivityEvaluator(new AdvectorCG(al));
         VectorFunctionCoefficient fd_aspr3d(dim, discrete_aspr_3d);
         aspr3d.ProjectCoefficient(fd_aspr3d);
         tc->SetDiscreteTargetAspectRatio(aspr3d);
         target_c = tc;
         break;
      }
      default:
      {
         if (id == 0) { cout << "Unknown target_id: " << target_id << endl; }
         return 3;
      }
   }
#if defined(MFEM_USE_MPI) && defined(MFEM_TMOP_MPI)
   if (target_c == NULL)
   {
      target_c = new TargetConstructor(target_t, MPI_COMM_WORLD);
   }
#else
   if (target_c == nullptr)
   {
      target_c = new TargetConstructor(target_t);
   }
#endif
   target_c->SetNodes(x0);

   // Setup the quadrature rule for the non-linear form integrator.
   const IntegrationRule *ir = nullptr;
   IntegrationRules IntRulesLo(0, Quadrature1D::GaussLobatto);
   IntegrationRules IntRulesCU(0, Quadrature1D::ClosedUniform);
   const int geom_type = fes.GetFE(0)->GetGeomType();
   switch (quad_type)
   {
      case 1: ir = &IntRulesLo.Get(geom_type, quad_order); break;
      case 2: ir = &IntRules.Get(geom_type, quad_order); break;
      case 3: ir = &IntRulesCU.Get(geom_type, quad_order); break;
      default:
      {
         if (id == 0) { cout << "Unknown quad_type: " << quad_type << endl; }
         return 4;
      }
   }

   TMOP_Integrator *he_nlf_integ = new TMOP_Integrator(metric, target_c);
   he_nlf_integ->SetIntegrationRule(*ir);

   if (normalization == 1) { he_nlf_integ->ParEnableNormalization(x0); }

   ParFiniteElementSpace dist_fes(pmesh, &fec); // scalar space
   ParGridFunction dist(&dist_fes);
   dist = 1.0;
   if (normalization == 1) { dist = small_phys_size; }
   ConstantCoefficient lim_coeff(lim_const);
   if (lim_const != 0.0)
   {
      if (lim_type == 0)
      {
         he_nlf_integ->EnableLimiting(x0, dist, lim_coeff);
      }
      else
      {
         he_nlf_integ->EnableLimiting(x0, dist, lim_coeff,
                                      new TMOP_ExponentialLimiter);
      }
   }

   ParNonlinearForm nlf(&fes);
   nlf.SetAssemblyLevel(pa ? AssemblyLevel::PARTIAL : AssemblyLevel::LEGACY);

   ConstantCoefficient *coeff1 = nullptr;
   TMOP_QualityMetric *metric2 = nullptr;
   TargetConstructor *target_c2 = nullptr;
   FunctionCoefficient coeff2(weight_fun);
   if (combo > 0)
   {
      // First metric.
      coeff1 = new ConstantCoefficient(1.0);
      he_nlf_integ->SetCoefficient(*coeff1);
      // Second metric.
      if (dim == 2) { metric2 = new TMOP_Metric_077; }
      else          { metric2 = new TMOP_Metric_315; }
      TMOP_Integrator *he_nlf_integ2 = nullptr;
      if (combo == 1)
      {
         target_c2 = new TargetConstructor(
            TargetConstructor::IDEAL_SHAPE_EQUAL_SIZE);
         target_c2->SetVolumeScale(0.01);
         target_c2->SetNodes(x0);
         he_nlf_integ2 = new TMOP_Integrator(metric2, target_c2);
         he_nlf_integ2->SetCoefficient(coeff2);
      }
      else { he_nlf_integ2 = new TMOP_Integrator(metric2, target_c); }
      he_nlf_integ2->SetIntegrationRule(*ir);
      if (fdscheme) { he_nlf_integ2->EnableFiniteDifferences(x); }
      he_nlf_integ2->SetExactActionFlag(exactaction);
      TMOPComboIntegrator *combo_integ = new TMOPComboIntegrator;
      combo_integ->AddTMOPIntegrator(he_nlf_integ);
      combo_integ->AddTMOPIntegrator(he_nlf_integ2);
      if (normalization) { combo_integ->ParEnableNormalization(x0); }
      if (lim_const != 0.0)
      { combo_integ->EnableLimiting(x0, dist, lim_coeff); }
      nlf.AddDomainIntegrator(combo_integ);
   }
   else
   {
      nlf.AddDomainIntegrator(he_nlf_integ);
   }
   nlf.Setup();

   const double init_energy = nlf.GetParGridFunctionEnergy(x);
   res.init_energy = init_energy;

   // Fix all boundary nodes (-fix-bnd)
   Array<int> ess_bdr(pmesh->bdr_attributes.Max());
   ess_bdr = 1;
   nlf.SetEssentialBC(ess_bdr);

   // Diagonal test, skip if combo
   Vector &xt(x.GetTrueVector());
   Vector d(fes.GetTrueVSize());
   d.UseDevice(true);
   res.diag = 0.0;
   if (diag && combo == 0)
   {
      if (pa) { nlf.GetGradient(xt).AssembleDiagonal(d); }
      else
      {
         ParNonlinearForm nlf_fa(&fes);
         TMOP_Integrator *nlfi_fa = new TMOP_Integrator(metric, target_c);
         nlfi_fa->SetIntegrationRule(*ir);
         if (normalization == 1) { nlfi_fa->ParEnableNormalization(x0); }
         if (lim_const != 0.0)
         {
            if (lim_type == 0)
            {
               nlfi_fa->EnableLimiting(x0, dist, lim_coeff);
            }
            else
            {
               nlfi_fa->EnableLimiting(x0, dist, lim_coeff,
                                            new TMOP_ExponentialLimiter);
            }
         }
         nlf_fa.AddDomainIntegrator(nlfi_fa);
         nlf_fa.SetEssentialBC(ess_bdr);
         dynamic_cast<GradientClass&>(nlf_fa.GetGradient(xt)).GetDiag(d);
      }
      res.diag = d*d;
   }

   // Linear solver for the system's Jacobian
   Solver *S = nullptr, *S_prec = nullptr;
   constexpr double linsol_rtol = 1e-12;
   if (lin_solver == 0)
   {
      S = new DSmoother(1, 1.0, max_lin_iter);
   }
   else if (lin_solver == 1)
   {
      CGSolver *cg = new CGSolver(PFesGetParMeshGetComm(fes));
      cg->SetMaxIter(max_lin_iter);
      cg->SetRelTol(linsol_rtol);
      cg->SetAbsTol(0.0);
      cg->SetPrintLevel(verbosity_level >= 2 ? 3 : -1);
      S = cg;
   }
   else
   {
      MINRESSolver *minres = new MINRESSolver(PFesGetParMeshGetComm(fes));
      minres->SetMaxIter(max_lin_iter);
      minres->SetRelTol(linsol_rtol);
      minres->SetAbsTol(0.0);
      minres->SetPrintLevel(verbosity_level >= 2 ? 3 : -1);
      if (lin_solver == 3 || lin_solver == 4)
      {
         if (pa)
         {
            MFEM_VERIFY(lin_solver != 4, "PA l1-Jacobi is not implemented");
            S_prec = new OperatorJacobiSmoother;
         }
#if defined(MFEM_USE_MPI) && defined(MFEM_TMOP_MPI)
         else
         {
            HypreSmoother *hs = new HypreSmoother;
            hs->SetType((lin_solver == 3) ? HypreSmoother::Jacobi
                        : HypreSmoother::l1Jacobi, 1);
            S_prec = hs;
         }
#else
         else { S_prec = new DSmoother((lin_solver == 3) ? 0 : 1, 1.0, 1); }
#endif
         minres->SetPreconditioner(*S_prec);
      }
      S = minres;
   }

   // Compute the minimum det(J) of the starting mesh
   double tauval = infinity();
   const int NE = pmesh->GetNE();
   for (int i = 0; i < NE; i++)
   {
      ElementTransformation *transf = pmesh->GetElementTransformation(i);
      for (int j = 0; j < ir->GetNPoints(); j++)
      {
         transf->SetIntPoint(&ir->IntPoint(j));
         tauval = min(tauval, transf->Jacobian().Det());
      }
   }
   double minJ0;
   MPI_Allreduce(&tauval, &minJ0, 1, MPI_DOUBLE, MPI_MIN, MPI_COMM_WORLD);
   tauval = minJ0;
   //if (id == 0) { cout << "Min det(J) of the mesh is " << tauval << endl; }
   REQUIRE(tauval > 0.0);
   double h0min = h0.Min(), h0min_all;
   MPI_Allreduce(&h0min, &h0min_all, 1, MPI_DOUBLE, MPI_MIN, MPI_COMM_WORLD);
   tauval -= 0.01 * h0min_all; // Slightly below minJ0 to avoid div by 0.
   res.tauval = tauval;

   // Perform the nonlinear optimization
   Vector b(0);
   b.UseDevice(true);
#if defined(MFEM_USE_MPI) && defined(MFEM_TMOP_MPI)
   NewtonSolver *newton = new TMOPNewtonSolver(PFesGetParMeshGetComm(fes),*ir);
#else
   NewtonSolver *newton = new TMOPNewtonSolver(*ir);
#endif
   newton->SetPreconditioner(*S);
   newton->SetMaxIter(newton_iter);
   newton->SetRelTol(newton_rtol);
   newton->SetAbsTol(0.0);
   newton->SetPrintLevel(verbosity_level >= 1 ? 1 : -1);
   newton->SetOperator(nlf);

   Vector x_init(x);
   for (int i = 0; i < newton_loop; i++)
   {
      x = x_init;
      x.SetTrueVector();

      DiscreteAdaptTC *datc = dynamic_cast<DiscreteAdaptTC*>(target_c);
      if (datc && target_id == 5) { datc->SetDiscreteTargetSize(size); }
      if (datc && target_id == 7) { datc->SetDiscreteTargetAspectRatio(aspr3d); }

      dist *= 0.93;
      if (normalization == 1) { dist = small_phys_size; }

      if (lim_const != 0.0)
      {
         if (lim_type == 0)
         {
            he_nlf_integ->EnableLimiting(x0, dist, lim_coeff);
         }
         else
         {
            he_nlf_integ->EnableLimiting(x0, dist, lim_coeff,
                                         new TMOP_ExponentialLimiter);
         }
      }

      if (normalization == 1) { he_nlf_integ->ParEnableNormalization(x); }

      nlf.Setup();

      newton->Mult(b, x.GetTrueVector());
      x.SetFromTrueVector();

      REQUIRE(newton->GetConverged());

      const double final_energy = nlf.GetParGridFunctionEnergy(x);
      res.final_energy = final_energy;
   }

   Vector &x_t(x.GetTrueVector());
   double x_t_dot = x_t*x_t, dot;
   MPI_Allreduce(&x_t_dot, &dot, 1, MPI_DOUBLE, MPI_SUM, pmesh->GetComm());
   res.dot = dot;

   delete S;
   delete S_prec;
   delete pmesh;
   delete metric;
   delete coeff1;
   delete metric2;
   delete newton;
   delete target_c;
   delete target_c2;
   delete adapt_coeff;

   return 0;
}

} // namespace mfem

static int argn(const char *argv[], int argc =0)
{
   while (argv[argc]) { argc+=1; }
   return argc;
}

static void req_tmop(int id, const char *args[], Req &res)
{ REQUIRE(tmop(id, res, argn(args), const_cast<char**>(args))==0); }

#define DEFAULT_ARGS const char *args[] = { \
    "tmop_tests", "-pa", "-m", "mesh", "-o", "0", "-rs", "0", \
    "-mid", "0", "-tid", "0", "-qt", "1", "-qo", "0", \
    "-ni", "10", "-rtol", "1e-8", "-ls", "2", "-li", "100", \
   "-lc", "0", "-nor", "0", "-ji", "0", "-nl", "1",\
   "-cmb", "0", "-lt", "0", nullptr }
constexpr int ALV = 1;
constexpr int MSH = 3;
constexpr int POR = 5;
constexpr int RS = 7;
constexpr int MID = 9;
constexpr int TID = 11;
constexpr int QTY = 13;
constexpr int QOR = 15;
constexpr int NI  = 17;
constexpr int LS  = 21;
constexpr int LI  = 23;
constexpr int LC  = 25;
constexpr int NOR = 27;
constexpr int JI  = 29;
constexpr int NL  = 31;
constexpr int CMB = 33;
constexpr int LT  = 35;

static void dump_args(int id, const char *args[])
{
   if (id != 0) { return; }
   const char *format =
      "tmop -m %s -o %s -qo %s -mid %s -tid %s -ls %s"
      "%s%s%s%s"         // Optional args: RS, QTY
      "%s%s%s%s%s%s%s%s%s%s" // Optional args: LC, NOR, JI, NL, CMB, LT
      " %s\n";           // Assembly level
   printf(format,
          args[MSH], args[POR], args[QOR], args[MID], args[TID], args[LS],
          // Optional args: RS, QTY
          args[RS][0] == '0' ? "" : " -rs ",
          args[RS][0] == '0' ? "" : args[RS],
          args[QTY][0] == '1' ? "" : " -qt ",
          args[QTY][0] == '1' ? "" : args[QTY],
          // Optional args: LC, NOR, JI, NL & CMB
          args[LC][0] == '0' ? "" : " -lc ",
          args[LC][0] == '0' ? "" : args[LC],
          args[NOR][0] == '0' ? "" : " -nor",
          atof(args[JI]) == 0.0 ? "" : " -jitter",
          args[NL][0] == '1' ? "" : " -nl ",
          args[NL][0] == '1' ? "" : args[NL],
          args[CMB][0] == '0' ? "" : " -cmb ",
          args[CMB][0] == '0' ? "" : args[CMB],
          args[LT][0] == '0' ? "" : " -lt ",
          args[LT][0] == '0' ? "" : args[LT],
          // Assembly level
          args[ALV]);
   fflush(0);
}

static void tmop_require(int id, const char *args[])
{
   Req res[2];
   (args[ALV] = "-pa", dump_args(id, args), req_tmop(id, args, res[0]));
   (args[ALV] = "-no-pa", dump_args(id, args), req_tmop(id, args, res[1]));
   REQUIRE(res[0].dot == MFEM_Approx(res[1].dot));
   REQUIRE(res[0].tauval == MFEM_Approx(res[1].tauval));
   REQUIRE(res[0].init_energy == MFEM_Approx(res[1].init_energy));
   REQUIRE(res[0].final_energy == MFEM_Approx(res[1].final_energy, 2e-12));
   REQUIRE(res[0].diag == MFEM_Approx(res[1].diag));
}

static constexpr size_t sz = 16;

static inline const char *itoa(const int i, char *buf)
{
   std::snprintf(buf, sz, "%d", i);
   return buf;
}

static inline const char *dtoa(const double d, char *buf)
{
   std::snprintf(buf, sz, "%.4f", d);
   return buf;
}

class Launch
{
   typedef std::list<int> set;
public:
   class Args
   {
      friend class Launch;
   private:
      const char *name = nullptr;
      const char *mesh = "../../data/star.mesh";
      int newton_iter = 100;
      int rs_levels = 0;
      int max_lin_iter  = 100;
      int combo = 0;
      bool normalization = false;
      double lim_const = 0.0;
      int lim_type = 0;
      double jitter = 0.0;
      set order = {1,2,3,4};
      set target_id = {1,2,3};
      set metric_id = {1,2};
      set quad_order = {2,4,8};
      set lin_solver = {3,2,1};
      set newton_loop = {1,3};

   public:
      Args(const char *name =nullptr): name(name) {}
      Args &MESH(const char *arg) { mesh = arg; return *this; }
      Args &NEWTON_ITERATIONS(const int arg) { newton_iter = arg; return *this; }
      Args &REFINE(const int arg) { rs_levels = arg; return *this; }
      Args &LINEAR_ITERATIONS(const int arg) { max_lin_iter = arg; return *this; }
      Args &CMB(const int arg) { combo = arg; return *this; }
      Args &NORMALIZATION(const bool arg) { normalization = arg; return *this; }
      Args &LIMITING(const double arg) { lim_const = arg; return *this; }
      Args &LIMIT_TYPE(const int arg) { lim_type = arg; return *this; }
      Args &JI(const double arg) { jitter = arg; return *this; }

      Args &POR(set arg) { order = arg; return *this; }
      Args &TID(set arg) { target_id = arg; return *this; }
      Args &MID(set arg) { metric_id = arg; return *this; }
      Args &QOR(set arg) { quad_order = arg; return *this; }
      Args &LS(set arg) { lin_solver = arg; return *this; }
      Args &NL(set arg) { newton_loop = arg; return *this; }
   };
   const char *name, *mesh;
   int NEWTON_ITERATIONS, REFINE, LINEAR_ITERATIONS, COMBO, LIMIT_TYPE;
   bool NORMALIZATION;
   double LIMITING, JITTER;
   set P_ORDERS, TARGET_IDS, METRIC_IDS, Q_ORDERS, LINEAR_SOLVERS, NEWTON_LOOPS;
public:
   Launch(Args a = Args()):
      name(a.name), mesh(a.mesh),
      NEWTON_ITERATIONS(a.newton_iter), REFINE(a.rs_levels),
      LINEAR_ITERATIONS(a.max_lin_iter), COMBO(a.combo), LIMIT_TYPE(a.lim_type),
      NORMALIZATION(a.normalization), LIMITING(a.lim_const), JITTER(a.jitter),
      P_ORDERS(a.order), TARGET_IDS(a.target_id), METRIC_IDS(a.metric_id),
      Q_ORDERS(a.quad_order), LINEAR_SOLVERS(a.lin_solver),
      NEWTON_LOOPS(a.newton_loop)
   { }

   void Run(const int id = 0, bool nr = false) const
   {
      if ((id==0) && name) { mfem::out << "[" << name << "]" << std::endl; }
      DEFAULT_ARGS;
<<<<<<< HEAD
      char ni[8] {}, rs[8] {}, li[8] {}, lc[16] {}, ji[16] {},
           cmb[8] {}, lt[8] {};
=======
      char ni[sz] {}, rs[sz] {}, li[sz] {}, lc[sz] {}, ji[sz] {}, cmb[sz] {};
>>>>>>> 40b577d1
      args[MSH] = mesh;
      args[RS] = itoa(REFINE,rs);
      args[NI] = itoa(NEWTON_ITERATIONS,ni);
      args[LI] = itoa(LINEAR_ITERATIONS,li);
      args[CMB] = itoa(COMBO,cmb);
      args[LC] = dtoa(LIMITING,lc);
      args[LT] = itoa(LIMIT_TYPE,lt);
      args[JI] = dtoa(JITTER,ji);
      args[NOR] = NORMALIZATION ? "1" : "0";
      for (int p : P_ORDERS)
      {
         char por[sz] {};
         args[POR] = itoa(p, por);
         for (int t : TARGET_IDS)
         {
            char tid[sz] {};
            args[TID] = itoa(t, tid);
            for (int m : METRIC_IDS)
            {
               char mid[sz] {};
               args[MID] = itoa(m, mid);
               for (int q : Q_ORDERS)
               {
                  if (q <= p) { continue; }
                  char qor[sz] {};
                  args[QOR] = itoa(q, qor);
                  for (int ls : LINEAR_SOLVERS)
                  {
                     // skip some linear solver & metric combinations
                     // that lead to non positive definite operators
                     if (ls == 1 && m != 1) { continue; }
                     char lsb[sz] {};
                     args[LS] = itoa(ls, lsb);
                     for (int n : NEWTON_LOOPS)
                     {
                        char nl[sz] {};
                        args[NL] = itoa(n, nl);
                        tmop_require(id, args);
                        if (!nr) { break; }
                     }
                     if (!nr) { break; }
                  }
                  if (!nr) { break; }
               }
               if (!nr) { break; }
            }
            if (!nr) { break; }
         }
         if (!nr) { break; }
      }
   }
};

// id: MPI rank, nr: launch all non-regression tests
static void tmop_tests(int id = 0, bool all = false)
{
#if defined(MFEM_TMOP_MPI) && defined(HYPRE_USING_GPU)
   cout << "\nAs of mfem-4.3 and hypre-2.22.0 (July 2021) this unit test\n"
        << "is NOT supported with the GPU version of hypre.\n\n";
   return;
#endif

   const double jitter = 1./(M_PI*M_PI);

   Launch(Launch::Args("TC_IDEAL_SHAPE_UNIT_SIZE_2D_KERNEL").
          MESH("../../data/star.mesh").REFINE(1).JI(jitter).
          POR({1,2}).QOR({2,3}).
          TID({1}).MID({2})).Run(id,all);

   Launch(Launch::Args("TC_IDEAL_SHAPE_GIVEN_SIZE_2D_KERNEL").
          MESH("../../data/star.mesh").REFINE(1).JI(jitter).
          POR({1,2}).QOR({2,3}).
          TID({3}).MID({2})).Run(id,all);

   Launch(Launch::Args("TC_IDEAL_SHAPE_UNIT_SIZE_3D_KERNEL").
          MESH("../../miniapps/meshing/cube.mesh").REFINE(1).JI(jitter).
          POR({1,2}).QOR({2,3}).
          TID({1}).MID({302})).Run(id,all);

   Launch(Launch::Args("TC_IDEAL_SHAPE_GIVEN_SIZE_3D_KERNEL").
          MESH("../../miniapps/meshing/cube.mesh").REFINE(1).JI(jitter).
          POR({1,2}).QOR({2,3}).
          TID({3}).MID({302})).Run(id,all);

   Launch(Launch::Args("Star").
          MESH("../../data/star.mesh").
          POR({1,2,3,4}).QOR({2,4,8}).
          TID({1,2,3}).MID({1,2})).Run(id,all);

   Launch(Launch::Args("Square01 + Adapted analytic Hessian").
          MESH("../../miniapps/meshing/square01.mesh").REFINE(1).
          POR({1,2}).QOR({2,4}).
          TID({4}).MID({1,2})).Run(id,all);

   Launch(Launch::Args("Square01 + Adapted discrete size").
          MESH("../../miniapps/meshing/square01.mesh").REFINE(1).
          NORMALIZATION(true).
          POR({1,2}).QOR({4,6}).
          LINEAR_ITERATIONS(150).
          TID({5}).MID({80}).LS({3})).Run(id,all);

   Launch(Launch::Args("Blade").
          MESH("../../miniapps/meshing/blade.mesh").
          POR({1,2}).QOR({2,4}).
          TID({1,2,3}).MID({2}).LS({2})).Run(id,all);

   Launch(Launch::Args("Blade + normalization").
          MESH("../../miniapps/meshing/blade.mesh").
          NORMALIZATION(true).
          POR({1,2}).QOR({2,4}).
          TID({1,2,3}).MID({2})).Run(id,all);

   Launch(Launch::Args("Blade + limiting + normalization").
          MESH("../../miniapps/meshing/blade.mesh").
          NORMALIZATION(true).LIMITING(M_PI).
          POR({1,2}).QOR({2,4}).
          TID({1,2,3}).MID({2})).Run(id,all);

   Launch(Launch::Args("Blade + limiting_expo + normalization").
          MESH("../../miniapps/meshing/blade.mesh").
          NORMALIZATION(true).LIMITING(M_PI).LIMIT_TYPE(1).
          POR({1,2}).QOR({2,4}).
          TID({1,2,3}).MID({2})).Run(id,all);

   Launch(Launch::Args("Cube").
          MESH("../../miniapps/meshing/cube.mesh").REFINE(1).JI(jitter).
          POR({1,2}).QOR({2,4}).
          TID({2,3}).MID({302,303})).Run(id,all);

   Launch(Launch::Args("Cube + Discrete size & aspect + normalization + limiting").
          MESH("../../miniapps/meshing/cube.mesh").
          NORMALIZATION(true).LIMITING(M_PI).
          POR({1,2}).QOR({4,2}).
          TID({7}).MID({302,321})).Run(id,all);

   Launch(Launch::Args("Cube + Discrete size + normalization").
          MESH("../../miniapps/meshing/cube.mesh").
          NORMALIZATION(true).
          POR({1,2}).QOR({4,2}).
          TID({5}).MID({332})).Run(id,all);

   // Note: order 1 has no interior nodes, so all residuals are zero and the
   // Newton iteration exits immediately.
   Launch(Launch::Args("Toroid-Hex").
          MESH("../../data/toroid-hex.mesh").
          POR({1,2}).QOR({2,4,8}).
          TID({1,2,3}).MID({302,303,321})).Run(id,all);

   Launch(Launch::Args("Toroid-Hex + limiting").
          MESH("../../data/toroid-hex.mesh").
          LIMITING(M_PI).
          POR({1,2}).QOR({2,4}).NL({3,1}).
          TID({1,2}).MID({321})).Run(id,all);

   Launch(Launch::Args("Toroid-Hex + limiting + norm.").
          MESH("../../data/toroid-hex.mesh").
          LIMITING(M_PI).NORMALIZATION(true).
          POR({1,2}).QOR({2,4}).
          TID({1,2}).MID({321})).Run(id,all);

   Launch(Launch::Args("Toroid-Hex + limiting_expo + norm.").
          MESH("../../data/toroid-hex.mesh").
          LIMITING(M_PI).LIMIT_TYPE(1).NORMALIZATION(true).
          POR({1,2}).QOR({2,4}).
          TID({1,2}).MID({321})).Run(id,all);

   // -m cube.mesh -rs 1 -tid 5 -mid 321 -ni 5 -ls 3 -li 100 -lc 1.0 -nor
   Launch(Launch::Args("Cube + Blast options").
          MESH("../../miniapps/meshing/cube.mesh").REFINE(1).
          TID({5}).MID({321}).LS({3}).LINEAR_ITERATIONS(100).
          LIMITING(M_PI).NORMALIZATION(true).
          POR({1,2,3}).QOR({2,4}).NL({1,2})).Run(id,all);

   // Combo 2D
   Launch(Launch::Args("Square01 + Combo").
          MESH("../../miniapps/meshing/square01.mesh").REFINE(1).JI(jitter).
          NORMALIZATION(true).
          TID({5}).MID({2}).LS({2}).
          POR({2}).QOR({8}).CMB(2)).Run(id,all);

   // Combo 3D
   Launch(Launch::Args("Cube + Combo").
          MESH("../../miniapps/meshing/cube.mesh").REFINE(1).JI(jitter).
          NORMALIZATION(true).
          TID({5}).MID({302}).LS({2}).
          POR({1,2}).QOR({2,8}).CMB(2)).Run(id,all);

   // NURBS
   Launch(Launch::Args("2D Nurbs").
          MESH("../../data/square-disc-nurbs.mesh").REFINE(1).JI(jitter).
          POR({1,2}).QOR({2,4}).
          TID({1,2,3}).MID({1,2})).Run(id,all);

   Launch(Launch::Args("3D Nurbs").
          MESH("../../data/beam-hex-nurbs.mesh").REFINE(1).JI(jitter).
          POR({1,2}).QOR({2,4}).
          TID({1,2,3}).MID({302,321})).Run(id,all);

   // The following tests need more iterations to converge between PA & non-PA
   // They can only be launched with the `--all` command line option

   if (!all) { return; }

   Launch(Launch::Args("Blade + Discrete size + normalization").
          MESH("../../miniapps/meshing/blade.mesh").
          LINEAR_ITERATIONS(300).NORMALIZATION(true).
          POR({1}).QOR({2}).
          TID({5}).MID({7}).LS({2}).NL({2})).Run(id,true);

   Launch(Launch::Args("Blade + Discrete size + normalization").
          MESH("../../miniapps/meshing/blade.mesh").
          LINEAR_ITERATIONS(200).NORMALIZATION(true).
          POR({1}).QOR({2}).
          TID({5}).MID({2})).Run(id,true);
}

#if defined(MFEM_TMOP_MPI)
#ifndef MFEM_TMOP_DEVICE
TEST_CASE("tmop_pa", "[TMOP_PA], [Parallel]")
{
   tmop_tests(Mpi::WorldRank(), launch_all_non_regression_tests);
}
#else
TEST_CASE("tmop_pa", "[TMOP_PA], [Parallel]")
{
   Device device;
   device.Configure(MFEM_TMOP_DEVICE);
   device.Print();
   tmop_tests(Mpi::WorldRank(), launch_all_non_regression_tests);
}
#endif
#else
#ifndef MFEM_TMOP_DEVICE
TEST_CASE("tmop_pa", "[TMOP_PA]")
{
   tmop_tests(0, launch_all_non_regression_tests);
}
#else
TEST_CASE("tmop_pa", "[TMOP_PA]")
{
   Device device;
   device.Configure(MFEM_TMOP_DEVICE);
   device.Print();
   tmop_tests(0, launch_all_non_regression_tests);
}
#endif
#endif<|MERGE_RESOLUTION|>--- conflicted
+++ resolved
@@ -695,12 +695,8 @@
    {
       if ((id==0) && name) { mfem::out << "[" << name << "]" << std::endl; }
       DEFAULT_ARGS;
-<<<<<<< HEAD
-      char ni[8] {}, rs[8] {}, li[8] {}, lc[16] {}, ji[16] {},
-           cmb[8] {}, lt[8] {};
-=======
-      char ni[sz] {}, rs[sz] {}, li[sz] {}, lc[sz] {}, ji[sz] {}, cmb[sz] {};
->>>>>>> 40b577d1
+      char ni[sz] {}, rs[sz] {}, li[sz] {}, lc[sz] {}, ji[sz] {},
+           cmb[sz] {}, lt[sz] {};
       args[MSH] = mesh;
       args[RS] = itoa(REFINE,rs);
       args[NI] = itoa(NEWTON_ITERATIONS,ni);
