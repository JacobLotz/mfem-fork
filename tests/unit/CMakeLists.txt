--- conflicted
+++ resolved
@@ -27,11 +27,8 @@
   linalg/test_matrix_rectangular.cpp
   linalg/test_matrix_square.cpp
   linalg/test_ode.cpp
-<<<<<<< HEAD
   linalg/test_ode2.cpp
-=======
   linalg/test_operator.cpp
->>>>>>> f871cdb9
   mesh/test_mesh.cpp
   fem/test_1d_bilininteg.cpp
   fem/test_2d_bilininteg.cpp
