// Copyright (c) 2010, Lawrence Livermore National Security, LLC. Produced at
// the Lawrence Livermore National Laboratory. LLNL-CODE-443211. All Rights
// reserved. See file COPYRIGHT for details.
//
// This file is part of the MFEM library. For more information and source code
// availability see http://mfem.org.
//
// MFEM is free software; you can redistribute it and/or modify it under the
// terms of the GNU Lesser General Public License (as published by the Free
// Software Foundation) version 2.1 dated February 1999.

#ifndef MFEM_CONFIG_HEADER
#define MFEM_CONFIG_HEADER

// MFEM version: integer of the form: (major*100 + minor)*100 + patch.
// #define MFEM_VERSION @MFEM_VERSION@

// MFEM version string of the form "3.3" or "3.3.1".
// #define MFEM_VERSION_STRING "@MFEM_VERSION_STRING@"

// MFEM version type, see the MFEM_VERSION_TYPE_* constants below.
#define MFEM_VERSION_TYPE ((MFEM_VERSION)%2)

// MFEM version type constants.
#define MFEM_VERSION_TYPE_RELEASE 0
#define MFEM_VERSION_TYPE_DEVELOPMENT 1

// Separate MFEM version numbers for major, minor, and patch.
#define MFEM_VERSION_MAJOR ((MFEM_VERSION)/10000)
#define MFEM_VERSION_MINOR (((MFEM_VERSION)/100)%100)
#define MFEM_VERSION_PATCH ((MFEM_VERSION)%100)

// The absolute path of the MFEM source prefix
// #define MFEM_SOURCE_DIR "@MFEM_SOURCE_DIR@"

// The absolute path of the MFEM installation prefix
// #define MFEM_INSTALL_DIR "@MFEM_INSTALL_DIR@"

// Description of the git commit used to build MFEM.
// #define MFEM_GIT_STRING "@MFEM_GIT_STRING@"

// Build the parallel MFEM library.
// Requires an MPI compiler, and the libraries HYPRE and METIS.
// #define MFEM_USE_MPI

// Enable debug checks in MFEM.
// #define MFEM_DEBUG

// Throw an exception on errors.
// #define MFEM_USE_EXCEPTIONS

// Enable gzstream in MFEM.
// #define MFEM_USE_GZSTREAM

// Enable backtraces for mfem_error through libunwind.
// #define MFEM_USE_LIBUNWIND

// Enable MFEM features that use the METIS library (parallel MFEM).
// #define MFEM_USE_METIS

// Enable this option if linking with METIS version 5 (parallel MFEM).
// #define MFEM_USE_METIS_5

// Use LAPACK routines for various dense linear algebra operations.
// #define MFEM_USE_LAPACK

// Use thread-safe implementation. This comes at the cost of extra memory
// allocation and de-allocation.
// #define MFEM_THREAD_SAFE

// Enable the OpenMP backend.
// #define MFEM_USE_OPENMP

// [Deprecated] Enable experimental OpenMP support. Requires MFEM_THREAD_SAFE.
// #define MFEM_USE_LEGACY_OPENMP

// Internal MFEM option: enable group/batch allocation for some small objects.
// #define MFEM_USE_MEMALLOC

// Which library functions to use in class StopWatch for measuring time.
// For a list of the available options, see INSTALL.
// If not defined, an option is selected automatically.
// #define MFEM_TIMER_TYPE @MFEM_TIMER_TYPE@

// Enable MFEM functionality based on the SUNDIALS libraries.
// #define MFEM_USE_SUNDIALS

// Enable MFEM functionality based on the Mesquite library.
// #define MFEM_USE_MESQUITE

// Enable MFEM functionality based on the SuiteSparse library.
// #define MFEM_USE_SUITESPARSE

// Enable MFEM functionality based on the SuperLU library.
// #define MFEM_USE_SUPERLU

// Enable MFEM functionality based on the STRUMPACK library.
// #define MFEM_USE_STRUMPACK

// Enable functionality based on the Gecko library
// #define MFEM_USE_GECKO

// Enable secure socket streams based on the GNUTLS library
// #define MFEM_USE_GNUTLS

// Enable Sidre support
// #define MFEM_USE_SIDRE

// Enable Conduit support
// #define MFEM_USE_CONDUIT

// Enable functionality based on the NetCDF library (reading CUBIT files)
// #define MFEM_USE_NETCDF

// Enable functionality based on the PETSc library
// #define MFEM_USE_PETSC

// Enable functionality based on the MPFR library.
// #define MFEM_USE_MPFR

// Enable MFEM functionality based on the PUMI library
// #define MFEM_USE_PUMI

// Build the GPU/CUDA-enabled version of the MFEM library.
// Requires a CUDA compiler (nvcc).
// #define MFEM_USE_CUDA

// Enable functionality based on the RAJA library.
// #define MFEM_USE_RAJA

// Enable functionality based on the OCCA library.
// #define MFEM_USE_OCCA

<<<<<<< HEAD
// Enable MFEM's internal Memory Manager (needed e.g. for MFEM_USE_CUDA)
// #define MFEM_USE_MM

// Enable JIT support
// #define MFEM_USE_JIT

=======
>>>>>>> edbe2aff
// Version of HYPRE used for building MFEM.
// #define MFEM_HYPRE_VERSION @MFEM_HYPRE_VERSION@

// Macro defined when PUMI is built with support for the Simmetrix SimModSuite
// library.
// #define MFEM_USE_SIMMETRIX

#endif // MFEM_CONFIG_HEADER<|MERGE_RESOLUTION|>--- conflicted
+++ resolved
@@ -131,15 +131,9 @@
 // Enable functionality based on the OCCA library.
 // #define MFEM_USE_OCCA
 
-<<<<<<< HEAD
-// Enable MFEM's internal Memory Manager (needed e.g. for MFEM_USE_CUDA)
-// #define MFEM_USE_MM
-
 // Enable JIT support
 // #define MFEM_USE_JIT
 
-=======
->>>>>>> edbe2aff
 // Version of HYPRE used for building MFEM.
 // #define MFEM_HYPRE_VERSION @MFEM_HYPRE_VERSION@
 
