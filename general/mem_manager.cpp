// Copyright (c) 2010-2022, Lawrence Livermore National Security, LLC. Produced
// at the Lawrence Livermore National Laboratory. All Rights reserved. See files
// LICENSE and NOTICE for details. LLNL-CODE-806117.
//
// This file is part of the MFEM library. For more information and source code
// availability visit https://mfem.org.
//
// MFEM is free software; you can redistribute it and/or modify it under the
// terms of the BSD-3 license. We welcome feedback and contributions, see file
// CONTRIBUTING.md for details.

#include "forall.hpp"
#include "mem_manager.hpp"

#include <list>
#include <cstring> // std::memcpy, std::memcmp
#include <unordered_map>
#include <algorithm> // std::max

// Uncomment to try _WIN32 platform
//#define _WIN32
//#define _aligned_malloc(s,a) malloc(s)

#ifndef _WIN32
#include <unistd.h>
#include <signal.h>
#include <sys/mman.h>
#define mfem_memalign(p,a,s) posix_memalign(p,a,s)
#define mfem_aligned_free free
#else
#define mfem_memalign(p,a,s) (((*(p))=_aligned_malloc((s),(a))),*(p)?0:errno)
#define mfem_aligned_free _aligned_free
#endif

#ifdef MFEM_USE_UMPIRE
<<<<<<< HEAD
#include "umpire/Umpire.hpp"
#include "umpire/strategy/QuickPool.hpp"
=======
#include <umpire/Umpire.hpp>
#include <umpire/strategy/QuickPool.hpp>
>>>>>>> baf9090c

// Make sure Umpire is build with CUDA support if MFEM is built with it.
#if defined(MFEM_USE_CUDA) && !defined(UMPIRE_ENABLE_CUDA)
#error "CUDA is not enabled in Umpire!"
#endif
// Make sure Umpire is build with HIP support if MFEM is built with it.
#if defined(MFEM_USE_HIP) && !defined(UMPIRE_ENABLE_HIP)
#error "HIP is not enabled in Umpire!"
#endif
#endif // MFEM_USE_UMPIRE

// Internal debug option, useful for tracking some memory manager operations.
// #define MFEM_TRACK_MEM_MANAGER

namespace mfem
{

MemoryType GetMemoryType(MemoryClass mc)
{
   switch (mc)
   {
      case MemoryClass::HOST:    return mm.GetHostMemoryType();
      case MemoryClass::HOST_32: return MemoryType::HOST_32;
      case MemoryClass::HOST_64: return MemoryType::HOST_64;
      case MemoryClass::DEVICE:  return mm.GetDeviceMemoryType();
      case MemoryClass::MANAGED: return MemoryType::MANAGED;
   }
   MFEM_VERIFY(false,"");
   return MemoryType::HOST;
}


bool MemoryClassContainsType(MemoryClass mc, MemoryType mt)
{
   switch (mc)
   {
      case MemoryClass::HOST: return IsHostMemory(mt);
      case MemoryClass::HOST_32:
         return (mt == MemoryType::HOST_32 ||
                 mt == MemoryType::HOST_64 ||
                 mt == MemoryType::HOST_DEBUG);
      case MemoryClass::HOST_64:
         return (mt == MemoryType::HOST_64 ||
                 mt == MemoryType::HOST_DEBUG);
      case MemoryClass::DEVICE: return IsDeviceMemory(mt);
      case MemoryClass::MANAGED:
         return (mt == MemoryType::MANAGED);
   }
   MFEM_ABORT("invalid MemoryClass");
   return false;
}


static void MFEM_VERIFY_TYPES(const MemoryType h_mt, const MemoryType d_mt)
{
   MFEM_VERIFY(IsHostMemory(h_mt), "h_mt = " << (int)h_mt);
   MFEM_VERIFY(IsDeviceMemory(d_mt) || d_mt == MemoryType::DEFAULT,
               "d_mt = " << (int)d_mt);
   // If h_mt == MemoryType::HOST_DEBUG, then d_mt == MemoryType::DEVICE_DEBUG
   //                                      or d_mt == MemoryType::DEFAULT
   MFEM_VERIFY(h_mt != MemoryType::HOST_DEBUG ||
               d_mt == MemoryType::DEVICE_DEBUG ||
               d_mt == MemoryType::DEFAULT,
               "d_mt = " << MemoryTypeName[(int)d_mt]);
   // If d_mt == MemoryType::DEVICE_DEBUG, then h_mt != MemoryType::MANAGED
   MFEM_VERIFY(d_mt != MemoryType::DEVICE_DEBUG ||
               h_mt != MemoryType::MANAGED,
               "h_mt = " << MemoryTypeName[(int)h_mt]);
#if 0
   const bool sync =
      (h_mt == MemoryType::HOST_PINNED && d_mt == MemoryType::DEVICE) ||
      (h_mt == MemoryType::HOST_PINNED && d_mt == MemoryType::DEVICE_UMPIRE) ||
      (h_mt == MemoryType::HOST_PINNED && d_mt == MemoryType::DEVICE_UMPIRE_2) ||
      (h_mt == MemoryType::HOST_UMPIRE && d_mt == MemoryType::DEVICE) ||
      (h_mt == MemoryType::HOST_UMPIRE && d_mt == MemoryType::DEVICE_UMPIRE) ||
      (h_mt == MemoryType::HOST_UMPIRE && d_mt == MemoryType::DEVICE_UMPIRE_2) ||
      (h_mt == MemoryType::HOST_DEBUG && d_mt == MemoryType::DEVICE_DEBUG) ||
      (h_mt == MemoryType::MANAGED && d_mt == MemoryType::MANAGED) ||
      (h_mt == MemoryType::HOST_64 && d_mt == MemoryType::DEVICE) ||
      (h_mt == MemoryType::HOST_32 && d_mt == MemoryType::DEVICE) ||
      (h_mt == MemoryType::HOST && d_mt == MemoryType::DEVICE) ||
      (h_mt == MemoryType::HOST && d_mt == MemoryType::DEVICE_UMPIRE) ||
      (h_mt == MemoryType::HOST && d_mt == MemoryType::DEVICE_UMPIRE_2);
   MFEM_VERIFY(sync, "");
#endif
}

MemoryClass operator*(MemoryClass mc1, MemoryClass mc2)
{
   //          | HOST     HOST_32  HOST_64  DEVICE   MANAGED
   // ---------+---------------------------------------------
   //  HOST    | HOST     HOST_32  HOST_64  DEVICE   MANAGED
   //  HOST_32 | HOST_32  HOST_32  HOST_64  DEVICE   MANAGED
   //  HOST_64 | HOST_64  HOST_64  HOST_64  DEVICE   MANAGED
   //  DEVICE  | DEVICE   DEVICE   DEVICE   DEVICE   MANAGED
   //  MANAGED | MANAGED  MANAGED  MANAGED  MANAGED  MANAGED

   // Using the enumeration ordering:
   //    HOST < HOST_32 < HOST_64 < DEVICE < MANAGED,
   // the above table is simply: a*b = max(a,b).

   return std::max(mc1, mc2);
}


// Instantiate Memory<T>::PrintFlags for T = int and T = double.
template void Memory<int>::PrintFlags() const;
template void Memory<double>::PrintFlags() const;

// Instantiate Memory<T>::CompareHostAndDevice for T = int and T = double.
template int Memory<int>::CompareHostAndDevice(int size) const;
template int Memory<double>::CompareHostAndDevice(int size) const;


namespace internal
{

/// Memory class that holds:
///   - the host and the device pointer
///   - the size in bytes of this memory region
///   - the host and device type of this memory region
struct Memory
{
   void *const h_ptr;
   void *d_ptr;
   const size_t bytes;
   const MemoryType h_mt;
   MemoryType d_mt;
   mutable bool h_rw, d_rw;
   Memory(void *p, size_t b, MemoryType h, MemoryType d):
      h_ptr(p), d_ptr(nullptr), bytes(b), h_mt(h), d_mt(d),
      h_rw(true), d_rw(true) { }
};

/// Alias class that holds the base memory region and the offset
struct Alias
{
   Memory *mem;
   size_t offset;
   size_t counter;
   // 'h_mt' is already stored in 'mem', however, we use this field for type
   // checking since the alias may be dangling, i.e. 'mem' may be invalid.
   MemoryType h_mt;
};

/// Maps for the Memory and the Alias classes
typedef std::unordered_map<const void*, Memory> MemoryMap;
typedef std::unordered_map<const void*, Alias> AliasMap;

struct Maps
{
   MemoryMap memories;
   AliasMap aliases;
};

} // namespace mfem::internal

static internal::Maps *maps;

namespace internal
{

/// The host memory space base abstract class
class HostMemorySpace
{
public:
   virtual ~HostMemorySpace() { }
   virtual void Alloc(void **ptr, size_t bytes) { *ptr = std::malloc(bytes); }
   virtual void Dealloc(void *ptr) { std::free(ptr); }
   virtual void Protect(const Memory&, size_t) { }
   virtual void Unprotect(const Memory&, size_t) { }
   virtual void AliasProtect(const void*, size_t) { }
   virtual void AliasUnprotect(const void*, size_t) { }
};

/// The device memory space base abstract class
class DeviceMemorySpace
{
public:
   virtual ~DeviceMemorySpace() { }
   virtual void Alloc(Memory &base) { base.d_ptr = std::malloc(base.bytes); }
   virtual void Dealloc(Memory &base) { std::free(base.d_ptr); }
   virtual void Protect(const Memory&) { }
   virtual void Unprotect(const Memory&) { }
   virtual void AliasProtect(const void*, size_t) { }
   virtual void AliasUnprotect(const void*, size_t) { }
   virtual void *HtoD(void *dst, const void *src, size_t bytes)
   { return std::memcpy(dst, src, bytes); }
   virtual void *DtoD(void *dst, const void *src, size_t bytes)
   { return std::memcpy(dst, src, bytes); }
   virtual void *DtoH(void *dst, const void *src, size_t bytes)
   { return std::memcpy(dst, src, bytes); }
};

/// The default std:: host memory space
class StdHostMemorySpace : public HostMemorySpace { };

/// The No host memory space
struct NoHostMemorySpace : public HostMemorySpace
{
   void Alloc(void**, const size_t) { mfem_error("! Host Alloc error"); }
};

/// The aligned 32 host memory space
class Aligned32HostMemorySpace : public HostMemorySpace
{
public:
   Aligned32HostMemorySpace(): HostMemorySpace() { }
   void Alloc(void **ptr, size_t bytes)
   { if (mfem_memalign(ptr, 32, bytes) != 0) { throw ::std::bad_alloc(); } }
   void Dealloc(void *ptr) { mfem_aligned_free(ptr); }
};

/// The aligned 64 host memory space
class Aligned64HostMemorySpace : public HostMemorySpace
{
public:
   Aligned64HostMemorySpace(): HostMemorySpace() { }
   void Alloc(void **ptr, size_t bytes)
   { if (mfem_memalign(ptr, 64, bytes) != 0) { throw ::std::bad_alloc(); } }
   void Dealloc(void *ptr) { mfem_aligned_free(ptr); }
};

#ifndef _WIN32
static uintptr_t pagesize = 0;
static uintptr_t pagemask = 0;

/// Returns the restricted base address of the DEBUG segment
inline const void *MmuAddrR(const void *ptr)
{
   const uintptr_t addr = (uintptr_t) ptr;
   return (addr & pagemask) ? (void*) ((addr + pagesize) & ~pagemask) : ptr;
}

/// Returns the prolongated base address of the MMU segment
inline const void *MmuAddrP(const void *ptr)
{
   const uintptr_t addr = (uintptr_t) ptr;
   return (void*) (addr & ~pagemask);
}

/// Compute the restricted length for the MMU segment
inline uintptr_t MmuLengthR(const void *ptr, const size_t bytes)
{
   // a ---->A:|    |:B<---- b
   const uintptr_t a = (uintptr_t) ptr;
   const uintptr_t A = (uintptr_t) MmuAddrR(ptr);
   MFEM_ASSERT(a <= A, "");
   const uintptr_t b = a + bytes;
   const uintptr_t B = b & ~pagemask;
   MFEM_ASSERT(B <= b, "");
   const uintptr_t length = B > A ? B - A : 0;
   MFEM_ASSERT(length % pagesize == 0,"");
   return length;
}

/// Compute the prolongated length for the MMU segment
inline uintptr_t MmuLengthP(const void *ptr, const size_t bytes)
{
   // |:A<----a |    |  b---->B:|
   const uintptr_t a = (uintptr_t) ptr;
   const uintptr_t A = (uintptr_t) MmuAddrP(ptr);
   MFEM_ASSERT(A <= a, "");
   const uintptr_t b = a + bytes;
   const uintptr_t B = b & pagemask ? (b + pagesize) & ~pagemask : b;
   MFEM_ASSERT(b <= B, "");
   MFEM_ASSERT(B >= A,"");
   const uintptr_t length = B - A;
   MFEM_ASSERT(length % pagesize == 0,"");
   return length;
}

/// The protected access error, used for the host
static void MmuError(int, siginfo_t *si, void*)
{
   fflush(0);
   char str[64];
   const void *ptr = si->si_addr;
   sprintf(str, "Error while accessing address %p!", ptr);
   mfem::out << std::endl << "An illegal memory access was made!";
   MFEM_ABORT(str);
}

/// MMU initialization, setting SIGBUS & SIGSEGV signals to MmuError
static void MmuInit()
{
   if (pagesize > 0) { return; }
   struct sigaction sa;
   sa.sa_flags = SA_SIGINFO;
   sigemptyset(&sa.sa_mask);
   sa.sa_sigaction = MmuError;
   if (sigaction(SIGBUS, &sa, NULL) == -1) { mfem_error("SIGBUS"); }
   if (sigaction(SIGSEGV, &sa, NULL) == -1) { mfem_error("SIGSEGV"); }
   pagesize = (uintptr_t) sysconf(_SC_PAGE_SIZE);
   MFEM_ASSERT(pagesize > 0, "pagesize must not be less than 1");
   pagemask = pagesize - 1;
}

/// MMU allocation, through ::mmap
inline void MmuAlloc(void **ptr, const size_t bytes)
{
   const size_t length = bytes == 0 ? 8 : bytes;
   const int prot = PROT_READ | PROT_WRITE;
   const int flags = MAP_ANONYMOUS | MAP_PRIVATE;
   *ptr = ::mmap(NULL, length, prot, flags, -1, 0);
   if (*ptr == MAP_FAILED) { throw ::std::bad_alloc(); }
}

/// MMU deallocation, through ::munmap
inline void MmuDealloc(void *ptr, const size_t bytes)
{
   const size_t length = bytes == 0 ? 8 : bytes;
   if (::munmap(ptr, length) == -1) { mfem_error("Dealloc error!"); }
}

/// MMU protection, through ::mprotect with no read/write accesses
inline void MmuProtect(const void *ptr, const size_t bytes)
{
   static const bool mmu_protect_error = getenv("MFEM_MMU_PROTECT_ERROR");
   if (!::mprotect(const_cast<void*>(ptr), bytes, PROT_NONE)) { return; }
   if (mmu_protect_error) { mfem_error("MMU protection (NONE) error"); }
}

/// MMU un-protection, through ::mprotect with read/write accesses
inline void MmuAllow(const void *ptr, const size_t bytes)
{
   const int RW = PROT_READ | PROT_WRITE;
   static const bool mmu_protect_error = getenv("MFEM_MMU_PROTECT_ERROR");
   if (!::mprotect(const_cast<void*>(ptr), bytes, RW)) { return; }
   if (mmu_protect_error) { mfem_error("MMU protection (R/W) error"); }
}
#else
inline void MmuInit() { }
inline void MmuAlloc(void **ptr, const size_t bytes) { *ptr = std::malloc(bytes); }
inline void MmuDealloc(void *ptr, const size_t) { std::free(ptr); }
inline void MmuProtect(const void*, const size_t) { }
inline void MmuAllow(const void*, const size_t) { }
inline const void *MmuAddrR(const void *a) { return a; }
inline const void *MmuAddrP(const void *a) { return a; }
inline uintptr_t MmuLengthR(const void*, const size_t) { return 0; }
inline uintptr_t MmuLengthP(const void*, const size_t) { return 0; }
#endif

/// The MMU host memory space
class MmuHostMemorySpace : public HostMemorySpace
{
public:
   MmuHostMemorySpace(): HostMemorySpace() { MmuInit(); }
   void Alloc(void **ptr, size_t bytes) { MmuAlloc(ptr, bytes); }
   void Dealloc(void *ptr) { MmuDealloc(ptr, maps->memories.at(ptr).bytes); }
   void Protect(const Memory& mem, size_t bytes)
   { if (mem.h_rw) { mem.h_rw = false; MmuProtect(mem.h_ptr, bytes); } }
   void Unprotect(const Memory &mem, size_t bytes)
   { if (!mem.h_rw) { mem.h_rw = true; MmuAllow(mem.h_ptr, bytes); } }
   /// Aliases need to be restricted during protection
   void AliasProtect(const void *ptr, size_t bytes)
   { MmuProtect(MmuAddrR(ptr), MmuLengthR(ptr, bytes)); }
   /// Aliases need to be prolongated for un-protection
   void AliasUnprotect(const void *ptr, size_t bytes)
   { MmuAllow(MmuAddrP(ptr), MmuLengthP(ptr, bytes)); }
};

/// The UVM host memory space
class UvmHostMemorySpace : public HostMemorySpace
{
public:
   UvmHostMemorySpace(): HostMemorySpace() { }
   void Alloc(void **ptr, size_t bytes) { CuMallocManaged(ptr, bytes == 0 ? 8 : bytes); }
   void Dealloc(void *ptr) { CuMemFree(ptr); }
};

/// The 'No' device memory space
class NoDeviceMemorySpace: public DeviceMemorySpace
{
public:
   void Alloc(internal::Memory&) { mfem_error("! Device Alloc"); }
   void Dealloc(Memory&) { mfem_error("! Device Dealloc"); }
   void *HtoD(void*, const void*, size_t) { mfem_error("!HtoD"); return nullptr; }
   void *DtoD(void*, const void*, size_t) { mfem_error("!DtoD"); return nullptr; }
   void *DtoH(void*, const void*, size_t) { mfem_error("!DtoH"); return nullptr; }
};

/// The std:: device memory space, used with the 'debug' device
class StdDeviceMemorySpace : public DeviceMemorySpace { };

/// The CUDA device memory space
class CudaDeviceMemorySpace: public DeviceMemorySpace
{
public:
   CudaDeviceMemorySpace(): DeviceMemorySpace() { }
   void Alloc(Memory &base) { CuMemAlloc(&base.d_ptr, base.bytes); }
   void Dealloc(Memory &base) { CuMemFree(base.d_ptr); }
   void *HtoD(void *dst, const void *src, size_t bytes)
   { return CuMemcpyHtoD(dst, src, bytes); }
   void *DtoD(void* dst, const void* src, size_t bytes)
   { return CuMemcpyDtoD(dst, src, bytes); }
   void *DtoH(void *dst, const void *src, size_t bytes)
   { return CuMemcpyDtoH(dst, src, bytes); }
};

/// The CUDA/HIP page-locked host memory space
class HostPinnedMemorySpace: public HostMemorySpace
{
public:
   HostPinnedMemorySpace(): HostMemorySpace() { }
   void Alloc(void ** ptr, size_t bytes) override
   {
#ifdef MFEM_USE_CUDA
      CuMemAllocHostPinned(ptr, bytes);
#endif
#ifdef MFEM_USE_HIP
      HipMemAllocHostPinned(ptr, bytes);
#endif
   }
   void Dealloc(void *ptr) override
   {
#ifdef MFEM_USE_CUDA
      CuMemFreeHostPinned(ptr);
#endif
#ifdef MFEM_USE_HIP
      HipMemFreeHostPinned(ptr);
#endif
   }
};

/// The HIP device memory space
class HipDeviceMemorySpace: public DeviceMemorySpace
{
public:
   HipDeviceMemorySpace(): DeviceMemorySpace() { }
   void Alloc(Memory &base) { HipMemAlloc(&base.d_ptr, base.bytes); }
   void Dealloc(Memory &base) { HipMemFree(base.d_ptr); }
   void *HtoD(void *dst, const void *src, size_t bytes)
   { return HipMemcpyHtoD(dst, src, bytes); }
   void *DtoD(void* dst, const void* src, size_t bytes)
   // Unlike cudaMemcpy(DtoD), hipMemcpy(DtoD) causes a host-side synchronization so
   // instead we use hipMemcpyAsync to get similar behavior.
   // for more info see: https://github.com/mfem/mfem/pull/2780
   { return HipMemcpyDtoDAsync(dst, src, bytes); }
   void *DtoH(void *dst, const void *src, size_t bytes)
   { return HipMemcpyDtoH(dst, src, bytes); }
};

/// The UVM device memory space.
class UvmCudaMemorySpace : public DeviceMemorySpace
{
public:
   void Alloc(Memory &base) { base.d_ptr = base.h_ptr; }
   void Dealloc(Memory&) { }
   void *HtoD(void *dst, const void *src, size_t bytes)
   {
      if (dst == src) { MFEM_STREAM_SYNC; return dst; }
      return CuMemcpyHtoD(dst, src, bytes);
   }
   void *DtoD(void* dst, const void* src, size_t bytes)
   { return CuMemcpyDtoD(dst, src, bytes); }
   void *DtoH(void *dst, const void *src, size_t bytes)
   {
      if (dst == src) { MFEM_STREAM_SYNC; return dst; }
      return CuMemcpyDtoH(dst, src, bytes);
   }
};

/// The MMU device memory space
class MmuDeviceMemorySpace : public DeviceMemorySpace
{
public:
   MmuDeviceMemorySpace(): DeviceMemorySpace() { }
   void Alloc(Memory &m) { MmuAlloc(&m.d_ptr, m.bytes); }
   void Dealloc(Memory &m) { MmuDealloc(m.d_ptr, m.bytes); }
   void Protect(const Memory &m)
   { if (m.d_rw) { m.d_rw = false; MmuProtect(m.d_ptr, m.bytes); } }
   void Unprotect(const Memory &m)
   { if (!m.d_rw) { m.d_rw = true; MmuAllow(m.d_ptr, m.bytes); } }
   /// Aliases need to be restricted during protection
   void AliasProtect(const void *ptr, size_t bytes)
   { MmuProtect(MmuAddrR(ptr), MmuLengthR(ptr, bytes)); }
   /// Aliases need to be prolongated for un-protection
   void AliasUnprotect(const void *ptr, size_t bytes)
   { MmuAllow(MmuAddrP(ptr), MmuLengthP(ptr, bytes)); }
   void *HtoD(void *dst, const void *src, size_t bytes)
   { return std::memcpy(dst, src, bytes); }
   void *DtoD(void *dst, const void *src, size_t bytes)
   { return std::memcpy(dst, src, bytes); }
   void *DtoH(void *dst, const void *src, size_t bytes)
   { return std::memcpy(dst, src, bytes); }
};

#ifdef MFEM_USE_UMPIRE
class UmpireMemorySpace
{
protected:
   umpire::ResourceManager &rm;
   umpire::Allocator allocator;
   bool owns_allocator{false};

public:
   // TODO: this only releases unused memory
   virtual ~UmpireMemorySpace() { if (owns_allocator) { allocator.release(); } }
   UmpireMemorySpace(const char * name, const char * space)
      : rm(umpire::ResourceManager::getInstance())
   {
      if (!rm.isAllocator(name))
      {
         allocator = rm.makeAllocator<umpire::strategy::QuickPool>(
                        name, rm.getAllocator(space));
         owns_allocator = true;
      }
      else
      {
         allocator = rm.getAllocator(name);
         owns_allocator = false;
      }
   }
};

/// The Umpire host memory space
class UmpireHostMemorySpace : public HostMemorySpace, public UmpireMemorySpace
{
private:
   umpire::strategy::AllocationStrategy *strat;
public:
   UmpireHostMemorySpace(const char * name)
      : HostMemorySpace(),
        UmpireMemorySpace(name, "HOST"),
        strat(allocator.getAllocationStrategy()) {}
   void Alloc(void **ptr, size_t bytes) override
   { *ptr = allocator.allocate(bytes); }
   void Dealloc(void *ptr) override { allocator.deallocate(ptr); }
   void Insert(void *ptr, size_t bytes)
   { rm.registerAllocation(ptr, {ptr, bytes, strat}); }
};

/// The Umpire device memory space
#if defined(MFEM_USE_CUDA) || defined(MFEM_USE_HIP)
class UmpireDeviceMemorySpace : public DeviceMemorySpace,
   public UmpireMemorySpace
{
public:
   UmpireDeviceMemorySpace(const char * name)
      : DeviceMemorySpace(),
        UmpireMemorySpace(name, "DEVICE") {}
   void Alloc(Memory &base) override
   { base.d_ptr = allocator.allocate(base.bytes); }
   void Dealloc(Memory &base) override { rm.deallocate(base.d_ptr); }
   void *HtoD(void *dst, const void *src, size_t bytes) override
   {
#ifdef MFEM_USE_CUDA
      return CuMemcpyHtoD(dst, src, bytes);
#endif
#ifdef MFEM_USE_HIP
      return HipMemcpyHtoD(dst, src, bytes);
#endif
      // rm.copy(dst, const_cast<void*>(src), bytes); return dst;
   }
   void *DtoD(void* dst, const void* src, size_t bytes) override
   {
#ifdef MFEM_USE_CUDA
      return CuMemcpyDtoD(dst, src, bytes);
#endif
#ifdef MFEM_USE_HIP
      // Unlike cudaMemcpy(DtoD), hipMemcpy(DtoD) causes a host-side synchronization so
      // instead we use hipMemcpyAsync to get similar behavior.
      // for more info see: https://github.com/mfem/mfem/pull/2780
      return HipMemcpyDtoDAsync(dst, src, bytes);
#endif
      // rm.copy(dst, const_cast<void*>(src), bytes); return dst;
   }
   void *DtoH(void *dst, const void *src, size_t bytes) override
   {
#ifdef MFEM_USE_CUDA
      return CuMemcpyDtoH(dst, src, bytes);
#endif
#ifdef MFEM_USE_HIP
      return HipMemcpyDtoH(dst, src, bytes);
#endif
      // rm.copy(dst, const_cast<void*>(src), bytes); return dst;
   }
};
#else
class UmpireDeviceMemorySpace : public NoDeviceMemorySpace
{
public:
   UmpireDeviceMemorySpace(const char * /*unused*/) {}
};
#endif // MFEM_USE_CUDA || MFEM_USE_HIP
#endif // MFEM_USE_UMPIRE

/// Memory space controller class
class Ctrl
{
   typedef MemoryType MT;

public:
   HostMemorySpace *host[HostMemoryTypeSize];
   DeviceMemorySpace *device[DeviceMemoryTypeSize];

public:
   Ctrl(): host{nullptr}, device{nullptr} { }

   void Configure()
   {
      if (host[HostMemoryType])
      {
         mfem_error("Memory backends have already been configured!");
      }

      // Filling the host memory backends
      // HOST, HOST_32 & HOST_64 are always ready
      // MFEM_USE_UMPIRE will set either [No/Umpire] HostMemorySpace
      host[static_cast<int>(MT::HOST)] = new StdHostMemorySpace();
      host[static_cast<int>(MT::HOST_32)] = new Aligned32HostMemorySpace();
      host[static_cast<int>(MT::HOST_64)] = new Aligned64HostMemorySpace();
      // HOST_DEBUG is delayed, as it reroutes signals
      host[static_cast<int>(MT::HOST_DEBUG)] = nullptr;
      host[static_cast<int>(MT::HOST_UMPIRE)] = nullptr;
      host[static_cast<int>(MT::MANAGED)] = new UvmHostMemorySpace();

      // Filling the device memory backends, shifting with the device size
      constexpr int shift = DeviceMemoryType;
      device[static_cast<int>(MT::MANAGED)-shift] = new UvmCudaMemorySpace();
      // All other devices controllers are delayed
      device[static_cast<int>(MemoryType::DEVICE)-shift] = nullptr;
      device[static_cast<int>(MT::DEVICE_DEBUG)-shift] = nullptr;
      device[static_cast<int>(MT::DEVICE_UMPIRE)-shift] = nullptr;
      device[static_cast<int>(MT::DEVICE_UMPIRE_2)-shift] = nullptr;
   }

   HostMemorySpace* Host(const MemoryType mt)
   {
      const int mt_i = static_cast<int>(mt);
      // Delayed host controllers initialization
      if (!host[mt_i]) { host[mt_i] = NewHostCtrl(mt); }
      MFEM_ASSERT(host[mt_i], "Host memory controller is not configured!");
      return host[mt_i];
   }

   DeviceMemorySpace* Device(const MemoryType mt)
   {
      const int mt_i = static_cast<int>(mt) - DeviceMemoryType;
      MFEM_ASSERT(mt_i >= 0,"");
      // Lazy device controller initializations
      if (!device[mt_i]) { device[mt_i] = NewDeviceCtrl(mt); }
      MFEM_ASSERT(device[mt_i], "Memory manager has not been configured!");
      return device[mt_i];
   }

   ~Ctrl()
   {
      constexpr int mt_h = HostMemoryType;
      constexpr int mt_d = DeviceMemoryType;
      for (int mt = mt_h; mt < HostMemoryTypeSize; mt++) { delete host[mt]; }
      for (int mt = mt_d; mt < MemoryTypeSize; mt++) { delete device[mt-mt_d]; }
   }

private:
   HostMemorySpace* NewHostCtrl(const MemoryType mt)
   {
      switch (mt)
      {
         case MT::HOST_DEBUG: return new MmuHostMemorySpace();
#ifdef MFEM_USE_UMPIRE
         case MT::HOST_UMPIRE:
            return new UmpireHostMemorySpace(
                      MemoryManager::GetUmpireHostAllocatorName());
#else
         case MT::HOST_UMPIRE: return new NoHostMemorySpace();
#endif
         case MT::HOST_PINNED: return new HostPinnedMemorySpace();
         default: MFEM_ABORT("Unknown host memory controller!");
      }
      return nullptr;
   }

   DeviceMemorySpace* NewDeviceCtrl(const MemoryType mt)
   {
      switch (mt)
      {
#ifdef MFEM_USE_UMPIRE
         case MT::DEVICE_UMPIRE:
            return new UmpireDeviceMemorySpace(
                      MemoryManager::GetUmpireDeviceAllocatorName());
         case MT::DEVICE_UMPIRE_2:
            return new UmpireDeviceMemorySpace(
                      MemoryManager::GetUmpireDevice2AllocatorName());
#else
         case MT::DEVICE_UMPIRE: return new NoDeviceMemorySpace();
         case MT::DEVICE_UMPIRE_2: return new NoDeviceMemorySpace();
#endif
         case MT::DEVICE_DEBUG: return new MmuDeviceMemorySpace();
         case MT::DEVICE:
         {
#if defined(MFEM_USE_CUDA)
            return new CudaDeviceMemorySpace();
#elif defined(MFEM_USE_HIP)
            return new HipDeviceMemorySpace();
#else
            MFEM_ABORT("No device memory controller!");
            break;
#endif
         }
         default: MFEM_ABORT("Unknown device memory controller!");
      }
      return nullptr;
   }
};

} // namespace mfem::internal

static internal::Ctrl *ctrl;

void *MemoryManager::New_(void *h_tmp, size_t bytes, MemoryType mt,
                          unsigned &flags)
{
   MFEM_ASSERT(exists, "Internal error!");
   if (IsHostMemory(mt))
   {
      MFEM_ASSERT(mt != MemoryType::HOST && h_tmp == nullptr,
                  "Internal error!");
      // d_mt = MemoryType::DEFAULT means d_mt = GetDualMemoryType(h_mt),
      // evaluated at the time when the device pointer is allocated, see
      // GetDevicePtr() and GetAliasDevicePtr()
      const MemoryType d_mt = MemoryType::DEFAULT;
      // We rely on the next call using lazy dev alloc
      return New_(h_tmp, bytes, mt, d_mt, Mem::VALID_HOST, flags);
   }
   else
   {
      const MemoryType h_mt = GetDualMemoryType(mt);
      return New_(h_tmp, bytes, h_mt, mt, Mem::VALID_DEVICE, flags);
   }
}

void *MemoryManager::New_(void *h_tmp, size_t bytes, MemoryType h_mt,
                          MemoryType d_mt, unsigned valid_flags,
                          unsigned &flags)
{
   MFEM_ASSERT(exists, "Internal error!");
   MFEM_ASSERT(IsHostMemory(h_mt), "h_mt must be host type");
   MFEM_ASSERT(IsDeviceMemory(d_mt) || d_mt == h_mt ||
               d_mt == MemoryType::DEFAULT,
               "d_mt must be device type, the same is h_mt, or DEFAULT");
   MFEM_ASSERT((h_mt != MemoryType::HOST || h_tmp != nullptr) &&
               (h_mt == MemoryType::HOST || h_tmp == nullptr),
               "Internal error");
   MFEM_ASSERT((valid_flags & ~(Mem::VALID_HOST | Mem::VALID_DEVICE)) == 0,
               "Internal error");
   void *h_ptr;
   if (h_tmp == nullptr) { ctrl->Host(h_mt)->Alloc(&h_ptr, bytes); }
   else { h_ptr = h_tmp; }
   flags = Mem::REGISTERED | Mem::OWNS_INTERNAL | Mem::OWNS_HOST |
           Mem::OWNS_DEVICE | valid_flags;
   // The other New_() method relies on this lazy allocation behavior.
   mm.Insert(h_ptr, bytes, h_mt, d_mt); // lazy dev alloc
   // mm.InsertDevice(nullptr, h_ptr, bytes, h_mt, d_mt); // non-lazy dev alloc

   // MFEM_VERIFY_TYPES(h_mt, mt); // done by mm.Insert() above
   CheckHostMemoryType_(h_mt, h_ptr, false);

   return h_ptr;
}

void *MemoryManager::Register_(void *ptr, void *h_tmp, size_t bytes,
                               MemoryType mt,
                               bool own, bool alias, unsigned &flags)
{
   MFEM_CONTRACT_VAR(alias);
   MFEM_ASSERT(exists, "Internal error!");
   MFEM_VERIFY(!alias, "Cannot register an alias!");
   const bool is_host_mem = IsHostMemory(mt);
   const MemType h_mt = is_host_mem ? mt : GetDualMemoryType(mt);
   const MemType d_mt = is_host_mem ? MemoryType::DEFAULT : mt;
   // d_mt = MemoryType::DEFAULT means d_mt = GetDualMemoryType(h_mt),
   // evaluated at the time when the device pointer is allocated, see
   // GetDevicePtr() and GetAliasDevicePtr()

   MFEM_VERIFY_TYPES(h_mt, d_mt);

   if (ptr == nullptr && h_tmp == nullptr)
   {
      MFEM_VERIFY(bytes == 0, "internal error");
      return nullptr;
   }

   flags |= Mem::REGISTERED | Mem::OWNS_INTERNAL;
   void *h_ptr;

   if (is_host_mem) // HOST TYPES + MANAGED
   {
      h_ptr = ptr;
      mm.Insert(h_ptr, bytes, h_mt, d_mt);
      flags = (own ? flags | Mem::OWNS_HOST : flags & ~Mem::OWNS_HOST) |
              Mem::OWNS_DEVICE | Mem::VALID_HOST;
   }
   else // DEVICE TYPES
   {
      MFEM_VERIFY(ptr || bytes == 0,
                  "cannot register NULL device pointer with bytes = " << bytes);
      if (h_tmp == nullptr) { ctrl->Host(h_mt)->Alloc(&h_ptr, bytes); }
      else { h_ptr = h_tmp; }
      mm.InsertDevice(ptr, h_ptr, bytes, h_mt, d_mt);
      flags = own ? flags | Mem::OWNS_DEVICE : flags & ~Mem::OWNS_DEVICE;
      flags |= (Mem::OWNS_HOST | Mem::VALID_DEVICE);
   }
   CheckHostMemoryType_(h_mt, h_ptr, alias);
   return h_ptr;
}

void MemoryManager::Register2_(void *h_ptr, void *d_ptr, size_t bytes,
                               MemoryType h_mt, MemoryType d_mt,
                               bool own, bool alias, unsigned &flags)
{
   MFEM_CONTRACT_VAR(alias);
   MFEM_ASSERT(exists, "Internal error!");
   MFEM_ASSERT(!alias, "Cannot register an alias!");
   MFEM_VERIFY_TYPES(h_mt, d_mt);

   if (h_ptr == nullptr && d_ptr == nullptr)
   {
      MFEM_VERIFY(bytes == 0, "internal error");
      return;
   }

   flags |= Mem::REGISTERED | Mem::OWNS_INTERNAL;

   MFEM_VERIFY(d_ptr || bytes == 0,
               "cannot register NULL device pointer with bytes = " << bytes);
   mm.InsertDevice(d_ptr, h_ptr, bytes, h_mt, d_mt);
   flags = (own ? flags | (Mem::OWNS_HOST | Mem::OWNS_DEVICE) :
            flags & ~(Mem::OWNS_HOST | Mem::OWNS_DEVICE)) |
           Mem::VALID_HOST;

   CheckHostMemoryType_(h_mt, h_ptr, alias);
}

void MemoryManager::Alias_(void *base_h_ptr, size_t offset, size_t bytes,
                           unsigned base_flags, unsigned &flags)
{
   mm.InsertAlias(base_h_ptr, (char*)base_h_ptr + offset, bytes,
                  base_flags & Mem::ALIAS);
   flags = (base_flags | Mem::ALIAS | Mem::OWNS_INTERNAL) &
           ~(Mem::OWNS_HOST | Mem::OWNS_DEVICE);
}

void MemoryManager::SetDeviceMemoryType_(void *h_ptr, unsigned flags,
                                         MemoryType d_mt)
{
   MFEM_VERIFY(h_ptr, "cannot set the device memory type: Memory is empty!");
   if (!(flags & Mem::ALIAS))
   {
      auto mem_iter = maps->memories.find(h_ptr);
      MFEM_VERIFY(mem_iter != maps->memories.end(), "internal error");
      internal::Memory &mem = mem_iter->second;
      if (mem.d_mt == d_mt) { return; }
      MFEM_VERIFY(mem.d_ptr == nullptr, "cannot set the device memory type:"
                  " device memory is allocated!");
      mem.d_mt = d_mt;
   }
   else
   {
      auto alias_iter = maps->aliases.find(h_ptr);
      MFEM_VERIFY(alias_iter != maps->aliases.end(), "internal error");
      internal::Alias &alias = alias_iter->second;
      internal::Memory &base_mem = *alias.mem;
      if (base_mem.d_mt == d_mt) { return; }
      MFEM_VERIFY(base_mem.d_ptr == nullptr,
                  "cannot set the device memory type:"
                  " alias' base device memory is allocated!");
      base_mem.d_mt = d_mt;
   }
}

MemoryType MemoryManager::Delete_(void *h_ptr, MemoryType h_mt, unsigned flags)
{
   const bool alias = flags & Mem::ALIAS;
   const bool registered = flags & Mem::REGISTERED;
   const bool owns_host = flags & Mem::OWNS_HOST;
   const bool owns_device = flags & Mem::OWNS_DEVICE;
   const bool owns_internal = flags & Mem::OWNS_INTERNAL;
   MFEM_ASSERT(IsHostMemory(h_mt), "invalid h_mt = " << (int)h_mt);
   // MFEM_ASSERT(registered || IsHostMemory(h_mt),"");
   MFEM_ASSERT(!owns_device || owns_internal, "invalid Memory state");
   // If at least one of the 'own_*' flags is true then 'registered' must be
   // true too. An acceptable exception is the special case when 'h_ptr' is
   // NULL, and both 'own_device' and 'own_internal' are false -- this case is
   // an exception only when 'own_host' is true and 'registered' is false.
   MFEM_ASSERT(registered || !(owns_host || owns_device || owns_internal) ||
               (!(owns_device || owns_internal) && h_ptr == nullptr),
               "invalid Memory state");
   if (!mm.exists || !registered) { return h_mt; }
   if (alias)
   {
      if (owns_internal)
      {
         MFEM_ASSERT(mm.IsAlias(h_ptr), "");
         MFEM_ASSERT(h_mt == maps->aliases.at(h_ptr).h_mt, "");
         mm.EraseAlias(h_ptr);
      }
   }
   else // Known
   {
      if (owns_host && (h_mt != MemoryType::HOST))
      { ctrl->Host(h_mt)->Dealloc(h_ptr); }
      if (owns_internal)
      {
         MFEM_ASSERT(mm.IsKnown(h_ptr), "");
         MFEM_ASSERT(h_mt == maps->memories.at(h_ptr).h_mt, "");
         mm.Erase(h_ptr, owns_device);
      }
   }
   return h_mt;
}

void MemoryManager::DeleteDevice_(void *h_ptr, unsigned & flags)
{
   const bool owns_device = flags & Mem::OWNS_DEVICE;
   if (owns_device)
   {
      mm.EraseDevice(h_ptr);
      flags = (flags | Mem::VALID_HOST) & ~Mem::VALID_DEVICE;
   }
}

bool MemoryManager::MemoryClassCheck_(MemoryClass mc, void *h_ptr,
                                      MemoryType h_mt, size_t bytes,
                                      unsigned flags)
{
   if (!h_ptr)
   {
      MFEM_VERIFY(bytes == 0, "Trying to access NULL with size " << bytes);
      return true;
   }
   MemoryType d_mt;
   if (!(flags & Mem::ALIAS))
   {
      auto iter = maps->memories.find(h_ptr);
      MFEM_VERIFY(iter != maps->memories.end(), "internal error");
      d_mt = iter->second.d_mt;
   }
   else
   {
      auto iter = maps->aliases.find(h_ptr);
      MFEM_VERIFY(iter != maps->aliases.end(), "internal error");
      d_mt = iter->second.mem->d_mt;
   }
   if (d_mt == MemoryType::DEFAULT) { d_mt = GetDualMemoryType(h_mt); }
   switch (mc)
   {
      case MemoryClass::HOST_32:
      {
         MFEM_VERIFY(h_mt == MemoryType::HOST_32 ||
                     h_mt == MemoryType::HOST_64,"");
         return true;
      }
      case MemoryClass::HOST_64:
      {
         MFEM_VERIFY(h_mt == MemoryType::HOST_64,"");
         return true;
      }
      case MemoryClass::DEVICE:
      {
         MFEM_VERIFY(d_mt == MemoryType::DEVICE ||
                     d_mt == MemoryType::DEVICE_DEBUG ||
                     d_mt == MemoryType::DEVICE_UMPIRE ||
                     d_mt == MemoryType::DEVICE_UMPIRE_2 ||
                     d_mt == MemoryType::MANAGED,"");
         return true;
      }
      case MemoryClass::MANAGED:
      {
         MFEM_VERIFY((h_mt == MemoryType::MANAGED &&
                      d_mt == MemoryType::MANAGED),"");
         return true;
      }
      default: break;
   }
   return true;
}

void *MemoryManager::ReadWrite_(void *h_ptr, MemoryType h_mt, MemoryClass mc,
                                size_t bytes, unsigned &flags)
{
   if (h_ptr) { CheckHostMemoryType_(h_mt, h_ptr, flags & Mem::ALIAS); }
   if (bytes > 0) { MFEM_VERIFY(flags & Mem::REGISTERED,""); }
   MFEM_ASSERT(MemoryClassCheck_(mc, h_ptr, h_mt, bytes, flags),"");
   if (IsHostMemory(GetMemoryType(mc)) && mc < MemoryClass::DEVICE)
   {
      const bool copy = !(flags & Mem::VALID_HOST);
      flags = (flags | Mem::VALID_HOST) & ~Mem::VALID_DEVICE;
      if (flags & Mem::ALIAS)
      { return mm.GetAliasHostPtr(h_ptr, bytes, copy); }
      else { return mm.GetHostPtr(h_ptr, bytes, copy); }
   }
   else
   {
      const bool copy = !(flags & Mem::VALID_DEVICE);
      flags = (flags | Mem::VALID_DEVICE) & ~Mem::VALID_HOST;
      if (flags & Mem::ALIAS)
      { return mm.GetAliasDevicePtr(h_ptr, bytes, copy); }
      else { return mm.GetDevicePtr(h_ptr, bytes, copy); }
   }
}

const void *MemoryManager::Read_(void *h_ptr, MemoryType h_mt, MemoryClass mc,
                                 size_t bytes, unsigned &flags)
{
   if (h_ptr) { CheckHostMemoryType_(h_mt, h_ptr, flags & Mem::ALIAS); }
   if (bytes > 0) { MFEM_VERIFY(flags & Mem::REGISTERED,""); }
   MFEM_ASSERT(MemoryClassCheck_(mc, h_ptr, h_mt, bytes, flags),"");
   if (IsHostMemory(GetMemoryType(mc)) && mc < MemoryClass::DEVICE)
   {
      const bool copy = !(flags & Mem::VALID_HOST);
      flags |= Mem::VALID_HOST;
      if (flags & Mem::ALIAS)
      { return mm.GetAliasHostPtr(h_ptr, bytes, copy); }
      else { return mm.GetHostPtr(h_ptr, bytes, copy); }
   }
   else
   {
      const bool copy = !(flags & Mem::VALID_DEVICE);
      flags |= Mem::VALID_DEVICE;
      if (flags & Mem::ALIAS)
      { return mm.GetAliasDevicePtr(h_ptr, bytes, copy); }
      else { return mm.GetDevicePtr(h_ptr, bytes, copy); }
   }
}

void *MemoryManager::Write_(void *h_ptr, MemoryType h_mt, MemoryClass mc,
                            size_t bytes, unsigned &flags)
{
   if (h_ptr) { CheckHostMemoryType_(h_mt, h_ptr, flags & Mem::ALIAS); }
   if (bytes > 0) { MFEM_VERIFY(flags & Mem::REGISTERED,""); }
   MFEM_ASSERT(MemoryClassCheck_(mc, h_ptr, h_mt, bytes, flags),"");
   if (IsHostMemory(GetMemoryType(mc)) && mc < MemoryClass::DEVICE)
   {
      flags = (flags | Mem::VALID_HOST) & ~Mem::VALID_DEVICE;
      if (flags & Mem::ALIAS)
      { return mm.GetAliasHostPtr(h_ptr, bytes, false); }
      else { return mm.GetHostPtr(h_ptr, bytes, false); }
   }
   else
   {
      flags = (flags | Mem::VALID_DEVICE) & ~Mem::VALID_HOST;
      if (flags & Mem::ALIAS)
      { return mm.GetAliasDevicePtr(h_ptr, bytes, false); }
      else { return mm.GetDevicePtr(h_ptr, bytes, false); }
   }
}

void MemoryManager::SyncAlias_(const void *base_h_ptr, void *alias_h_ptr,
                               size_t alias_bytes, unsigned base_flags,
                               unsigned &alias_flags)
{
   // This is called only when (base_flags & Mem::REGISTERED) is true.
   // Note that (alias_flags & REGISTERED) may not be true.
   MFEM_ASSERT(alias_flags & Mem::ALIAS, "not an alias");
   if ((base_flags & Mem::VALID_HOST) && !(alias_flags & Mem::VALID_HOST))
   {
      mm.GetAliasHostPtr(alias_h_ptr, alias_bytes, true);
   }
   if ((base_flags & Mem::VALID_DEVICE) && !(alias_flags & Mem::VALID_DEVICE))
   {
      if (!(alias_flags & Mem::REGISTERED))
      {
         mm.InsertAlias(base_h_ptr, alias_h_ptr, alias_bytes, base_flags & Mem::ALIAS);
         alias_flags = (alias_flags | Mem::REGISTERED | Mem::OWNS_INTERNAL) &
                       ~(Mem::OWNS_HOST | Mem::OWNS_DEVICE);
      }
      mm.GetAliasDevicePtr(alias_h_ptr, alias_bytes, true);
   }
   alias_flags = (alias_flags & ~(Mem::VALID_HOST | Mem::VALID_DEVICE)) |
                 (base_flags & (Mem::VALID_HOST | Mem::VALID_DEVICE));
}

MemoryType MemoryManager::GetDeviceMemoryType_(void *h_ptr, bool alias)
{
   if (mm.exists)
   {
      if (!alias)
      {
         auto iter = maps->memories.find(h_ptr);
         MFEM_ASSERT(iter != maps->memories.end(), "internal error");
         return iter->second.d_mt;
      }
      // alias == true
      auto iter = maps->aliases.find(h_ptr);
      MFEM_ASSERT(iter != maps->aliases.end(), "internal error");
      return iter->second.mem->d_mt;
   }
   MFEM_ABORT("internal error");
   return MemoryManager::host_mem_type;
}

MemoryType MemoryManager::GetHostMemoryType_(void *h_ptr)
{
   if (!mm.exists) { return MemoryManager::host_mem_type; }
   if (mm.IsKnown(h_ptr)) { return maps->memories.at(h_ptr).h_mt; }
   if (mm.IsAlias(h_ptr)) { return maps->aliases.at(h_ptr).h_mt; }
   return MemoryManager::host_mem_type;
}

void MemoryManager::Copy_(void *dst_h_ptr, const void *src_h_ptr,
                          size_t bytes, unsigned src_flags,
                          unsigned &dst_flags)
{
   // Type of copy to use based on the src and dest validity flags:
   //            |       src
   //            |  h  |  d  |  hd
   // -----------+-----+-----+------
   //         h  | h2h   d2h   h2h
   //  dest   d  | h2d   d2d   d2d
   //        hd  | h2h   d2d   d2d

   const bool dst_on_host =
      (dst_flags & Mem::VALID_HOST) &&
      (!(dst_flags & Mem::VALID_DEVICE) ||
       ((src_flags & Mem::VALID_HOST) && !(src_flags & Mem::VALID_DEVICE)));

   dst_flags = dst_flags &
               ~(dst_on_host ? Mem::VALID_DEVICE : Mem::VALID_HOST);

   const bool src_on_host =
      (src_flags & Mem::VALID_HOST) &&
      (!(src_flags & Mem::VALID_DEVICE) ||
       ((dst_flags & Mem::VALID_HOST) && !(dst_flags & Mem::VALID_DEVICE)));

   const void *src_d_ptr =
      src_on_host ? NULL :
      ((src_flags & Mem::ALIAS) ?
       mm.GetAliasDevicePtr(src_h_ptr, bytes, false) :
       mm.GetDevicePtr(src_h_ptr, bytes, false));

   if (dst_on_host)
   {
      if (src_on_host)
      {
         if (dst_h_ptr != src_h_ptr && bytes != 0)
         {
            MFEM_ASSERT((const char*)dst_h_ptr + bytes <= src_h_ptr ||
                        (const char*)src_h_ptr + bytes <= dst_h_ptr,
                        "data overlaps!");
            std::memcpy(dst_h_ptr, src_h_ptr, bytes);
         }
      }
      else
      {
         if (dst_h_ptr != src_d_ptr && bytes != 0)
         {
            internal::Memory &src_d_base = maps->memories.at(src_h_ptr);
            MemoryType src_d_mt = src_d_base.d_mt;
            ctrl->Device(src_d_mt)->DtoH(dst_h_ptr, src_d_ptr, bytes);
         }
      }
   }
   else
   {
      void *dest_d_ptr = (dst_flags & Mem::ALIAS) ?
                         mm.GetAliasDevicePtr(dst_h_ptr, bytes, false) :
                         mm.GetDevicePtr(dst_h_ptr, bytes, false);
      if (src_on_host)
      {
         const bool known = mm.IsKnown(dst_h_ptr);
         const bool alias = dst_flags & Mem::ALIAS;
         MFEM_VERIFY(alias||known,"");
         const MemoryType d_mt = known ?
                                 maps->memories.at(dst_h_ptr).d_mt :
                                 maps->aliases.at(dst_h_ptr).mem->d_mt;
         ctrl->Device(d_mt)->HtoD(dest_d_ptr, src_h_ptr, bytes);
      }
      else
      {
         if (dest_d_ptr != src_d_ptr && bytes != 0)
         {
            const bool known = mm.IsKnown(dst_h_ptr);
            const bool alias = dst_flags & Mem::ALIAS;
            MFEM_VERIFY(alias||known,"");
            const MemoryType d_mt = known ?
                                    maps->memories.at(dst_h_ptr).d_mt :
                                    maps->aliases.at(dst_h_ptr).mem->d_mt;
            ctrl->Device(d_mt)->DtoD(dest_d_ptr, src_d_ptr, bytes);
         }
      }
   }
}

void MemoryManager::CopyToHost_(void *dest_h_ptr, const void *src_h_ptr,
                                size_t bytes, unsigned src_flags)
{
   const bool src_on_host = src_flags & Mem::VALID_HOST;
   if (src_on_host)
   {
      if (dest_h_ptr != src_h_ptr && bytes != 0)
      {
         MFEM_ASSERT((char*)dest_h_ptr + bytes <= src_h_ptr ||
                     (const char*)src_h_ptr + bytes <= dest_h_ptr,
                     "data overlaps!");
         std::memcpy(dest_h_ptr, src_h_ptr, bytes);
      }
   }
   else
   {
      MFEM_ASSERT(IsKnown_(src_h_ptr), "internal error");
      const void *src_d_ptr = (src_flags & Mem::ALIAS) ?
                              mm.GetAliasDevicePtr(src_h_ptr, bytes, false) :
                              mm.GetDevicePtr(src_h_ptr, bytes, false);
      const internal::Memory &base = maps->memories.at(dest_h_ptr);
      const MemoryType d_mt = base.d_mt;
      ctrl->Device(d_mt)->DtoH(dest_h_ptr, src_d_ptr, bytes);
   }
}

void MemoryManager::CopyFromHost_(void *dest_h_ptr, const void *src_h_ptr,
                                  size_t bytes, unsigned &dest_flags)
{
   const bool dest_on_host = dest_flags & Mem::VALID_HOST;
   if (dest_on_host)
   {
      if (dest_h_ptr != src_h_ptr && bytes != 0)
      {
         MFEM_ASSERT((char*)dest_h_ptr + bytes <= src_h_ptr ||
                     (const char*)src_h_ptr + bytes <= dest_h_ptr,
                     "data overlaps!");
         std::memcpy(dest_h_ptr, src_h_ptr, bytes);
      }
   }
   else
   {
      void *dest_d_ptr = (dest_flags & Mem::ALIAS) ?
                         mm.GetAliasDevicePtr(dest_h_ptr, bytes, false) :
                         mm.GetDevicePtr(dest_h_ptr, bytes, false);
      const internal::Memory &base = maps->memories.at(dest_h_ptr);
      const MemoryType d_mt = base.d_mt;
      ctrl->Device(d_mt)->HtoD(dest_d_ptr, src_h_ptr, bytes);
   }
   dest_flags = dest_flags &
                ~(dest_on_host ? Mem::VALID_DEVICE : Mem::VALID_HOST);
}

bool MemoryManager::IsKnown_(const void *h_ptr)
{
   return maps->memories.find(h_ptr) != maps->memories.end();
}

bool MemoryManager::IsAlias_(const void *h_ptr)
{
   return maps->aliases.find(h_ptr) != maps->aliases.end();
}

void MemoryManager::Insert(void *h_ptr, size_t bytes,
                           MemoryType h_mt, MemoryType d_mt)
{
#ifdef MFEM_TRACK_MEM_MANAGER
   mfem::out << "[mfem memory manager]: registering h_ptr: " << h_ptr
             << ", bytes: " << bytes << std::endl;
#endif
   if (h_ptr == NULL)
   {
      MFEM_VERIFY(bytes == 0, "Trying to add NULL with size " << bytes);
      return;
   }
   MFEM_VERIFY_TYPES(h_mt, d_mt);
#ifdef MFEM_DEBUG
   auto res =
#endif
      maps->memories.emplace(h_ptr, internal::Memory(h_ptr, bytes, h_mt, d_mt));
#ifdef MFEM_DEBUG
   if (res.second == false)
   {
      auto &m = res.first->second;
      MFEM_VERIFY(m.bytes >= bytes && m.h_mt == h_mt &&
                  (m.d_mt == d_mt || (d_mt == MemoryType::DEFAULT &&
                                      m.d_mt == GetDualMemoryType(h_mt))),
                  "Address already present with different attributes!");
#ifdef MFEM_TRACK_MEM_MANAGER
      mfem::out << "[mfem memory manager]: repeated registration of h_ptr: "
                << h_ptr << std::endl;
#endif
   }
#endif
}

void MemoryManager::InsertDevice(void *d_ptr, void *h_ptr, size_t bytes,
                                 MemoryType h_mt, MemoryType d_mt)
{
   // MFEM_VERIFY_TYPES(h_mt, d_mt); // done by Insert() below
   MFEM_ASSERT(h_ptr != NULL, "internal error");
   Insert(h_ptr, bytes, h_mt, d_mt);
   internal::Memory &mem = maps->memories.at(h_ptr);
   if (d_ptr == NULL && bytes != 0) { ctrl->Device(d_mt)->Alloc(mem); }
   else { mem.d_ptr = d_ptr; }
}

void MemoryManager::InsertAlias(const void *base_ptr, void *alias_ptr,
                                const size_t bytes, const bool base_is_alias)
{
   size_t offset = static_cast<size_t>(static_cast<const char*>(alias_ptr) -
                                       static_cast<const char*>(base_ptr));
#ifdef MFEM_TRACK_MEM_MANAGER
   mfem::out << "[mfem memory manager]: registering alias of base_ptr: "
             << base_ptr << ", offset: " << offset << ", bytes: " << bytes
             << ", base is alias: " << base_is_alias << std::endl;
#endif
   if (!base_ptr)
   {
      MFEM_VERIFY(offset == 0,
                  "Trying to add alias to NULL at offset " << offset);
      return;
   }
   if (base_is_alias)
   {
      const internal::Alias &alias = maps->aliases.at(base_ptr);
      MFEM_ASSERT(alias.mem,"");
      base_ptr = alias.mem->h_ptr;
      offset += alias.offset;
#ifdef MFEM_TRACK_MEM_MANAGER
      mfem::out << "[mfem memory manager]: real base_ptr: " << base_ptr
                << std::endl;
#endif
   }
   internal::Memory &mem = maps->memories.at(base_ptr);
   MFEM_VERIFY(offset + bytes <= mem.bytes, "invalid alias");
   auto res =
      maps->aliases.emplace(alias_ptr,
                            internal::Alias{&mem, offset, 1, mem.h_mt});
   if (res.second == false) // alias_ptr was already in the map
   {
      internal::Alias &alias = res.first->second;
      // Update the alias data in case the existing alias is dangling
      alias.mem = &mem;
      alias.offset = offset;
      alias.h_mt = mem.h_mt;
      alias.counter++;
   }
}

void MemoryManager::Erase(void *h_ptr, bool free_dev_ptr)
{
#ifdef MFEM_TRACK_MEM_MANAGER
   mfem::out << "[mfem memory manager]: un-registering h_ptr: " << h_ptr
             << std::endl;
#endif
   if (!h_ptr) { return; }
   auto mem_map_iter = maps->memories.find(h_ptr);
   if (mem_map_iter == maps->memories.end()) { mfem_error("Unknown pointer!"); }
   internal::Memory &mem = mem_map_iter->second;
   if (mem.d_ptr && free_dev_ptr) { ctrl->Device(mem.d_mt)->Dealloc(mem);}
   maps->memories.erase(mem_map_iter);
}

void MemoryManager::EraseDevice(void *h_ptr)
{
   if (!h_ptr) { return; }
   auto mem_map_iter = maps->memories.find(h_ptr);
   if (mem_map_iter == maps->memories.end()) { mfem_error("Unknown pointer!"); }
   internal::Memory &mem = mem_map_iter->second;
   if (mem.d_ptr) { ctrl->Device(mem.d_mt)->Dealloc(mem);}
   mem.d_ptr = nullptr;
}

void MemoryManager::EraseAlias(void *alias_ptr)
{
#ifdef MFEM_TRACK_MEM_MANAGER
   mfem::out << "[mfem memory manager]: un-registering alias_ptr: " << alias_ptr
             << std::endl;
#endif
   if (!alias_ptr) { return; }
   auto alias_map_iter = maps->aliases.find(alias_ptr);
   if (alias_map_iter == maps->aliases.end()) { mfem_error("Unknown alias!"); }
   internal::Alias &alias = alias_map_iter->second;
   if (--alias.counter) { return; }
   maps->aliases.erase(alias_map_iter);
}

void *MemoryManager::GetDevicePtr(const void *h_ptr, size_t bytes,
                                  bool copy_data)
{
   if (!h_ptr)
   {
      MFEM_VERIFY(bytes == 0, "Trying to access NULL with size " << bytes);
      return NULL;
   }
   internal::Memory &mem = maps->memories.at(h_ptr);
   const MemoryType &h_mt = mem.h_mt;
   MemoryType &d_mt = mem.d_mt;
   MFEM_VERIFY_TYPES(h_mt, d_mt);
   if (!mem.d_ptr)
   {
      if (d_mt == MemoryType::DEFAULT) { d_mt = GetDualMemoryType(h_mt); }
      if (mem.bytes) { ctrl->Device(d_mt)->Alloc(mem); }
   }
   // Aliases might have done some protections
   if (mem.d_ptr) { ctrl->Device(d_mt)->Unprotect(mem); }
   if (copy_data)
   {
      MFEM_ASSERT(bytes <= mem.bytes, "invalid copy size");
      if (bytes) { ctrl->Device(d_mt)->HtoD(mem.d_ptr, h_ptr, bytes); }
   }
   ctrl->Host(h_mt)->Protect(mem, bytes);
   return mem.d_ptr;
}

void *MemoryManager::GetAliasDevicePtr(const void *alias_ptr, size_t bytes,
                                       bool copy)
{
   if (!alias_ptr)
   {
      MFEM_VERIFY(bytes == 0, "Trying to access NULL with size " << bytes);
      return NULL;
   }
   auto &alias_map = maps->aliases;
   auto alias_map_iter = alias_map.find(alias_ptr);
   if (alias_map_iter == alias_map.end()) { mfem_error("alias not found"); }
   const internal::Alias &alias = alias_map_iter->second;
   const size_t offset = alias.offset;
   internal::Memory &mem = *alias.mem;
   const MemoryType &h_mt = mem.h_mt;
   MemoryType &d_mt = mem.d_mt;
   MFEM_VERIFY_TYPES(h_mt, d_mt);
   if (!mem.d_ptr)
   {
      if (d_mt == MemoryType::DEFAULT) { d_mt = GetDualMemoryType(h_mt); }
      if (mem.bytes) { ctrl->Device(d_mt)->Alloc(mem); }
   }
   void *alias_h_ptr = static_cast<char*>(mem.h_ptr) + offset;
   void *alias_d_ptr = static_cast<char*>(mem.d_ptr) + offset;
   MFEM_ASSERT(alias_h_ptr == alias_ptr, "internal error");
   MFEM_ASSERT(offset + bytes <= mem.bytes, "internal error");
   mem.d_rw = mem.h_rw = false;
   if (mem.d_ptr) { ctrl->Device(d_mt)->AliasUnprotect(alias_d_ptr, bytes); }
   ctrl->Host(h_mt)->AliasUnprotect(alias_ptr, bytes);
   if (copy && mem.d_ptr)
   { ctrl->Device(d_mt)->HtoD(alias_d_ptr, alias_h_ptr, bytes); }
   ctrl->Host(h_mt)->AliasProtect(alias_ptr, bytes);
   return alias_d_ptr;
}

void *MemoryManager::GetHostPtr(const void *ptr, size_t bytes, bool copy)
{
   const internal::Memory &mem = maps->memories.at(ptr);
   MFEM_ASSERT(mem.h_ptr == ptr, "internal error");
   MFEM_ASSERT(bytes <= mem.bytes, "internal error")
   const MemoryType &h_mt = mem.h_mt;
   const MemoryType &d_mt = mem.d_mt;
   MFEM_VERIFY_TYPES(h_mt, d_mt);
   // Aliases might have done some protections
   ctrl->Host(h_mt)->Unprotect(mem, bytes);
   if (mem.d_ptr) { ctrl->Device(d_mt)->Unprotect(mem); }
   if (copy && mem.d_ptr) { ctrl->Device(d_mt)->DtoH(mem.h_ptr, mem.d_ptr, bytes); }
   if (mem.d_ptr) { ctrl->Device(d_mt)->Protect(mem); }
   return mem.h_ptr;
}

void *MemoryManager::GetAliasHostPtr(const void *ptr, size_t bytes,
                                     bool copy_data)
{
   const internal::Alias &alias = maps->aliases.at(ptr);
   const internal::Memory *const mem = alias.mem;
   const MemoryType &h_mt = mem->h_mt;
   const MemoryType &d_mt = mem->d_mt;
   MFEM_VERIFY_TYPES(h_mt, d_mt);
   void *alias_h_ptr = static_cast<char*>(mem->h_ptr) + alias.offset;
   void *alias_d_ptr = static_cast<char*>(mem->d_ptr) + alias.offset;
   MFEM_ASSERT(alias_h_ptr == ptr,  "internal error");
   mem->h_rw = false;
   ctrl->Host(h_mt)->AliasUnprotect(alias_h_ptr, bytes);
   if (mem->d_ptr) { ctrl->Device(d_mt)->AliasUnprotect(alias_d_ptr, bytes); }
   if (copy_data && mem->d_ptr)
   { ctrl->Device(d_mt)->DtoH(const_cast<void*>(ptr), alias_d_ptr, bytes); }
   if (mem->d_ptr) { ctrl->Device(d_mt)->AliasProtect(alias_d_ptr, bytes); }
   return alias_h_ptr;
}

void MemoryManager::Init()
{
   if (exists) { return; }
   maps = new internal::Maps();
   ctrl = new internal::Ctrl();
   ctrl->Configure();
   exists = true;
}

MemoryManager::MemoryManager() { Init(); }

MemoryManager::~MemoryManager() { if (exists) { Destroy(); } }

void MemoryManager::SetDualMemoryType(MemoryType mt, MemoryType dual_mt)
{
   MFEM_VERIFY(!configured, "changing the dual MemoryTypes is not allowed after"
               " MemoryManager configuration!");
   UpdateDualMemoryType(mt, dual_mt);
}

void MemoryManager::UpdateDualMemoryType(MemoryType mt, MemoryType dual_mt)
{
   MFEM_VERIFY((int)mt < MemoryTypeSize,
               "invalid MemoryType, mt = " << (int)mt);
   MFEM_VERIFY((int)dual_mt < MemoryTypeSize,
               "invalid dual MemoryType, dual_mt = " << (int)dual_mt);

   if ((IsHostMemory(mt) && IsDeviceMemory(dual_mt)) ||
       (IsDeviceMemory(mt) && IsHostMemory(dual_mt)))
   {
      dual_map[(int)mt] = dual_mt;
   }
   else
   {
      // mt + dual_mt is not a pair of host + device types: this is only allowed
      // when mt == dual_mt and mt is a host type; in this case we do not
      // actually update the dual
      MFEM_VERIFY(mt == dual_mt && IsHostMemory(mt),
                  "invalid (mt, dual_mt) pair: ("
                  << MemoryTypeName[(int)mt] << ", "
                  << MemoryTypeName[(int)dual_mt] << ')');
   }
}

void MemoryManager::Configure(const MemoryType host_mt,
                              const MemoryType device_mt)
{
   MemoryManager::UpdateDualMemoryType(host_mt, device_mt);
   MemoryManager::UpdateDualMemoryType(device_mt, host_mt);
   if (device_mt == MemoryType::DEVICE_DEBUG)
   {
      for (int mt = (int)MemoryType::HOST; mt < (int)MemoryType::MANAGED; mt++)
      {
         MemoryManager::UpdateDualMemoryType(
            (MemoryType)mt, MemoryType::DEVICE_DEBUG);
      }
   }
   Init();
   host_mem_type = host_mt;
   device_mem_type = device_mt;
   configured = true;
}

void MemoryManager::Destroy()
{
   MFEM_VERIFY(exists, "MemoryManager has already been destroyed!");
#ifdef MFEM_TRACK_MEM_MANAGER
   size_t num_memories = maps->memories.size();
   size_t num_aliases = maps->aliases.size();
   if (num_memories != 0 || num_aliases != 0)
   {
      MFEM_WARNING("...\n\t number of registered pointers: " << num_memories
                   << "\n\t number of registered aliases : " << num_aliases);
   }
#endif
   // Keep for debugging purposes:
#if 0
   mfem::out << "Destroying the MemoryManager ...\n"
             << "remaining registered pointers : "
             << maps->memories.size() << '\n'
             << "remaining registered aliases  : "
             << maps->aliases.size() << '\n';
#endif
   for (auto& n : maps->memories)
   {
      internal::Memory &mem = n.second;
      bool mem_h_ptr = mem.h_mt != MemoryType::HOST && mem.h_ptr;
      if (mem_h_ptr) { ctrl->Host(mem.h_mt)->Dealloc(mem.h_ptr); }
      if (mem.d_ptr) { ctrl->Device(mem.d_mt)->Dealloc(mem); }
   }
   delete maps; maps = nullptr;
   delete ctrl; ctrl = nullptr;
   host_mem_type = MemoryType::HOST;
   device_mem_type = MemoryType::HOST;
   exists = false;
   configured = false;
}

void MemoryManager::RegisterCheck(void *ptr)
{
   if (ptr != NULL)
   {
      if (!IsKnown(ptr))
      {
         mfem_error("Pointer is not registered!");
      }
   }
}

int MemoryManager::PrintPtrs(std::ostream &os)
{
   int n_out = 0;
   for (const auto& n : maps->memories)
   {
      const internal::Memory &mem = n.second;
      os << "\nkey " << n.first << ", "
         << "h_ptr " << mem.h_ptr << ", "
         << "d_ptr " << mem.d_ptr;
      n_out++;
   }
   if (maps->memories.size() > 0) { os << std::endl; }
   return n_out;
}

int MemoryManager::PrintAliases(std::ostream &os)
{
   int n_out = 0;
   for (const auto& n : maps->aliases)
   {
      const internal::Alias &alias = n.second;
      os << "\nalias: key " << n.first << ", "
         << "h_ptr " << alias.mem->h_ptr << ", "
         << "offset " << alias.offset << ", "
         << "counter " << alias.counter;
      n_out++;
   }
   if (maps->aliases.size() > 0) { os << std::endl; }
   return n_out;
}

int MemoryManager::CompareHostAndDevice_(void *h_ptr, size_t size,
                                         unsigned flags)
{
   void *d_ptr = (flags & Mem::ALIAS) ?
                 mm.GetAliasDevicePtr(h_ptr, size, false) :
                 mm.GetDevicePtr(h_ptr, size, false);
   char *h_buf = new char[size];
#ifdef MFEM_USE_CUDA
   CuMemcpyDtoH(h_buf, d_ptr, size);
#elif MFE_USE_HIP
   HipMemcpyDtoH(h_buf, d_ptr, size);
#else
   std::memcpy(h_buf, d_ptr, size);
#endif
   int res = std::memcmp(h_ptr, h_buf, size);
   delete [] h_buf;
   return res;
}


void MemoryPrintFlags(unsigned flags)
{
   typedef Memory<int> Mem;
   mfem::out
         << "\n   registered    = " << bool(flags & Mem::REGISTERED)
         << "\n   owns host     = " << bool(flags & Mem::OWNS_HOST)
         << "\n   owns device   = " << bool(flags & Mem::OWNS_DEVICE)
         << "\n   owns internal = " << bool(flags & Mem::OWNS_INTERNAL)
         << "\n   valid host    = " << bool(flags & Mem::VALID_HOST)
         << "\n   valid device  = " << bool(flags & Mem::VALID_DEVICE)
         << "\n   device flag   = " << bool(flags & Mem::USE_DEVICE)
         << "\n   alias         = " << bool(flags & Mem::ALIAS)
         << std::endl;
}

void MemoryManager::CheckHostMemoryType_(MemoryType h_mt, void *h_ptr,
                                         bool alias)
{
   if (!mm.exists) {return;}
   if (!alias)
   {
      auto it = maps->memories.find(h_ptr);
      MFEM_VERIFY(it != maps->memories.end(),
                  "host pointer is not registered: h_ptr = " << h_ptr);
      MFEM_VERIFY(h_mt == it->second.h_mt, "host pointer MemoryType mismatch");
   }
   else
   {
      auto it = maps->aliases.find(h_ptr);
      MFEM_VERIFY(it != maps->aliases.end(),
                  "alias pointer is not registered: h_ptr = " << h_ptr);
      MFEM_VERIFY(h_mt == it->second.h_mt, "alias pointer MemoryType mismatch");
   }
}

MemoryManager mm;

bool MemoryManager::exists = false;
bool MemoryManager::configured = false;

MemoryType MemoryManager::host_mem_type = MemoryType::HOST;
MemoryType MemoryManager::device_mem_type = MemoryType::HOST;

MemoryType MemoryManager::dual_map[MemoryTypeSize] =
{
   /* HOST            */  MemoryType::DEVICE,
   /* HOST_32         */  MemoryType::DEVICE,
   /* HOST_64         */  MemoryType::DEVICE,
   /* HOST_DEBUG      */  MemoryType::DEVICE_DEBUG,
   /* HOST_UMPIRE     */  MemoryType::DEVICE_UMPIRE,
   /* HOST_PINNED     */  MemoryType::DEVICE,
   /* MANAGED         */  MemoryType::MANAGED,
   /* DEVICE          */  MemoryType::HOST,
   /* DEVICE_DEBUG    */  MemoryType::HOST_DEBUG,
   /* DEVICE_UMPIRE   */  MemoryType::HOST_UMPIRE,
   /* DEVICE_UMPIRE_2 */  MemoryType::HOST_UMPIRE
};

#ifdef MFEM_USE_UMPIRE
const char * MemoryManager::h_umpire_name = "MFEM_HOST";
const char * MemoryManager::d_umpire_name = "MFEM_DEVICE";
const char * MemoryManager::d_umpire_2_name = "MFEM_DEVICE_2";
#endif


const char *MemoryTypeName[MemoryTypeSize] =
{
   "host-std", "host-32", "host-64", "host-debug", "host-umpire", "host-pinned",
#if defined(MFEM_USE_CUDA)
   "cuda-uvm",
   "cuda",
#elif defined(MFEM_USE_HIP)
   "hip-uvm",
   "hip",
#else
   "managed",
   "device",
#endif
   "device-debug",
#if defined(MFEM_USE_CUDA)
   "cuda-umpire",
   "cuda-umpire-2",
#elif defined(MFEM_USE_HIP)
   "hip-umpire",
   "hip-umpire-2",
#else
   "device-umpire",
   "device-umpire-2",
#endif
};

} // namespace mfem<|MERGE_RESOLUTION|>--- conflicted
+++ resolved
@@ -33,13 +33,8 @@
 #endif
 
 #ifdef MFEM_USE_UMPIRE
-<<<<<<< HEAD
-#include "umpire/Umpire.hpp"
-#include "umpire/strategy/QuickPool.hpp"
-=======
 #include <umpire/Umpire.hpp>
 #include <umpire/strategy/QuickPool.hpp>
->>>>>>> baf9090c
 
 // Make sure Umpire is build with CUDA support if MFEM is built with it.
 #if defined(MFEM_USE_CUDA) && !defined(UMPIRE_ENABLE_CUDA)
