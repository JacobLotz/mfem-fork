// Copyright (c) 2010-2021, Lawrence Livermore National Security, LLC. Produced
// at the Lawrence Livermore National Laboratory. All Rights reserved. See files
// LICENSE and NOTICE for details. LLNL-CODE-806117.
//
// This file is part of the MFEM library. For more information and source code
// availability visit https://mfem.org.
//
// MFEM is free software; you can redistribute it and/or modify it under the
// terms of the BSD-3 license. We welcome feedback and contributions, see file
// CONTRIBUTING.md for details.

#include "forall.hpp"
#include "mem_manager.hpp"

#include <list>
#include <cstring> // std::memcpy, std::memcmp
#include <unordered_map>
#include <algorithm> // std::max

// Uncomment to try _WIN32 platform
//#define _WIN32
//#define _aligned_malloc(s,a) malloc(s)

#ifndef _WIN32
#include <unistd.h>
#include <signal.h>
#include <sys/mman.h>
#define mfem_memalign(p,a,s) posix_memalign(p,a,s)
#define mfem_aligned_free free
#else
#define mfem_memalign(p,a,s) (((*(p))=_aligned_malloc((s),(a))),*(p)?0:errno)
#define mfem_aligned_free _aligned_free
#endif

#ifdef MFEM_USE_UMPIRE
#include "umpire/Umpire.hpp"

// Make sure Umpire is build with CUDA support if MFEM is built with it.
#if defined(MFEM_USE_CUDA) && !defined(UMPIRE_ENABLE_CUDA)
#error "CUDA is not enabled in Umpire!"
#endif
// Make sure Umpire is build with HIP support if MFEM is built with it.
#if defined(MFEM_USE_HIP) && !defined(UMPIRE_ENABLE_HIP)
#error "HIP is not enabled in Umpire!"
#endif
#endif // MFEM_USE_UMPIRE

// Internal debug option, useful for tracking some memory manager operations.
// #define MFEM_TRACK_MEM_MANAGER

namespace mfem
{

MemoryType GetMemoryType(MemoryClass mc)
{
   switch (mc)
   {
      case MemoryClass::HOST:    return mm.GetHostMemoryType();
      case MemoryClass::HOST_32: return MemoryType::HOST_32;
      case MemoryClass::HOST_64: return MemoryType::HOST_64;
      case MemoryClass::DEVICE:  return mm.GetDeviceMemoryType();
      case MemoryClass::MANAGED: return MemoryType::MANAGED;
   }
   MFEM_VERIFY(false,"");
   return MemoryType::HOST;
}


bool MemoryClassContainsType(MemoryClass mc, MemoryType mt)
{
   switch (mc)
   {
      case MemoryClass::HOST: return IsHostMemory(mt);
      case MemoryClass::HOST_32:
         return (mt == MemoryType::HOST_32 ||
                 mt == MemoryType::HOST_64 ||
                 mt == MemoryType::HOST_DEBUG);
      case MemoryClass::HOST_64:
         return (mt == MemoryType::HOST_64 ||
                 mt == MemoryType::HOST_DEBUG);
      case MemoryClass::DEVICE: return IsDeviceMemory(mt);
      case MemoryClass::MANAGED:
         return (mt == MemoryType::MANAGED);
   }
   MFEM_ABORT("invalid MemoryClass");
   return false;
}


static void MFEM_VERIFY_TYPES(const MemoryType h_mt, const MemoryType d_mt)
{
   MFEM_VERIFY(IsHostMemory(h_mt), "h_mt = " << (int)h_mt);
   MFEM_VERIFY(IsDeviceMemory(d_mt) || d_mt == MemoryType::DEFAULT,
               "d_mt = " << (int)d_mt);
   // If h_mt == MemoryType::HOST_DEBUG, then d_mt == MemoryType::DEVICE_DEBUG
   //                                      or d_mt == MemoryType::DEFAULT
   MFEM_VERIFY(h_mt != MemoryType::HOST_DEBUG ||
               d_mt == MemoryType::DEVICE_DEBUG ||
               d_mt == MemoryType::DEFAULT,
               "d_mt = " << MemoryTypeName[(int)d_mt]);
   // If d_mt == MemoryType::DEVICE_DEBUG, then h_mt != MemoryType::MANAGED
   MFEM_VERIFY(d_mt != MemoryType::DEVICE_DEBUG ||
               h_mt != MemoryType::MANAGED,
               "h_mt = " << MemoryTypeName[(int)h_mt]);
#if 0
   const bool sync =
      (h_mt == MemoryType::HOST_PINNED && d_mt == MemoryType::DEVICE) ||
      (h_mt == MemoryType::HOST_PINNED && d_mt == MemoryType::DEVICE_UMPIRE) ||
      (h_mt == MemoryType::HOST_PINNED && d_mt == MemoryType::DEVICE_UMPIRE_2) ||
      (h_mt == MemoryType::HOST_UMPIRE && d_mt == MemoryType::DEVICE) ||
      (h_mt == MemoryType::HOST_UMPIRE && d_mt == MemoryType::DEVICE_UMPIRE) ||
      (h_mt == MemoryType::HOST_UMPIRE && d_mt == MemoryType::DEVICE_UMPIRE_2) ||
      (h_mt == MemoryType::HOST_DEBUG && d_mt == MemoryType::DEVICE_DEBUG) ||
      (h_mt == MemoryType::MANAGED && d_mt == MemoryType::MANAGED) ||
      (h_mt == MemoryType::HOST_64 && d_mt == MemoryType::DEVICE) ||
      (h_mt == MemoryType::HOST_32 && d_mt == MemoryType::DEVICE) ||
      (h_mt == MemoryType::HOST && d_mt == MemoryType::DEVICE) ||
      (h_mt == MemoryType::HOST && d_mt == MemoryType::DEVICE_UMPIRE) ||
      (h_mt == MemoryType::HOST && d_mt == MemoryType::DEVICE_UMPIRE_2);
   MFEM_VERIFY(sync, "");
#endif
}

MemoryClass operator*(MemoryClass mc1, MemoryClass mc2)
{
   //          | HOST     HOST_32  HOST_64  DEVICE   MANAGED
   // ---------+---------------------------------------------
   //  HOST    | HOST     HOST_32  HOST_64  DEVICE   MANAGED
   //  HOST_32 | HOST_32  HOST_32  HOST_64  DEVICE   MANAGED
   //  HOST_64 | HOST_64  HOST_64  HOST_64  DEVICE   MANAGED
   //  DEVICE  | DEVICE   DEVICE   DEVICE   DEVICE   MANAGED
   //  MANAGED | MANAGED  MANAGED  MANAGED  MANAGED  MANAGED

   // Using the enumeration ordering:
   //    HOST < HOST_32 < HOST_64 < DEVICE < MANAGED,
   // the above table is simply: a*b = max(a,b).

   return std::max(mc1, mc2);
}


// Instantiate Memory<T>::PrintFlags for T = int and T = double.
template void Memory<int>::PrintFlags() const;
template void Memory<double>::PrintFlags() const;

// Instantiate Memory<T>::CompareHostAndDevice for T = int and T = double.
template int Memory<int>::CompareHostAndDevice(int size) const;
template int Memory<double>::CompareHostAndDevice(int size) const;


namespace internal
{

/// Memory class that holds:
///   - the host and the device pointer
///   - the size in bytes of this memory region
///   - the host and device type of this memory region
struct Memory
{
   void *const h_ptr;
   void *d_ptr;
   const size_t bytes;
   const MemoryType h_mt;
   MemoryType d_mt;
   mutable bool h_rw, d_rw;
   Memory(void *p, size_t b, MemoryType h, MemoryType d):
      h_ptr(p), d_ptr(nullptr), bytes(b), h_mt(h), d_mt(d),
      h_rw(true), d_rw(true) { }
};

/// Alias class that holds the base memory region and the offset
struct Alias
{
   Memory *mem;
<<<<<<< HEAD
   size_t offset, bytes;
   size_t counter;
=======
   size_t offset;
   size_t counter;
   // 'h_mt' is already stored in 'mem', however, we use this field for type
   // checking since the alias may be dangling, i.e. 'mem' may be invalid.
>>>>>>> f81a6812
   MemoryType h_mt;
};

/// Maps for the Memory and the Alias classes
typedef std::unordered_map<const void*, Memory> MemoryMap;
typedef std::unordered_map<const void*, Alias> AliasMap;

struct Maps
{
   MemoryMap memories;
   AliasMap aliases;
};

} // namespace mfem::internal

static internal::Maps *maps;

namespace internal
{

/// The host memory space base abstract class
class HostMemorySpace
{
public:
   virtual ~HostMemorySpace() { }
   virtual void Alloc(void **ptr, size_t bytes) { *ptr = std::malloc(bytes); }
   virtual void Dealloc(void *ptr) { std::free(ptr); }
   virtual void Protect(const Memory&, size_t) { }
   virtual void Unprotect(const Memory&, size_t) { }
   virtual void AliasProtect(const void*, size_t) { }
   virtual void AliasUnprotect(const void*, size_t) { }
};

/// The device memory space base abstract class
class DeviceMemorySpace
{
public:
   virtual ~DeviceMemorySpace() { }
   virtual void Alloc(Memory &base) { base.d_ptr = std::malloc(base.bytes); }
   virtual void Dealloc(Memory &base) { std::free(base.d_ptr); }
   virtual void Protect(const Memory&) { }
   virtual void Unprotect(const Memory&) { }
   virtual void AliasProtect(const void*, size_t) { }
   virtual void AliasUnprotect(const void*, size_t) { }
   virtual void *HtoD(void *dst, const void *src, size_t bytes)
   { return std::memcpy(dst, src, bytes); }
   virtual void *DtoD(void *dst, const void *src, size_t bytes)
   { return std::memcpy(dst, src, bytes); }
   virtual void *DtoH(void *dst, const void *src, size_t bytes)
   { return std::memcpy(dst, src, bytes); }
};

/// The default std:: host memory space
class StdHostMemorySpace : public HostMemorySpace { };

/// The No host memory space
struct NoHostMemorySpace : public HostMemorySpace
{
   void Alloc(void**, const size_t) { mfem_error("! Host Alloc error"); }
};

/// The aligned 32 host memory space
class Aligned32HostMemorySpace : public HostMemorySpace
{
public:
   Aligned32HostMemorySpace(): HostMemorySpace() { }
   void Alloc(void **ptr, size_t bytes)
   { if (mfem_memalign(ptr, 32, bytes) != 0) { throw ::std::bad_alloc(); } }
   void Dealloc(void *ptr) { mfem_aligned_free(ptr); }
};

/// The aligned 64 host memory space
class Aligned64HostMemorySpace : public HostMemorySpace
{
public:
   Aligned64HostMemorySpace(): HostMemorySpace() { }
   void Alloc(void **ptr, size_t bytes)
   { if (mfem_memalign(ptr, 64, bytes) != 0) { throw ::std::bad_alloc(); } }
   void Dealloc(void *ptr) { mfem_aligned_free(ptr); }
};

#ifndef _WIN32
static uintptr_t pagesize = 0;
static uintptr_t pagemask = 0;

/// Returns the restricted base address of the DEBUG segment
inline const void *MmuAddrR(const void *ptr)
{
   const uintptr_t addr = (uintptr_t) ptr;
   return (addr & pagemask) ? (void*) ((addr + pagesize) & ~pagemask) : ptr;
}

/// Returns the prolongated base address of the MMU segment
inline const void *MmuAddrP(const void *ptr)
{
   const uintptr_t addr = (uintptr_t) ptr;
   return (void*) (addr & ~pagemask);
}

/// Compute the restricted length for the MMU segment
inline uintptr_t MmuLengthR(const void *ptr, const size_t bytes)
{
   // a ---->A:|    |:B<---- b
   const uintptr_t a = (uintptr_t) ptr;
   const uintptr_t A = (uintptr_t) MmuAddrR(ptr);
   MFEM_ASSERT(a <= A, "");
   const uintptr_t b = a + bytes;
   const uintptr_t B = b & ~pagemask;
   MFEM_ASSERT(B <= b, "");
   const uintptr_t length = B > A ? B - A : 0;
   MFEM_ASSERT(length % pagesize == 0,"");
   return length;
}

/// Compute the prolongated length for the MMU segment
inline uintptr_t MmuLengthP(const void *ptr, const size_t bytes)
{
   // |:A<----a |    |  b---->B:|
   const uintptr_t a = (uintptr_t) ptr;
   const uintptr_t A = (uintptr_t) MmuAddrP(ptr);
   MFEM_ASSERT(A <= a, "");
   const uintptr_t b = a + bytes;
   const uintptr_t B = b & pagemask ? (b + pagesize) & ~pagemask : b;
   MFEM_ASSERT(b <= B, "");
   MFEM_ASSERT(B >= A,"");
   const uintptr_t length = B - A;
   MFEM_ASSERT(length % pagesize == 0,"");
   return length;
}

/// The protected access error, used for the host
static void MmuError(int, siginfo_t *si, void*)
{
   fflush(0);
   char str[64];
   const void *ptr = si->si_addr;
   sprintf(str, "Error while accessing address %p!", ptr);
   mfem::out << std::endl << "An illegal memory access was made!";
   MFEM_ABORT(str);
}

/// MMU initialization, setting SIGBUS & SIGSEGV signals to MmuError
static void MmuInit()
{
   if (pagesize > 0) { return; }
   struct sigaction sa;
   sa.sa_flags = SA_SIGINFO;
   sigemptyset(&sa.sa_mask);
   sa.sa_sigaction = MmuError;
   if (sigaction(SIGBUS, &sa, NULL) == -1) { mfem_error("SIGBUS"); }
   if (sigaction(SIGSEGV, &sa, NULL) == -1) { mfem_error("SIGSEGV"); }
   pagesize = (uintptr_t) sysconf(_SC_PAGE_SIZE);
   MFEM_ASSERT(pagesize > 0, "pagesize must not be less than 1");
   pagemask = pagesize - 1;
}

/// MMU allocation, through ::mmap
inline void MmuAlloc(void **ptr, const size_t bytes)
{
   const size_t length = bytes == 0 ? 8 : bytes;
   const int prot = PROT_READ | PROT_WRITE;
   const int flags = MAP_ANONYMOUS | MAP_PRIVATE;
   *ptr = ::mmap(NULL, length, prot, flags, -1, 0);
   if (*ptr == MAP_FAILED) { throw ::std::bad_alloc(); }
}

/// MMU deallocation, through ::munmap
inline void MmuDealloc(void *ptr, const size_t bytes)
{
   const size_t length = bytes == 0 ? 8 : bytes;
   if (::munmap(ptr, length) == -1) { mfem_error("Dealloc error!"); }
}

/// MMU protection, through ::mprotect with no read/write accesses
inline void MmuProtect(const void *ptr, const size_t bytes)
{
   static const bool mmu_protect_error = getenv("MFEM_MMU_PROTECT_ERROR");
   if (!::mprotect(const_cast<void*>(ptr), bytes, PROT_NONE)) { return; }
   if (mmu_protect_error) { mfem_error("MMU protection (NONE) error"); }
}

/// MMU un-protection, through ::mprotect with read/write accesses
inline void MmuAllow(const void *ptr, const size_t bytes)
{
   const int RW = PROT_READ | PROT_WRITE;
   static const bool mmu_protect_error = getenv("MFEM_MMU_PROTECT_ERROR");
   if (!::mprotect(const_cast<void*>(ptr), bytes, RW)) { return; }
   if (mmu_protect_error) { mfem_error("MMU protection (R/W) error"); }
}
#else
inline void MmuInit() { }
inline void MmuAlloc(void **ptr, const size_t bytes) { *ptr = std::malloc(bytes); }
inline void MmuDealloc(void *ptr, const size_t) { std::free(ptr); }
inline void MmuProtect(const void*, const size_t) { }
inline void MmuAllow(const void*, const size_t) { }
inline const void *MmuAddrR(const void *a) { return a; }
inline const void *MmuAddrP(const void *a) { return a; }
inline uintptr_t MmuLengthR(const void*, const size_t) { return 0; }
inline uintptr_t MmuLengthP(const void*, const size_t) { return 0; }
#endif

/// The MMU host memory space
class MmuHostMemorySpace : public HostMemorySpace
{
public:
   MmuHostMemorySpace(): HostMemorySpace() { MmuInit(); }
   void Alloc(void **ptr, size_t bytes) { MmuAlloc(ptr, bytes); }
   void Dealloc(void *ptr) { MmuDealloc(ptr, maps->memories.at(ptr).bytes); }
   void Protect(const Memory& mem, size_t bytes)
   { if (mem.h_rw) { mem.h_rw = false; MmuProtect(mem.h_ptr, bytes); } }
   void Unprotect(const Memory &mem, size_t bytes)
   { if (!mem.h_rw) { mem.h_rw = true; MmuAllow(mem.h_ptr, bytes); } }
   /// Aliases need to be restricted during protection
   void AliasProtect(const void *ptr, size_t bytes)
   { MmuProtect(MmuAddrR(ptr), MmuLengthR(ptr, bytes)); }
   /// Aliases need to be prolongated for un-protection
   void AliasUnprotect(const void *ptr, size_t bytes)
   { MmuAllow(MmuAddrP(ptr), MmuLengthP(ptr, bytes)); }
};

/// The UVM host memory space
class UvmHostMemorySpace : public HostMemorySpace
{
public:
   UvmHostMemorySpace(): HostMemorySpace() { }
   void Alloc(void **ptr, size_t bytes) { CuMallocManaged(ptr, bytes == 0 ? 8 : bytes); }
   void Dealloc(void *ptr) { CuMemFree(ptr); }
};

/// The 'No' device memory space
class NoDeviceMemorySpace: public DeviceMemorySpace
{
public:
   void Alloc(internal::Memory&) { mfem_error("! Device Alloc"); }
   void Dealloc(Memory&) { mfem_error("! Device Dealloc"); }
   void *HtoD(void*, const void*, size_t) { mfem_error("!HtoD"); return nullptr; }
   void *DtoD(void*, const void*, size_t) { mfem_error("!DtoD"); return nullptr; }
   void *DtoH(void*, const void*, size_t) { mfem_error("!DtoH"); return nullptr; }
};

/// The std:: device memory space, used with the 'debug' device
class StdDeviceMemorySpace : public DeviceMemorySpace { };

/// The CUDA device memory space
class CudaDeviceMemorySpace: public DeviceMemorySpace
{
public:
   CudaDeviceMemorySpace(): DeviceMemorySpace() { }
   void Alloc(Memory &base) { CuMemAlloc(&base.d_ptr, base.bytes); }
   void Dealloc(Memory &base) { CuMemFree(base.d_ptr); }
   void *HtoD(void *dst, const void *src, size_t bytes)
   { return CuMemcpyHtoD(dst, src, bytes); }
   void *DtoD(void* dst, const void* src, size_t bytes)
   { return CuMemcpyDtoD(dst, src, bytes); }
   void *DtoH(void *dst, const void *src, size_t bytes)
   { return CuMemcpyDtoH(dst, src, bytes); }
};

/// The CUDA/HIP page-locked host memory space
class HostPinnedMemorySpace: public HostMemorySpace
{
public:
   HostPinnedMemorySpace(): HostMemorySpace() { }
   void Alloc(void ** ptr, size_t bytes) override
   {
#ifdef MFEM_USE_CUDA
      CuMemAllocHostPinned(ptr, bytes);
#endif
#ifdef MFEM_USE_HIP
      HipMemAllocHostPinned(ptr, bytes);
#endif
   }
   void Dealloc(void *ptr) override
   {
#ifdef MFEM_USE_CUDA
      CuMemFreeHostPinned(ptr);
#endif
#ifdef MFEM_USE_HIP
      HipMemFreeHostPinned(ptr);
#endif
   }
};

/// The HIP device memory space
class HipDeviceMemorySpace: public DeviceMemorySpace
{
public:
   HipDeviceMemorySpace(): DeviceMemorySpace() { }
   void Alloc(Memory &base) { HipMemAlloc(&base.d_ptr, base.bytes); }
   void Dealloc(Memory &base) { HipMemFree(base.d_ptr); }
   void *HtoD(void *dst, const void *src, size_t bytes)
   { return HipMemcpyHtoD(dst, src, bytes); }
   void *DtoD(void* dst, const void* src, size_t bytes)
   { return HipMemcpyDtoD(dst, src, bytes); }
   void *DtoH(void *dst, const void *src, size_t bytes)
   { return HipMemcpyDtoH(dst, src, bytes); }
};

/// The UVM device memory space.
class UvmCudaMemorySpace : public DeviceMemorySpace
{
public:
   void Alloc(Memory &base) { base.d_ptr = base.h_ptr; }
   void Dealloc(Memory&) { }
   void *HtoD(void *dst, const void *src, size_t bytes)
   {
      if (dst == src) { MFEM_STREAM_SYNC; return dst; }
      return CuMemcpyHtoD(dst, src, bytes);
   }
   void *DtoD(void* dst, const void* src, size_t bytes)
   { return CuMemcpyDtoD(dst, src, bytes); }
   void *DtoH(void *dst, const void *src, size_t bytes)
   {
      if (dst == src) { MFEM_STREAM_SYNC; return dst; }
      return CuMemcpyDtoH(dst, src, bytes);
   }
};

/// The MMU device memory space
class MmuDeviceMemorySpace : public DeviceMemorySpace
{
public:
   MmuDeviceMemorySpace(): DeviceMemorySpace() { }
   void Alloc(Memory &m) { MmuAlloc(&m.d_ptr, m.bytes); }
   void Dealloc(Memory &m) { MmuDealloc(m.d_ptr, m.bytes); }
   void Protect(const Memory &m)
   { if (m.d_rw) { m.d_rw = false; MmuProtect(m.d_ptr, m.bytes); } }
   void Unprotect(const Memory &m)
   { if (!m.d_rw) { m.d_rw = true; MmuAllow(m.d_ptr, m.bytes); } }
   /// Aliases need to be restricted during protection
   void AliasProtect(const void *ptr, size_t bytes)
   { MmuProtect(MmuAddrR(ptr), MmuLengthR(ptr, bytes)); }
   /// Aliases need to be prolongated for un-protection
   void AliasUnprotect(const void *ptr, size_t bytes)
   { MmuAllow(MmuAddrP(ptr), MmuLengthP(ptr, bytes)); }
   void *HtoD(void *dst, const void *src, size_t bytes)
   { return std::memcpy(dst, src, bytes); }
   void *DtoD(void *dst, const void *src, size_t bytes)
   { return std::memcpy(dst, src, bytes); }
   void *DtoH(void *dst, const void *src, size_t bytes)
   { return std::memcpy(dst, src, bytes); }
};

#ifdef MFEM_USE_UMPIRE
class UmpireMemorySpace
{
protected:
   umpire::ResourceManager &rm;
   umpire::Allocator allocator;
   bool owns_allocator{false};

public:
   // TODO: this only releases unused memory
   virtual ~UmpireMemorySpace() { if (owns_allocator) { allocator.release(); } }
   UmpireMemorySpace(const char * name, const char * space)
      : rm(umpire::ResourceManager::getInstance())
   {
      if (!rm.isAllocator(name))
      {
         allocator = rm.makeAllocator<umpire::strategy::DynamicPool>(
                        name, rm.getAllocator(space));
         owns_allocator = true;
      }
      else
      {
         allocator = rm.getAllocator(name);
         owns_allocator = false;
      }
   }
};

/// The Umpire host memory space
class UmpireHostMemorySpace : public HostMemorySpace, public UmpireMemorySpace
{
private:
   umpire::strategy::AllocationStrategy *strat;
public:
   UmpireHostMemorySpace(const char * name)
      : HostMemorySpace(),
        UmpireMemorySpace(name, "HOST"),
        strat(allocator.getAllocationStrategy()) {}
   void Alloc(void **ptr, size_t bytes) override
   { *ptr = allocator.allocate(bytes); }
   void Dealloc(void *ptr) override { allocator.deallocate(ptr); }
   void Insert(void *ptr, size_t bytes)
   { rm.registerAllocation(ptr, {ptr, bytes, strat}); }
};

/// The Umpire device memory space
#if defined(MFEM_USE_CUDA) || defined(MFEM_USE_HIP)
class UmpireDeviceMemorySpace : public DeviceMemorySpace,
   public UmpireMemorySpace
{
public:
   UmpireDeviceMemorySpace(const char * name)
      : DeviceMemorySpace(),
        UmpireMemorySpace(name, "DEVICE") {}
   void Alloc(Memory &base) override
   { base.d_ptr = allocator.allocate(base.bytes); }
   void Dealloc(Memory &base) override { rm.deallocate(base.d_ptr); }
   void *HtoD(void *dst, const void *src, size_t bytes) override
   {
#ifdef MFEM_USE_CUDA
      return CuMemcpyHtoD(dst, src, bytes);
#endif
#ifdef MFEM_USE_HIP
      return HipMemcpyHtoD(dst, src, bytes);
#endif
      // rm.copy(dst, const_cast<void*>(src), bytes); return dst;
   }
   void *DtoD(void* dst, const void* src, size_t bytes) override
   {
#ifdef MFEM_USE_CUDA
      return CuMemcpyDtoD(dst, src, bytes);
#endif
#ifdef MFEM_USE_HIP
      return HipMemcpyDtoD(dst, src, bytes);
#endif
      // rm.copy(dst, const_cast<void*>(src), bytes); return dst;
   }
   void *DtoH(void *dst, const void *src, size_t bytes) override
   {
#ifdef MFEM_USE_CUDA
      return CuMemcpyDtoH(dst, src, bytes);
#endif
#ifdef MFEM_USE_HIP
      return HipMemcpyDtoH(dst, src, bytes);
#endif
      // rm.copy(dst, const_cast<void*>(src), bytes); return dst;
   }
};
#else
class UmpireDeviceMemorySpace : public NoDeviceMemorySpace
{
public:
   UmpireDeviceMemorySpace(const char * /*unused*/) {}
};
#endif // MFEM_USE_CUDA || MFEM_USE_HIP
#endif // MFEM_USE_UMPIRE

/// Memory space controller class
class Ctrl
{
   typedef MemoryType MT;

public:
   HostMemorySpace *host[HostMemoryTypeSize];
   DeviceMemorySpace *device[DeviceMemoryTypeSize];

public:
   Ctrl(): host{nullptr}, device{nullptr} { }

   void Configure()
   {
      if (host[HostMemoryType])
      {
         mfem_error("Memory backends have already been configured!");
      }

      // Filling the host memory backends
      // HOST, HOST_32 & HOST_64 are always ready
      // MFEM_USE_UMPIRE will set either [No/Umpire] HostMemorySpace
      host[static_cast<int>(MT::HOST)] = new StdHostMemorySpace();
      host[static_cast<int>(MT::HOST_32)] = new Aligned32HostMemorySpace();
      host[static_cast<int>(MT::HOST_64)] = new Aligned64HostMemorySpace();
      // HOST_DEBUG is delayed, as it reroutes signals
      host[static_cast<int>(MT::HOST_DEBUG)] = nullptr;
      host[static_cast<int>(MT::HOST_UMPIRE)] = nullptr;
      host[static_cast<int>(MT::MANAGED)] = new UvmHostMemorySpace();

      // Filling the device memory backends, shifting with the device size
      constexpr int shift = DeviceMemoryType;
      device[static_cast<int>(MT::MANAGED)-shift] = new UvmCudaMemorySpace();
      // All other devices controllers are delayed
      device[static_cast<int>(MemoryType::DEVICE)-shift] = nullptr;
      device[static_cast<int>(MT::DEVICE_DEBUG)-shift] = nullptr;
      device[static_cast<int>(MT::DEVICE_UMPIRE)-shift] = nullptr;
      device[static_cast<int>(MT::DEVICE_UMPIRE_2)-shift] = nullptr;
   }

   HostMemorySpace* Host(const MemoryType mt)
   {
      const int mt_i = static_cast<int>(mt);
      // Delayed host controllers initialization
      if (!host[mt_i]) { host[mt_i] = NewHostCtrl(mt); }
      MFEM_ASSERT(host[mt_i], "Host memory controller is not configured!");
      return host[mt_i];
   }

   DeviceMemorySpace* Device(const MemoryType mt)
   {
      const int mt_i = static_cast<int>(mt) - DeviceMemoryType;
      MFEM_ASSERT(mt_i >= 0,"");
      // Lazy device controller initializations
      if (!device[mt_i]) { device[mt_i] = NewDeviceCtrl(mt); }
      MFEM_ASSERT(device[mt_i], "Memory manager has not been configured!");
      return device[mt_i];
   }

   ~Ctrl()
   {
      constexpr int mt_h = HostMemoryType;
      constexpr int mt_d = DeviceMemoryType;
      for (int mt = mt_h; mt < HostMemoryTypeSize; mt++) { delete host[mt]; }
      for (int mt = mt_d; mt < MemoryTypeSize; mt++) { delete device[mt-mt_d]; }
   }

private:
   HostMemorySpace* NewHostCtrl(const MemoryType mt)
   {
      switch (mt)
      {
         case MT::HOST_DEBUG: return new MmuHostMemorySpace();
#ifdef MFEM_USE_UMPIRE
         case MT::HOST_UMPIRE:
            return new UmpireHostMemorySpace(
                      MemoryManager::GetUmpireHostAllocatorName());
#else
         case MT::HOST_UMPIRE: return new NoHostMemorySpace();
#endif
         case MT::HOST_PINNED: return new HostPinnedMemorySpace();
         default: MFEM_ABORT("Unknown host memory controller!");
      }
      return nullptr;
   }

   DeviceMemorySpace* NewDeviceCtrl(const MemoryType mt)
   {
      switch (mt)
      {
#ifdef MFEM_USE_UMPIRE
         case MT::DEVICE_UMPIRE:
            return new UmpireDeviceMemorySpace(
                      MemoryManager::GetUmpireDeviceAllocatorName());
         case MT::DEVICE_UMPIRE_2:
            return new UmpireDeviceMemorySpace(
                      MemoryManager::GetUmpireDevice2AllocatorName());
#else
         case MT::DEVICE_UMPIRE: return new NoDeviceMemorySpace();
         case MT::DEVICE_UMPIRE_2: return new NoDeviceMemorySpace();
#endif
         case MT::DEVICE_DEBUG: return new MmuDeviceMemorySpace();
         case MT::DEVICE:
         {
#if defined(MFEM_USE_CUDA)
            return new CudaDeviceMemorySpace();
#elif defined(MFEM_USE_HIP)
            return new HipDeviceMemorySpace();
#else
            MFEM_ABORT("No device memory controller!");
            break;
#endif
         }
         default: MFEM_ABORT("Unknown device memory controller!");
      }
      return nullptr;
   }
};

} // namespace mfem::internal

static internal::Ctrl *ctrl;

void *MemoryManager::New_(void *h_tmp, size_t bytes, MemoryType mt,
                          unsigned &flags)
{
   MFEM_ASSERT(exists, "Internal error!");
   if (IsHostMemory(mt))
   {
      MFEM_ASSERT(mt != MemoryType::HOST && h_tmp == nullptr,
                  "Internal error!");
      // d_mt = MemoryType::DEFAULT means d_mt = GetDualMemoryType(h_mt),
      // evaluated at the time when the device pointer is allocated, see
      // GetDevicePtr() and GetAliasDevicePtr()
      const MemoryType d_mt = MemoryType::DEFAULT;
      // We rely on the next call using lazy dev alloc
      return New_(h_tmp, bytes, mt, d_mt, Mem::VALID_HOST, flags);
   }
   else
   {
      const MemoryType h_mt = GetDualMemoryType(mt);
      return New_(h_tmp, bytes, h_mt, mt, Mem::VALID_DEVICE, flags);
   }
}

void *MemoryManager::New_(void *h_tmp, size_t bytes, MemoryType h_mt,
                          MemoryType d_mt, unsigned valid_flags,
                          unsigned &flags)
{
   MFEM_ASSERT(exists, "Internal error!");
   MFEM_ASSERT(IsHostMemory(h_mt), "h_mt must be host type");
   MFEM_ASSERT(IsDeviceMemory(d_mt) || d_mt == h_mt ||
               d_mt == MemoryType::DEFAULT,
               "d_mt must be device type, the same is h_mt, or DEFAULT");
   MFEM_ASSERT((h_mt != MemoryType::HOST || h_tmp != nullptr) &&
               (h_mt == MemoryType::HOST || h_tmp == nullptr),
               "Internal error");
   MFEM_ASSERT((valid_flags & ~(Mem::VALID_HOST | Mem::VALID_DEVICE)) == 0,
               "Internal error");
   void *h_ptr;
   if (h_tmp == nullptr) { ctrl->Host(h_mt)->Alloc(&h_ptr, bytes); }
<<<<<<< HEAD
   flags = Mem::REGISTERED;
   flags |= Mem::OWNS_INTERNAL | Mem::OWNS_HOST | Mem::OWNS_DEVICE;
   flags |= is_host_mem ? Mem::VALID_HOST : Mem::VALID_DEVICE;
   if (is_host_mem) { mm.Insert(h_ptr, bytes, h_mt, d_mt); }
   else { mm.InsertDevice(nullptr, h_ptr, bytes, h_mt, d_mt); }
   CheckHostMemoryType_(h_mt, h_ptr, false);
=======
   else { h_ptr = h_tmp; }
   flags = Mem::REGISTERED | Mem::OWNS_INTERNAL | Mem::OWNS_HOST |
           Mem::OWNS_DEVICE | valid_flags;
   // The other New_() method relies on this lazy allocation behavior.
   mm.Insert(h_ptr, bytes, h_mt, d_mt); // lazy dev alloc
   // mm.InsertDevice(nullptr, h_ptr, bytes, h_mt, d_mt); // non-lazy dev alloc

   // MFEM_VERIFY_TYPES(h_mt, mt); // done by mm.Insert() above
   CheckHostMemoryType_(h_mt, h_ptr, false);

>>>>>>> f81a6812
   return h_ptr;
}

void *MemoryManager::Register_(void *ptr, void *h_tmp, size_t bytes,
                               MemoryType mt,
                               bool own, bool alias, unsigned &flags)
{
   MFEM_CONTRACT_VAR(alias);
   MFEM_ASSERT(exists, "Internal error!");
   MFEM_VERIFY(!alias, "Cannot register an alias!");
   const bool is_host_mem = IsHostMemory(mt);
   const MemType h_mt = is_host_mem ? mt : GetDualMemoryType(mt);
   const MemType d_mt = is_host_mem ? MemoryType::DEFAULT : mt;
   // d_mt = MemoryType::DEFAULT means d_mt = GetDualMemoryType(h_mt),
   // evaluated at the time when the device pointer is allocated, see
   // GetDevicePtr() and GetAliasDevicePtr()

   MFEM_VERIFY_TYPES(h_mt, d_mt);

   if (ptr == nullptr && h_tmp == nullptr)
   {
      MFEM_VERIFY(bytes == 0, "internal error");
      return nullptr;
   }

   flags |= Mem::REGISTERED | Mem::OWNS_INTERNAL;
   void *h_ptr;

   if (is_host_mem) // HOST TYPES + MANAGED
   {
      h_ptr = ptr;
      mm.Insert(h_ptr, bytes, h_mt, d_mt);
      flags = (own ? flags | Mem::OWNS_HOST : flags & ~Mem::OWNS_HOST) |
              Mem::OWNS_DEVICE | Mem::VALID_HOST;
   }
   else // DEVICE TYPES
   {
      MFEM_VERIFY(ptr || bytes == 0,
                  "cannot register NULL device pointer with bytes = " << bytes);
      if (h_tmp == nullptr) { ctrl->Host(h_mt)->Alloc(&h_ptr, bytes); }
      else { h_ptr = h_tmp; }
      mm.InsertDevice(ptr, h_ptr, bytes, h_mt, d_mt);
      flags = own ? flags | Mem::OWNS_DEVICE : flags & ~Mem::OWNS_DEVICE;
      flags |= (Mem::OWNS_HOST | Mem::VALID_DEVICE);
   }
   CheckHostMemoryType_(h_mt, h_ptr, alias);
   return h_ptr;
}

void MemoryManager::Register2_(void *h_ptr, void *d_ptr, size_t bytes,
                               MemoryType h_mt, MemoryType d_mt,
                               bool own, bool alias, unsigned &flags)
{
   MFEM_CONTRACT_VAR(alias);
   MFEM_ASSERT(exists, "Internal error!");
   MFEM_ASSERT(!alias, "Cannot register an alias!");
   MFEM_VERIFY_TYPES(h_mt, d_mt);

   if (h_ptr == nullptr && d_ptr == nullptr)
   {
      MFEM_VERIFY(bytes == 0, "internal error");
      return;
   }

   flags |= Mem::REGISTERED | Mem::OWNS_INTERNAL;

   MFEM_VERIFY(d_ptr || bytes == 0,
               "cannot register NULL device pointer with bytes = " << bytes);
   mm.InsertDevice(d_ptr, h_ptr, bytes, h_mt, d_mt);
   flags = (own ? flags | (Mem::OWNS_HOST | Mem::OWNS_DEVICE) :
            flags & ~(Mem::OWNS_HOST | Mem::OWNS_DEVICE)) |
           Mem::VALID_HOST;

   CheckHostMemoryType_(h_mt, h_ptr, alias);
}

void MemoryManager::Alias_(void *base_h_ptr, size_t offset, size_t bytes,
                           unsigned base_flags, unsigned &flags)
{
   mm.InsertAlias(base_h_ptr, (char*)base_h_ptr + offset, bytes,
                  base_flags & Mem::ALIAS);
   flags = (base_flags | Mem::ALIAS | Mem::OWNS_INTERNAL) &
           ~(Mem::OWNS_HOST | Mem::OWNS_DEVICE);
}

void MemoryManager::SetDeviceMemoryType_(void *h_ptr, unsigned flags,
                                         MemoryType d_mt)
{
   MFEM_VERIFY(h_ptr, "cannot set the device memory type: Memory is empty!");
   if (!(flags & Mem::ALIAS))
   {
      auto mem_iter = maps->memories.find(h_ptr);
      MFEM_VERIFY(mem_iter != maps->memories.end(), "internal error");
      internal::Memory &mem = mem_iter->second;
      if (mem.d_mt == d_mt) { return; }
      MFEM_VERIFY(mem.d_ptr == nullptr, "cannot set the device memory type:"
                  " device memory is allocated!");
      mem.d_mt = d_mt;
   }
   else
   {
      auto alias_iter = maps->aliases.find(h_ptr);
      MFEM_VERIFY(alias_iter != maps->aliases.end(), "internal error");
      internal::Alias &alias = alias_iter->second;
      internal::Memory &base_mem = *alias.mem;
      if (base_mem.d_mt == d_mt) { return; }
      MFEM_VERIFY(base_mem.d_ptr == nullptr,
                  "cannot set the device memory type:"
                  " alias' base device memory is allocated!");
      base_mem.d_mt = d_mt;
   }
}

MemoryType MemoryManager::Delete_(void *h_ptr, MemoryType h_mt, unsigned flags)
{
   const bool alias = flags & Mem::ALIAS;
   const bool registered = flags & Mem::REGISTERED;
   const bool owns_host = flags & Mem::OWNS_HOST;
   const bool owns_device = flags & Mem::OWNS_DEVICE;
   const bool owns_internal = flags & Mem::OWNS_INTERNAL;
   MFEM_ASSERT(IsHostMemory(h_mt), "invalid h_mt = " << (int)h_mt);
   // MFEM_ASSERT(registered || IsHostMemory(h_mt),"");
   MFEM_ASSERT(!owns_device || owns_internal, "invalid Memory state");
   MFEM_ASSERT(registered || !(owns_host || owns_device || owns_internal),
               "invalid Memory state");
   if (!mm.exists || !registered) { return h_mt; }
   if (alias)
   {
      if (owns_internal)
      {
         MFEM_ASSERT(mm.IsAlias(h_ptr), "");
         MFEM_ASSERT(h_mt == maps->aliases.at(h_ptr).h_mt, "");
         mm.EraseAlias(h_ptr);
      }
   }
   else // Known
   {
      if (owns_host && (h_mt != MemoryType::HOST))
      { ctrl->Host(h_mt)->Dealloc(h_ptr); }
      if (owns_internal)
      {
         MFEM_ASSERT(mm.IsKnown(h_ptr), "");
         MFEM_ASSERT(h_mt == maps->memories.at(h_ptr).h_mt, "");
         mm.Erase(h_ptr, owns_device);
      }
   }
   return h_mt;
}

void MemoryManager::DeleteDevice_(void *h_ptr, unsigned & flags)
{
   const bool owns_device = flags & Mem::OWNS_DEVICE;
   if (owns_device)
   {
      mm.EraseDevice(h_ptr);
      flags = (flags | Mem::VALID_HOST) & ~Mem::VALID_DEVICE;
   }
}

bool MemoryManager::MemoryClassCheck_(MemoryClass mc, void *h_ptr,
                                      MemoryType h_mt, size_t bytes,
                                      unsigned flags)
{
   if (!h_ptr)
   {
      MFEM_VERIFY(bytes == 0, "Trying to access NULL with size " << bytes);
      return true;
   }
   MemoryType d_mt;
   if (!(flags & Mem::ALIAS))
   {
      auto iter = maps->memories.find(h_ptr);
      MFEM_VERIFY(iter != maps->memories.end(), "internal error");
      d_mt = iter->second.d_mt;
   }
   else
   {
      auto iter = maps->aliases.find(h_ptr);
      MFEM_VERIFY(iter != maps->aliases.end(), "internal error");
      d_mt = iter->second.mem->d_mt;
   }
   if (d_mt == MemoryType::DEFAULT) { d_mt = GetDualMemoryType(h_mt); }
   switch (mc)
   {
      case MemoryClass::HOST_32:
      {
         MFEM_VERIFY(h_mt == MemoryType::HOST_32 ||
                     h_mt == MemoryType::HOST_64,"");
         return true;
      }
      case MemoryClass::HOST_64:
      {
         MFEM_VERIFY(h_mt == MemoryType::HOST_64,"");
         return true;
      }
      case MemoryClass::DEVICE:
      {
         MFEM_VERIFY(d_mt == MemoryType::DEVICE ||
                     d_mt == MemoryType::DEVICE_DEBUG ||
                     d_mt == MemoryType::DEVICE_UMPIRE ||
                     d_mt == MemoryType::DEVICE_UMPIRE_2 ||
                     d_mt == MemoryType::MANAGED,"");
         return true;
      }
      case MemoryClass::MANAGED:
      {
         MFEM_VERIFY((h_mt == MemoryType::MANAGED &&
                      d_mt == MemoryType::MANAGED),"");
         return true;
      }
      default: break;
   }
   return true;
}

void *MemoryManager::ReadWrite_(void *h_ptr, MemoryType h_mt, MemoryClass mc,
                                size_t bytes, unsigned &flags)
{
   if (h_ptr) { CheckHostMemoryType_(h_mt, h_ptr, flags & Mem::ALIAS); }
   if (bytes > 0) { MFEM_VERIFY(flags & Mem::REGISTERED,""); }
   MFEM_ASSERT(MemoryClassCheck_(mc, h_ptr, h_mt, bytes, flags),"");
   if (IsHostMemory(GetMemoryType(mc)) && mc < MemoryClass::DEVICE)
   {
      const bool copy = !(flags & Mem::VALID_HOST);
      flags = (flags | Mem::VALID_HOST) & ~Mem::VALID_DEVICE;
      if (flags & Mem::ALIAS)
      { return mm.GetAliasHostPtr(h_ptr, bytes, copy); }
      else { return mm.GetHostPtr(h_ptr, bytes, copy); }
   }
   else
   {
      const bool copy = !(flags & Mem::VALID_DEVICE);
      flags = (flags | Mem::VALID_DEVICE) & ~Mem::VALID_HOST;
      if (flags & Mem::ALIAS)
      { return mm.GetAliasDevicePtr(h_ptr, bytes, copy); }
      else { return mm.GetDevicePtr(h_ptr, bytes, copy); }
   }
}

const void *MemoryManager::Read_(void *h_ptr, MemoryType h_mt, MemoryClass mc,
                                 size_t bytes, unsigned &flags)
{
   if (h_ptr) { CheckHostMemoryType_(h_mt, h_ptr, flags & Mem::ALIAS); }
   if (bytes > 0) { MFEM_VERIFY(flags & Mem::REGISTERED,""); }
   MFEM_ASSERT(MemoryClassCheck_(mc, h_ptr, h_mt, bytes, flags),"");
   if (IsHostMemory(GetMemoryType(mc)) && mc < MemoryClass::DEVICE)
   {
      const bool copy = !(flags & Mem::VALID_HOST);
      flags |= Mem::VALID_HOST;
      if (flags & Mem::ALIAS)
      { return mm.GetAliasHostPtr(h_ptr, bytes, copy); }
      else { return mm.GetHostPtr(h_ptr, bytes, copy); }
   }
   else
   {
      const bool copy = !(flags & Mem::VALID_DEVICE);
      flags |= Mem::VALID_DEVICE;
      if (flags & Mem::ALIAS)
      { return mm.GetAliasDevicePtr(h_ptr, bytes, copy); }
      else { return mm.GetDevicePtr(h_ptr, bytes, copy); }
   }
}

void *MemoryManager::Write_(void *h_ptr, MemoryType h_mt, MemoryClass mc,
                            size_t bytes, unsigned &flags)
{
   if (h_ptr) { CheckHostMemoryType_(h_mt, h_ptr, flags & Mem::ALIAS); }
   if (bytes > 0) { MFEM_VERIFY(flags & Mem::REGISTERED,""); }
   MFEM_ASSERT(MemoryClassCheck_(mc, h_ptr, h_mt, bytes, flags),"");
   if (IsHostMemory(GetMemoryType(mc)) && mc < MemoryClass::DEVICE)
   {
      flags = (flags | Mem::VALID_HOST) & ~Mem::VALID_DEVICE;
      if (flags & Mem::ALIAS)
      { return mm.GetAliasHostPtr(h_ptr, bytes, false); }
      else { return mm.GetHostPtr(h_ptr, bytes, false); }
   }
   else
   {
      flags = (flags | Mem::VALID_DEVICE) & ~Mem::VALID_HOST;
      if (flags & Mem::ALIAS)
      { return mm.GetAliasDevicePtr(h_ptr, bytes, false); }
      else { return mm.GetDevicePtr(h_ptr, bytes, false); }
   }
}

void MemoryManager::SyncAlias_(const void *base_h_ptr, void *alias_h_ptr,
                               size_t alias_bytes, unsigned base_flags,
                               unsigned &alias_flags)
{
   // This is called only when (base_flags & Mem::REGISTERED) is true.
   // Note that (alias_flags & REGISTERED) may not be true.
   MFEM_ASSERT(alias_flags & Mem::ALIAS, "not an alias");
   if ((base_flags & Mem::VALID_HOST) && !(alias_flags & Mem::VALID_HOST))
   {
      mm.GetAliasHostPtr(alias_h_ptr, alias_bytes, true);
   }
   if ((base_flags & Mem::VALID_DEVICE) && !(alias_flags & Mem::VALID_DEVICE))
   {
      if (!(alias_flags & Mem::REGISTERED))
      {
         mm.InsertAlias(base_h_ptr, alias_h_ptr, alias_bytes, base_flags & Mem::ALIAS);
         alias_flags = (alias_flags | Mem::REGISTERED | Mem::OWNS_INTERNAL) &
                       ~(Mem::OWNS_HOST | Mem::OWNS_DEVICE);
      }
      mm.GetAliasDevicePtr(alias_h_ptr, alias_bytes, true);
   }
   alias_flags = (alias_flags & ~(Mem::VALID_HOST | Mem::VALID_DEVICE)) |
                 (base_flags & (Mem::VALID_HOST | Mem::VALID_DEVICE));
}

MemoryType MemoryManager::GetDeviceMemoryType_(void *h_ptr, bool alias)
{
   if (mm.exists)
   {
      if (!alias)
      {
         auto iter = maps->memories.find(h_ptr);
         MFEM_ASSERT(iter != maps->memories.end(), "internal error");
         return iter->second.d_mt;
      }
      // alias == true
      auto iter = maps->aliases.find(h_ptr);
      MFEM_ASSERT(iter != maps->aliases.end(), "internal error");
      return iter->second.mem->d_mt;
   }
   MFEM_ABORT("internal error");
   return MemoryManager::host_mem_type;
}

MemoryType MemoryManager::GetHostMemoryType_(void *h_ptr)
{
   if (!mm.exists) { return MemoryManager::host_mem_type; }
   if (mm.IsKnown(h_ptr)) { return maps->memories.at(h_ptr).h_mt; }
   if (mm.IsAlias(h_ptr)) { return maps->aliases.at(h_ptr).h_mt; }
   return MemoryManager::host_mem_type;
}

void MemoryManager::Copy_(void *dst_h_ptr, const void *src_h_ptr,
                          size_t bytes, unsigned src_flags,
                          unsigned &dst_flags)
{
   // Type of copy to use based on the src and dest validity flags:
   //            |       src
   //            |  h  |  d  |  hd
   // -----------+-----+-----+------
   //         h  | h2h   d2h   h2h
   //  dest   d  | h2d   d2d   d2d
   //        hd  | h2h   d2d   d2d

   const bool dst_on_host =
      (dst_flags & Mem::VALID_HOST) &&
      (!(dst_flags & Mem::VALID_DEVICE) ||
       ((src_flags & Mem::VALID_HOST) && !(src_flags & Mem::VALID_DEVICE)));

   dst_flags = dst_flags &
               ~(dst_on_host ? Mem::VALID_DEVICE : Mem::VALID_HOST);

   const bool src_on_host =
      (src_flags & Mem::VALID_HOST) &&
      (!(src_flags & Mem::VALID_DEVICE) ||
       ((dst_flags & Mem::VALID_HOST) && !(dst_flags & Mem::VALID_DEVICE)));

   const void *src_d_ptr =
      src_on_host ? NULL :
      ((src_flags & Mem::ALIAS) ?
       mm.GetAliasDevicePtr(src_h_ptr, bytes, false) :
       mm.GetDevicePtr(src_h_ptr, bytes, false));

   if (dst_on_host)
   {
      if (src_on_host)
      {
         if (dst_h_ptr != src_h_ptr && bytes != 0)
         {
            MFEM_ASSERT((const char*)dst_h_ptr + bytes <= src_h_ptr ||
                        (const char*)src_h_ptr + bytes <= dst_h_ptr,
                        "data overlaps!");
            std::memcpy(dst_h_ptr, src_h_ptr, bytes);
         }
      }
      else
      {
         if (dst_h_ptr != src_d_ptr && bytes != 0)
         {
            internal::Memory &src_d_base = maps->memories.at(src_h_ptr);
            MemoryType src_d_mt = src_d_base.d_mt;
            ctrl->Device(src_d_mt)->DtoH(dst_h_ptr, src_d_ptr, bytes);
         }
      }
   }
   else
   {
      void *dest_d_ptr = (dst_flags & Mem::ALIAS) ?
                         mm.GetAliasDevicePtr(dst_h_ptr, bytes, false) :
                         mm.GetDevicePtr(dst_h_ptr, bytes, false);
      if (src_on_host)
      {
         const bool known = mm.IsKnown(dst_h_ptr);
         const bool alias = dst_flags & Mem::ALIAS;
         MFEM_VERIFY(alias||known,"");
         const MemoryType d_mt = known ?
                                 maps->memories.at(dst_h_ptr).d_mt :
                                 maps->aliases.at(dst_h_ptr).mem->d_mt;
         ctrl->Device(d_mt)->HtoD(dest_d_ptr, src_h_ptr, bytes);
      }
      else
      {
         if (dest_d_ptr != src_d_ptr && bytes != 0)
         {
            const bool known = mm.IsKnown(dst_h_ptr);
            const bool alias = dst_flags & Mem::ALIAS;
            MFEM_VERIFY(alias||known,"");
            const MemoryType d_mt = known ?
                                    maps->memories.at(dst_h_ptr).d_mt :
                                    maps->aliases.at(dst_h_ptr).mem->d_mt;
            ctrl->Device(d_mt)->DtoD(dest_d_ptr, src_d_ptr, bytes);
         }
      }
   }
}

void MemoryManager::CopyToHost_(void *dest_h_ptr, const void *src_h_ptr,
                                size_t bytes, unsigned src_flags)
{
   const bool src_on_host = src_flags & Mem::VALID_HOST;
   if (src_on_host)
   {
      if (dest_h_ptr != src_h_ptr && bytes != 0)
      {
         MFEM_ASSERT((char*)dest_h_ptr + bytes <= src_h_ptr ||
                     (const char*)src_h_ptr + bytes <= dest_h_ptr,
                     "data overlaps!");
         std::memcpy(dest_h_ptr, src_h_ptr, bytes);
      }
   }
   else
   {
      MFEM_ASSERT(IsKnown_(src_h_ptr), "internal error");
      const void *src_d_ptr = (src_flags & Mem::ALIAS) ?
                              mm.GetAliasDevicePtr(src_h_ptr, bytes, false) :
                              mm.GetDevicePtr(src_h_ptr, bytes, false);
      const internal::Memory &base = maps->memories.at(dest_h_ptr);
      const MemoryType d_mt = base.d_mt;
      ctrl->Device(d_mt)->DtoH(dest_h_ptr, src_d_ptr, bytes);
   }
}

void MemoryManager::CopyFromHost_(void *dest_h_ptr, const void *src_h_ptr,
                                  size_t bytes, unsigned &dest_flags)
{
   const bool dest_on_host = dest_flags & Mem::VALID_HOST;
   if (dest_on_host)
   {
      if (dest_h_ptr != src_h_ptr && bytes != 0)
      {
         MFEM_ASSERT((char*)dest_h_ptr + bytes <= src_h_ptr ||
                     (const char*)src_h_ptr + bytes <= dest_h_ptr,
                     "data overlaps!");
         std::memcpy(dest_h_ptr, src_h_ptr, bytes);
      }
   }
   else
   {
      void *dest_d_ptr = (dest_flags & Mem::ALIAS) ?
                         mm.GetAliasDevicePtr(dest_h_ptr, bytes, false) :
                         mm.GetDevicePtr(dest_h_ptr, bytes, false);
      const internal::Memory &base = maps->memories.at(dest_h_ptr);
      const MemoryType d_mt = base.d_mt;
      ctrl->Device(d_mt)->HtoD(dest_d_ptr, src_h_ptr, bytes);
   }
   dest_flags = dest_flags &
                ~(dest_on_host ? Mem::VALID_DEVICE : Mem::VALID_HOST);
}

bool MemoryManager::IsKnown_(const void *h_ptr)
{
   return maps->memories.find(h_ptr) != maps->memories.end();
}

bool MemoryManager::IsAlias_(const void *h_ptr)
{
   return maps->aliases.find(h_ptr) != maps->aliases.end();
}

void MemoryManager::Insert(void *h_ptr, size_t bytes,
                           MemoryType h_mt, MemoryType d_mt)
{
#ifdef MFEM_TRACK_MEM_MANAGER
   mfem::out << "[mfem memory manager]: registering h_ptr: " << h_ptr
             << ", bytes: " << bytes << std::endl;
#endif
   if (h_ptr == NULL)
   {
      MFEM_VERIFY(bytes == 0, "Trying to add NULL with size " << bytes);
      return;
   }
   MFEM_VERIFY_TYPES(h_mt, d_mt);
#ifdef MFEM_DEBUG
   auto res =
#endif
      maps->memories.emplace(h_ptr, internal::Memory(h_ptr, bytes, h_mt, d_mt));
#ifdef MFEM_DEBUG
   if (res.second == false)
   {
      auto &m = res.first->second;
      MFEM_VERIFY(m.bytes >= bytes && m.h_mt == h_mt &&
                  (m.d_mt == d_mt || (d_mt == MemoryType::DEFAULT &&
                                      m.d_mt == GetDualMemoryType(h_mt))),
                  "Address already present with different attributes!");
#ifdef MFEM_TRACK_MEM_MANAGER
      mfem::out << "[mfem memory manager]: repeated registration of h_ptr: "
                << h_ptr << std::endl;
#endif
   }
#endif
}

void MemoryManager::InsertDevice(void *d_ptr, void *h_ptr, size_t bytes,
                                 MemoryType h_mt, MemoryType d_mt)
{
   // MFEM_VERIFY_TYPES(h_mt, d_mt); // done by Insert() below
   MFEM_ASSERT(h_ptr != NULL, "internal error");
   Insert(h_ptr, bytes, h_mt, d_mt);
   internal::Memory &mem = maps->memories.at(h_ptr);
   if (d_ptr == NULL && bytes != 0) { ctrl->Device(d_mt)->Alloc(mem); }
   else { mem.d_ptr = d_ptr; }
}

void MemoryManager::InsertAlias(const void *base_ptr, void *alias_ptr,
                                const size_t bytes, const bool base_is_alias)
{
   size_t offset = static_cast<size_t>(static_cast<const char*>(alias_ptr) -
                                       static_cast<const char*>(base_ptr));
#ifdef MFEM_TRACK_MEM_MANAGER
   mfem::out << "[mfem memory manager]: registering alias of base_ptr: "
             << base_ptr << ", offset: " << offset << ", bytes: " << bytes
             << ", base is alias: " << base_is_alias << std::endl;
#endif
   if (!base_ptr)
   {
      MFEM_VERIFY(offset == 0,
                  "Trying to add alias to NULL at offset " << offset);
      return;
   }
   if (base_is_alias)
   {
      const internal::Alias &alias = maps->aliases.at(base_ptr);
      MFEM_ASSERT(alias.mem,"");
      base_ptr = alias.mem->h_ptr;
      offset += alias.offset;
#ifdef MFEM_TRACK_MEM_MANAGER
      mfem::out << "[mfem memory manager]: real base_ptr: " << base_ptr
                << std::endl;
#endif
   }
   internal::Memory &mem = maps->memories.at(base_ptr);
   MFEM_VERIFY(offset + bytes <= mem.bytes, "invalid alias");
   auto res =
      maps->aliases.emplace(alias_ptr,
                            internal::Alias{&mem, offset, 1, mem.h_mt});
   if (res.second == false) // alias_ptr was already in the map
   {
      internal::Alias &alias = res.first->second;
      // Update the alias data in case the existing alias is dangling
      alias.mem = &mem;
      alias.offset = offset;
<<<<<<< HEAD
      alias.bytes = bytes; // aliases with different sizes should be fine
=======
>>>>>>> f81a6812
      alias.h_mt = mem.h_mt;
      alias.counter++;
   }
}

void MemoryManager::Erase(void *h_ptr, bool free_dev_ptr)
{
#ifdef MFEM_TRACK_MEM_MANAGER
   mfem::out << "[mfem memory manager]: un-registering h_ptr: " << h_ptr
             << std::endl;
#endif
   if (!h_ptr) { return; }
   auto mem_map_iter = maps->memories.find(h_ptr);
   if (mem_map_iter == maps->memories.end()) { mfem_error("Unknown pointer!"); }
   internal::Memory &mem = mem_map_iter->second;
   if (mem.d_ptr && free_dev_ptr) { ctrl->Device(mem.d_mt)->Dealloc(mem);}
   maps->memories.erase(mem_map_iter);
}

void MemoryManager::EraseDevice(void *h_ptr)
{
   if (!h_ptr) { return; }
   auto mem_map_iter = maps->memories.find(h_ptr);
   if (mem_map_iter == maps->memories.end()) { mfem_error("Unknown pointer!"); }
   internal::Memory &mem = mem_map_iter->second;
   if (mem.d_ptr) { ctrl->Device(mem.d_mt)->Dealloc(mem);}
   mem.d_ptr = nullptr;
}

void MemoryManager::EraseAlias(void *alias_ptr)
{
#ifdef MFEM_TRACK_MEM_MANAGER
   mfem::out << "[mfem memory manager]: un-registering alias_ptr: " << alias_ptr
             << std::endl;
#endif
   if (!alias_ptr) { return; }
   auto alias_map_iter = maps->aliases.find(alias_ptr);
   if (alias_map_iter == maps->aliases.end()) { mfem_error("Unknown alias!"); }
   internal::Alias &alias = alias_map_iter->second;
   if (--alias.counter) { return; }
   maps->aliases.erase(alias_map_iter);
}

void *MemoryManager::GetDevicePtr(const void *h_ptr, size_t bytes,
                                  bool copy_data)
{
   if (!h_ptr)
   {
      MFEM_VERIFY(bytes == 0, "Trying to access NULL with size " << bytes);
      return NULL;
   }
   internal::Memory &mem = maps->memories.at(h_ptr);
   const MemoryType &h_mt = mem.h_mt;
   MemoryType &d_mt = mem.d_mt;
   MFEM_VERIFY_TYPES(h_mt, d_mt);
   if (!mem.d_ptr)
   {
      if (d_mt == MemoryType::DEFAULT) { d_mt = GetDualMemoryType(h_mt); }
      if (mem.bytes) { ctrl->Device(d_mt)->Alloc(mem); }
   }
   // Aliases might have done some protections
   if (mem.d_ptr) { ctrl->Device(d_mt)->Unprotect(mem); }
   if (copy_data)
   {
      MFEM_ASSERT(bytes <= mem.bytes, "invalid copy size");
      if (bytes) { ctrl->Device(d_mt)->HtoD(mem.d_ptr, h_ptr, bytes); }
   }
   ctrl->Host(h_mt)->Protect(mem, bytes);
   return mem.d_ptr;
}

void *MemoryManager::GetAliasDevicePtr(const void *alias_ptr, size_t bytes,
                                       bool copy)
{
   if (!alias_ptr)
   {
      MFEM_VERIFY(bytes == 0, "Trying to access NULL with size " << bytes);
      return NULL;
   }
   auto &alias_map = maps->aliases;
   auto alias_map_iter = alias_map.find(alias_ptr);
   if (alias_map_iter == alias_map.end()) { mfem_error("alias not found"); }
   const internal::Alias &alias = alias_map_iter->second;
   const size_t offset = alias.offset;
   internal::Memory &mem = *alias.mem;
   const MemoryType &h_mt = mem.h_mt;
   MemoryType &d_mt = mem.d_mt;
   MFEM_VERIFY_TYPES(h_mt, d_mt);
   if (!mem.d_ptr)
   {
      if (d_mt == MemoryType::DEFAULT) { d_mt = GetDualMemoryType(h_mt); }
      if (mem.bytes) { ctrl->Device(d_mt)->Alloc(mem); }
   }
   void *alias_h_ptr = static_cast<char*>(mem.h_ptr) + offset;
   void *alias_d_ptr = static_cast<char*>(mem.d_ptr) + offset;
   MFEM_ASSERT(alias_h_ptr == alias_ptr, "internal error");
   MFEM_ASSERT(offset + bytes <= mem.bytes, "internal error");
   mem.d_rw = mem.h_rw = false;
   if (mem.d_ptr) { ctrl->Device(d_mt)->AliasUnprotect(alias_d_ptr, bytes); }
   ctrl->Host(h_mt)->AliasUnprotect(alias_ptr, bytes);
   if (copy && mem.d_ptr)
   { ctrl->Device(d_mt)->HtoD(alias_d_ptr, alias_h_ptr, bytes); }
   ctrl->Host(h_mt)->AliasProtect(alias_ptr, bytes);
   return alias_d_ptr;
}

void *MemoryManager::GetHostPtr(const void *ptr, size_t bytes, bool copy)
{
   const internal::Memory &mem = maps->memories.at(ptr);
   MFEM_ASSERT(mem.h_ptr == ptr, "internal error");
   MFEM_ASSERT(bytes <= mem.bytes, "internal error")
   const MemoryType &h_mt = mem.h_mt;
   const MemoryType &d_mt = mem.d_mt;
   MFEM_VERIFY_TYPES(h_mt, d_mt);
   // Aliases might have done some protections
   ctrl->Host(h_mt)->Unprotect(mem, bytes);
   if (mem.d_ptr) { ctrl->Device(d_mt)->Unprotect(mem); }
   if (copy && mem.d_ptr) { ctrl->Device(d_mt)->DtoH(mem.h_ptr, mem.d_ptr, bytes); }
   if (mem.d_ptr) { ctrl->Device(d_mt)->Protect(mem); }
   return mem.h_ptr;
}

void *MemoryManager::GetAliasHostPtr(const void *ptr, size_t bytes,
                                     bool copy_data)
{
   const internal::Alias &alias = maps->aliases.at(ptr);
   const internal::Memory *const mem = alias.mem;
   const MemoryType &h_mt = mem->h_mt;
   const MemoryType &d_mt = mem->d_mt;
   MFEM_VERIFY_TYPES(h_mt, d_mt);
   void *alias_h_ptr = static_cast<char*>(mem->h_ptr) + alias.offset;
   void *alias_d_ptr = static_cast<char*>(mem->d_ptr) + alias.offset;
   MFEM_ASSERT(alias_h_ptr == ptr,  "internal error");
   mem->h_rw = false;
   ctrl->Host(h_mt)->AliasUnprotect(alias_h_ptr, bytes);
   if (mem->d_ptr) { ctrl->Device(d_mt)->AliasUnprotect(alias_d_ptr, bytes); }
   if (copy_data && mem->d_ptr)
   { ctrl->Device(d_mt)->DtoH(const_cast<void*>(ptr), alias_d_ptr, bytes); }
   if (mem->d_ptr) { ctrl->Device(d_mt)->AliasProtect(alias_d_ptr, bytes); }
   return alias_h_ptr;
}

void MemoryManager::Init()
{
   if (exists) { return; }
   maps = new internal::Maps();
   ctrl = new internal::Ctrl();
   ctrl->Configure();
   exists = true;
}

MemoryManager::MemoryManager() { Init(); }

MemoryManager::~MemoryManager() { if (exists) { Destroy(); } }

void MemoryManager::SetDualMemoryType(MemoryType mt, MemoryType dual_mt)
{
   MFEM_VERIFY(!configured, "changing the dual MemoryTypes is not allowed after"
               " MemoryManager configuration!");
   UpdateDualMemoryType(mt, dual_mt);
}

void MemoryManager::UpdateDualMemoryType(MemoryType mt, MemoryType dual_mt)
{
   MFEM_VERIFY((int)mt < MemoryTypeSize,
               "invalid MemoryType, mt = " << (int)mt);
   MFEM_VERIFY((int)dual_mt < MemoryTypeSize,
               "invalid dual MemoryType, dual_mt = " << (int)dual_mt);

   if ((IsHostMemory(mt) && IsDeviceMemory(dual_mt)) ||
       (IsDeviceMemory(mt) && IsHostMemory(dual_mt)))
   {
      dual_map[(int)mt] = dual_mt;
   }
   else
   {
      // mt + dual_mt is not a pair of host + device types: this is only allowed
      // when mt == dual_mt and mt is a host type; in this case we do not
      // actually update the dual
      MFEM_VERIFY(mt == dual_mt && IsHostMemory(mt),
                  "invalid (mt, dual_mt) pair: ("
                  << MemoryTypeName[(int)mt] << ", "
                  << MemoryTypeName[(int)dual_mt] << ')');
   }
}

void MemoryManager::Configure(const MemoryType host_mt,
                              const MemoryType device_mt)
{
   MemoryManager::UpdateDualMemoryType(host_mt, device_mt);
   MemoryManager::UpdateDualMemoryType(device_mt, host_mt);
   if (device_mt == MemoryType::DEVICE_DEBUG)
   {
      for (int mt = (int)MemoryType::HOST; mt < (int)MemoryType::MANAGED; mt++)
      {
         MemoryManager::UpdateDualMemoryType(
            (MemoryType)mt, MemoryType::DEVICE_DEBUG);
      }
   }
   Init();
   host_mem_type = host_mt;
   device_mem_type = device_mt;
   configured = true;
}

void MemoryManager::Destroy()
{
   MFEM_VERIFY(exists, "MemoryManager has already been destroyed!");
#ifdef MFEM_TRACK_MEM_MANAGER
   size_t num_memories = maps->memories.size();
   size_t num_aliases = maps->aliases.size();
   if (num_memories != 0 || num_aliases != 0)
   {
      MFEM_WARNING("...\n\t number of registered pointers: " << num_memories
                   << "\n\t number of registered aliases : " << num_aliases);
   }
#endif
   // Keep for debugging purposes:
#if 0
   mfem::out << "Destroying the MemoryManager ...\n"
             << "remaining registered pointers : "
             << maps->memories.size() << '\n'
             << "remaining registered aliases  : "
             << maps->aliases.size() << '\n';
#endif
   for (auto& n : maps->memories)
   {
      internal::Memory &mem = n.second;
      bool mem_h_ptr = mem.h_mt != MemoryType::HOST && mem.h_ptr;
      if (mem_h_ptr) { ctrl->Host(mem.h_mt)->Dealloc(mem.h_ptr); }
      if (mem.d_ptr) { ctrl->Device(mem.d_mt)->Dealloc(mem); }
   }
   delete maps; maps = nullptr;
   delete ctrl; ctrl = nullptr;
   host_mem_type = MemoryType::HOST;
   device_mem_type = MemoryType::HOST;
   exists = false;
   configured = false;
}

void MemoryManager::RegisterCheck(void *ptr)
{
   if (ptr != NULL)
   {
      if (!IsKnown(ptr))
      {
         mfem_error("Pointer is not registered!");
      }
   }
}

int MemoryManager::PrintPtrs(std::ostream &out)
{
   int n_out = 0;
   for (const auto& n : maps->memories)
   {
      const internal::Memory &mem = n.second;
      out << "\nkey " << n.first << ", "
          << "h_ptr " << mem.h_ptr << ", "
          << "d_ptr " << mem.d_ptr;
      n_out++;
   }
   if (maps->memories.size() > 0) { out << std::endl; }
   return n_out;
}

int MemoryManager::PrintAliases(std::ostream &out)
{
   int n_out = 0;
   for (const auto& n : maps->aliases)
   {
      const internal::Alias &alias = n.second;
      out << "\nalias: key " << n.first << ", "
          << "h_ptr " << alias.mem->h_ptr << ", "
          << "offset " << alias.offset << ", "
          << "counter " << alias.counter;
      n_out++;
   }
   if (maps->aliases.size() > 0) { out << std::endl; }
   return n_out;
}

int MemoryManager::CompareHostAndDevice_(void *h_ptr, size_t size,
                                         unsigned flags)
{
   void *d_ptr = (flags & Mem::ALIAS) ?
                 mm.GetAliasDevicePtr(h_ptr, size, false) :
                 mm.GetDevicePtr(h_ptr, size, false);
   char *h_buf = new char[size];
#ifdef MFEM_USE_CUDA
   CuMemcpyDtoH(h_buf, d_ptr, size);
#elif MFE_USE_HIP
   HipMemcpyDtoH(h_buf, d_ptr, size);
#else
   std::memcpy(h_buf, d_ptr, size);
#endif
   int res = std::memcmp(h_ptr, h_buf, size);
   delete [] h_buf;
   return res;
}


void MemoryPrintFlags(unsigned flags)
{
   typedef Memory<int> Mem;
   mfem::out
         << "\n   registered    = " << bool(flags & Mem::REGISTERED)
         << "\n   owns host     = " << bool(flags & Mem::OWNS_HOST)
         << "\n   owns device   = " << bool(flags & Mem::OWNS_DEVICE)
         << "\n   owns internal = " << bool(flags & Mem::OWNS_INTERNAL)
         << "\n   valid host    = " << bool(flags & Mem::VALID_HOST)
         << "\n   valid device  = " << bool(flags & Mem::VALID_DEVICE)
         << "\n   device flag   = " << bool(flags & Mem::USE_DEVICE)
         << "\n   alias         = " << bool(flags & Mem::ALIAS)
         << std::endl;
}

void MemoryManager::CheckHostMemoryType_(MemoryType h_mt, void *h_ptr,
                                         bool alias)
{
   if (!mm.exists) {return;}
   if (!alias)
   {
      auto it = maps->memories.find(h_ptr);
<<<<<<< HEAD
      MFEM_VERIFY(it != maps->memories.end() && h_mt == it->second.h_mt,"");
=======
      MFEM_VERIFY(it != maps->memories.end(),
                  "host pointer is not registered: h_ptr = " << h_ptr);
      MFEM_VERIFY(h_mt == it->second.h_mt, "host pointer MemoryType mismatch");
>>>>>>> f81a6812
   }
   else
   {
      auto it = maps->aliases.find(h_ptr);
<<<<<<< HEAD
      MFEM_VERIFY(it != maps->aliases.end() && h_mt == it->second.mem->h_mt,"");
=======
      MFEM_VERIFY(it != maps->aliases.end(),
                  "alias pointer is not registered: h_ptr = " << h_ptr);
      MFEM_VERIFY(h_mt == it->second.h_mt, "alias pointer MemoryType mismatch");
>>>>>>> f81a6812
   }
}

MemoryManager mm;

bool MemoryManager::exists = false;
bool MemoryManager::configured = false;

MemoryType MemoryManager::host_mem_type = MemoryType::HOST;
MemoryType MemoryManager::device_mem_type = MemoryType::HOST;

MemoryType MemoryManager::dual_map[MemoryTypeSize] =
{
   /* HOST            */  MemoryType::DEVICE,
   /* HOST_32         */  MemoryType::DEVICE,
   /* HOST_64         */  MemoryType::DEVICE,
   /* HOST_DEBUG      */  MemoryType::DEVICE_DEBUG,
   /* HOST_UMPIRE     */  MemoryType::DEVICE_UMPIRE,
   /* HOST_PINNED     */  MemoryType::DEVICE,
   /* MANAGED         */  MemoryType::MANAGED,
   /* DEVICE          */  MemoryType::HOST,
   /* DEVICE_DEBUG    */  MemoryType::HOST_DEBUG,
   /* DEVICE_UMPIRE   */  MemoryType::HOST_UMPIRE,
   /* DEVICE_UMPIRE_2 */  MemoryType::HOST_UMPIRE
};

#ifdef MFEM_USE_UMPIRE
const char * MemoryManager::h_umpire_name = "MFEM_HOST";
const char * MemoryManager::d_umpire_name = "MFEM_DEVICE";
const char * MemoryManager::d_umpire_2_name = "MFEM_DEVICE_2";
#endif


const char *MemoryTypeName[MemoryTypeSize] =
{
   "host-std", "host-32", "host-64", "host-debug", "host-umpire", "host-pinned",
#if defined(MFEM_USE_CUDA)
   "cuda-uvm",
   "cuda",
#elif defined(MFEM_USE_HIP)
   "hip-uvm",
   "hip",
#else
   "managed",
   "device",
#endif
   "device-debug",
#if defined(MFEM_USE_CUDA)
   "cuda-umpire",
   "cuda-umpire-2",
#elif defined(MFEM_USE_HIP)
   "hip-umpire",
   "hip-umpire-2",
#else
   "device-umpire",
   "device-umpire-2",
#endif
};

} // namespace mfem<|MERGE_RESOLUTION|>--- conflicted
+++ resolved
@@ -172,15 +172,10 @@
 struct Alias
 {
    Memory *mem;
-<<<<<<< HEAD
-   size_t offset, bytes;
-   size_t counter;
-=======
    size_t offset;
    size_t counter;
    // 'h_mt' is already stored in 'mem', however, we use this field for type
    // checking since the alias may be dangling, i.e. 'mem' may be invalid.
->>>>>>> f81a6812
    MemoryType h_mt;
 };
 
@@ -782,14 +777,6 @@
                "Internal error");
    void *h_ptr;
    if (h_tmp == nullptr) { ctrl->Host(h_mt)->Alloc(&h_ptr, bytes); }
-<<<<<<< HEAD
-   flags = Mem::REGISTERED;
-   flags |= Mem::OWNS_INTERNAL | Mem::OWNS_HOST | Mem::OWNS_DEVICE;
-   flags |= is_host_mem ? Mem::VALID_HOST : Mem::VALID_DEVICE;
-   if (is_host_mem) { mm.Insert(h_ptr, bytes, h_mt, d_mt); }
-   else { mm.InsertDevice(nullptr, h_ptr, bytes, h_mt, d_mt); }
-   CheckHostMemoryType_(h_mt, h_ptr, false);
-=======
    else { h_ptr = h_tmp; }
    flags = Mem::REGISTERED | Mem::OWNS_INTERNAL | Mem::OWNS_HOST |
            Mem::OWNS_DEVICE | valid_flags;
@@ -800,7 +787,6 @@
    // MFEM_VERIFY_TYPES(h_mt, mt); // done by mm.Insert() above
    CheckHostMemoryType_(h_mt, h_ptr, false);
 
->>>>>>> f81a6812
    return h_ptr;
 }
 
@@ -1367,10 +1353,6 @@
       // Update the alias data in case the existing alias is dangling
       alias.mem = &mem;
       alias.offset = offset;
-<<<<<<< HEAD
-      alias.bytes = bytes; // aliases with different sizes should be fine
-=======
->>>>>>> f81a6812
       alias.h_mt = mem.h_mt;
       alias.counter++;
    }
@@ -1695,24 +1677,16 @@
    if (!alias)
    {
       auto it = maps->memories.find(h_ptr);
-<<<<<<< HEAD
-      MFEM_VERIFY(it != maps->memories.end() && h_mt == it->second.h_mt,"");
-=======
       MFEM_VERIFY(it != maps->memories.end(),
                   "host pointer is not registered: h_ptr = " << h_ptr);
       MFEM_VERIFY(h_mt == it->second.h_mt, "host pointer MemoryType mismatch");
->>>>>>> f81a6812
    }
    else
    {
       auto it = maps->aliases.find(h_ptr);
-<<<<<<< HEAD
-      MFEM_VERIFY(it != maps->aliases.end() && h_mt == it->second.mem->h_mt,"");
-=======
       MFEM_VERIFY(it != maps->aliases.end(),
                   "alias pointer is not registered: h_ptr = " << h_ptr);
       MFEM_VERIFY(h_mt == it->second.h_mt, "alias pointer MemoryType mismatch");
->>>>>>> f81a6812
    }
 }
 
