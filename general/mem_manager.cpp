// Copyright (c) 2010-2021, Lawrence Livermore National Security, LLC. Produced
// at the Lawrence Livermore National Laboratory. All Rights reserved. See files
// LICENSE and NOTICE for details. LLNL-CODE-806117.
//
// This file is part of the MFEM library. For more information and source code
// availability visit https://mfem.org.
//
// MFEM is free software; you can redistribute it and/or modify it under the
// terms of the BSD-3 license. We welcome feedback and contributions, see file
// CONTRIBUTING.md for details.

#include "forall.hpp"
#include "mem_manager.hpp"

#include <list>
#include <cstring> // std::memcpy, std::memcmp
#include <unordered_map>
#include <algorithm> // std::max

// Uncomment to try _WIN32 platform
//#define _WIN32
//#define _aligned_malloc(s,a) malloc(s)

#ifndef _WIN32
#include <unistd.h>
#include <signal.h>
#include <sys/mman.h>
#define mfem_memalign(p,a,s) posix_memalign(p,a,s)
#define mfem_aligned_free free
#else
#define mfem_memalign(p,a,s) (((*(p))=_aligned_malloc((s),(a))),*(p)?0:errno)
#define mfem_aligned_free _aligned_free
#endif

#ifdef MFEM_USE_UMPIRE
#include "umpire/Umpire.hpp"

// Make sure Umpire is build with CUDA support if MFEM is built with it.
#if defined(MFEM_USE_CUDA) && !defined(UMPIRE_ENABLE_CUDA)
#error "CUDA is not enabled in Umpire!"
#endif
// Make sure Umpire is build with HIP support if MFEM is built with it.
#if defined(MFEM_USE_HIP) && !defined(UMPIRE_ENABLE_HIP)
#error "HIP is not enabled in Umpire!"
#endif
#endif // MFEM_USE_UMPIRE

namespace mfem
{

MemoryType GetMemoryType(MemoryClass mc)
{
   switch (mc)
   {
      case MemoryClass::HOST:    return mm.GetHostMemoryType();
      case MemoryClass::HOST_32: return MemoryType::HOST_32;
      case MemoryClass::HOST_64: return MemoryType::HOST_64;
      case MemoryClass::DEVICE:  return mm.GetDeviceMemoryType();
      case MemoryClass::MANAGED: return MemoryType::MANAGED;
   }
   MFEM_VERIFY(false,"");
   return MemoryType::HOST;
}


static void MFEM_VERIFY_TYPES(const MemoryType h_mt, const MemoryType d_mt)
{
   MFEM_VERIFY(IsHostMemory(h_mt), "h_mt = " << (int)h_mt);
   MFEM_VERIFY(IsDeviceMemory(d_mt) || d_mt == MemoryType::DEFAULT,
               "d_mt = " << (int)d_mt);
   // If h_mt == MemoryType::HOST_DEBUG, then d_mt == MemoryType::DEVICE_DEBUG
   //                                      or d_mt == MemoryType::DEFAULT
   MFEM_VERIFY(h_mt != MemoryType::HOST_DEBUG ||
               d_mt == MemoryType::DEVICE_DEBUG ||
               d_mt == MemoryType::DEFAULT,
               "d_mt = " << MemoryTypeName[(int)d_mt]);
   // If d_mt == MemoryType::DEVICE_DEBUG, then h_mt != MemoryType::MANAGED
   MFEM_VERIFY(d_mt != MemoryType::DEVICE_DEBUG ||
               h_mt != MemoryType::MANAGED,
               "h_mt = " << MemoryTypeName[(int)h_mt]);
#if 0
   const bool sync =
      (h_mt == MemoryType::HOST_PINNED && d_mt == MemoryType::DEVICE) ||
      (h_mt == MemoryType::HOST_PINNED && d_mt == MemoryType::DEVICE_UMPIRE) ||
      (h_mt == MemoryType::HOST_PINNED && d_mt == MemoryType::DEVICE_UMPIRE_2) ||
      (h_mt == MemoryType::HOST_UMPIRE && d_mt == MemoryType::DEVICE) ||
      (h_mt == MemoryType::HOST_UMPIRE && d_mt == MemoryType::DEVICE_UMPIRE) ||
      (h_mt == MemoryType::HOST_UMPIRE && d_mt == MemoryType::DEVICE_UMPIRE_2) ||
      (h_mt == MemoryType::HOST_DEBUG && d_mt == MemoryType::DEVICE_DEBUG) ||
      (h_mt == MemoryType::MANAGED && d_mt == MemoryType::MANAGED) ||
      (h_mt == MemoryType::HOST_64 && d_mt == MemoryType::DEVICE) ||
      (h_mt == MemoryType::HOST_32 && d_mt == MemoryType::DEVICE) ||
      (h_mt == MemoryType::HOST && d_mt == MemoryType::DEVICE) ||
      (h_mt == MemoryType::HOST && d_mt == MemoryType::DEVICE_UMPIRE) ||
      (h_mt == MemoryType::HOST && d_mt == MemoryType::DEVICE_UMPIRE_2);
   MFEM_VERIFY(sync, "");
#endif
}

MemoryClass operator*(MemoryClass mc1, MemoryClass mc2)
{
   //          | HOST     HOST_32  HOST_64  DEVICE   MANAGED
   // ---------+---------------------------------------------
   //  HOST    | HOST     HOST_32  HOST_64  DEVICE   MANAGED
   //  HOST_32 | HOST_32  HOST_32  HOST_64  DEVICE   MANAGED
   //  HOST_64 | HOST_64  HOST_64  HOST_64  DEVICE   MANAGED
   //  DEVICE  | DEVICE   DEVICE   DEVICE   DEVICE   MANAGED
   //  MANAGED | MANAGED  MANAGED  MANAGED  MANAGED  MANAGED

   // Using the enumeration ordering:
   //    HOST < HOST_32 < HOST_64 < DEVICE < MANAGED,
   // the above table is simply: a*b = max(a,b).

   return std::max(mc1, mc2);
}


// Instantiate Memory<T>::PrintFlags for T = int and T = double.
template void Memory<int>::PrintFlags() const;
template void Memory<double>::PrintFlags() const;

// Instantiate Memory<T>::CompareHostAndDevice for T = int and T = double.
template int Memory<int>::CompareHostAndDevice(int size) const;
template int Memory<double>::CompareHostAndDevice(int size) const;


namespace internal
{

/// Memory class that holds:
///   - the host and the device pointer
///   - the size in bytes of this memory region
///   - the host and device type of this memory region
struct Memory
{
   void *const h_ptr;
   void *d_ptr;
   const size_t bytes;
   const MemoryType h_mt;
   MemoryType d_mt;
   mutable bool h_rw, d_rw;
   Memory(void *p, size_t b, MemoryType h, MemoryType d):
      h_ptr(p), d_ptr(nullptr), bytes(b), h_mt(h), d_mt(d),
      h_rw(true), d_rw(true) { }
};

/// Alias class that holds the base memory region and the offset
struct Alias
{
   Memory *mem;
   size_t offset;
   size_t counter;
   MemoryType h_mt;
};

/// Maps for the Memory and the Alias classes
typedef std::unordered_map<const void*, Memory> MemoryMap;
typedef std::unordered_map<const void*, Alias> AliasMap;

struct Maps
{
   MemoryMap memories;
   AliasMap aliases;
};

} // namespace mfem::internal

static internal::Maps *maps;

namespace internal
{

/// The host memory space base abstract class
class HostMemorySpace
{
public:
   virtual ~HostMemorySpace() { }
   virtual void Alloc(void **ptr, size_t bytes) { *ptr = std::malloc(bytes); }
   virtual void Dealloc(void *ptr) { std::free(ptr); }
   virtual void Protect(const Memory&, size_t) { }
   virtual void Unprotect(const Memory&, size_t) { }
   virtual void AliasProtect(const void*, size_t) { }
   virtual void AliasUnprotect(const void*, size_t) { }
};

/// The device memory space base abstract class
class DeviceMemorySpace
{
public:
   virtual ~DeviceMemorySpace() { }
   virtual void Alloc(Memory &base) { base.d_ptr = std::malloc(base.bytes); }
   virtual void Dealloc(Memory &base) { std::free(base.d_ptr); }
   virtual void Protect(const Memory&) { }
   virtual void Unprotect(const Memory&) { }
   virtual void AliasProtect(const void*, size_t) { }
   virtual void AliasUnprotect(const void*, size_t) { }
   virtual void *HtoD(void *dst, const void *src, size_t bytes)
   { return std::memcpy(dst, src, bytes); }
   virtual void *DtoD(void *dst, const void *src, size_t bytes)
   { return std::memcpy(dst, src, bytes); }
   virtual void *DtoH(void *dst, const void *src, size_t bytes)
   { return std::memcpy(dst, src, bytes); }
};

/// The default std:: host memory space
class StdHostMemorySpace : public HostMemorySpace { };

/// The No host memory space
struct NoHostMemorySpace : public HostMemorySpace
{
   void Alloc(void**, const size_t) { mfem_error("! Host Alloc error"); }
};

/// The aligned 32 host memory space
class Aligned32HostMemorySpace : public HostMemorySpace
{
public:
   Aligned32HostMemorySpace(): HostMemorySpace() { }
   void Alloc(void **ptr, size_t bytes)
   { if (mfem_memalign(ptr, 32, bytes) != 0) { throw ::std::bad_alloc(); } }
   void Dealloc(void *ptr) { mfem_aligned_free(ptr); }
};

/// The aligned 64 host memory space
class Aligned64HostMemorySpace : public HostMemorySpace
{
public:
   Aligned64HostMemorySpace(): HostMemorySpace() { }
   void Alloc(void **ptr, size_t bytes)
   { if (mfem_memalign(ptr, 64, bytes) != 0) { throw ::std::bad_alloc(); } }
   void Dealloc(void *ptr) { mfem_aligned_free(ptr); }
};

#ifndef _WIN32
static uintptr_t pagesize = 0;
static uintptr_t pagemask = 0;

/// Returns the restricted base address of the DEBUG segment
inline const void *MmuAddrR(const void *ptr)
{
   const uintptr_t addr = (uintptr_t) ptr;
   return (addr & pagemask) ? (void*) ((addr + pagesize) & ~pagemask) : ptr;
}

/// Returns the prolongated base address of the MMU segment
inline const void *MmuAddrP(const void *ptr)
{
   const uintptr_t addr = (uintptr_t) ptr;
   return (void*) (addr & ~pagemask);
}

/// Compute the restricted length for the MMU segment
inline uintptr_t MmuLengthR(const void *ptr, const size_t bytes)
{
   // a ---->A:|    |:B<---- b
   const uintptr_t a = (uintptr_t) ptr;
   const uintptr_t A = (uintptr_t) MmuAddrR(ptr);
   MFEM_ASSERT(a <= A, "");
   const uintptr_t b = a + bytes;
   const uintptr_t B = b & ~pagemask;
   MFEM_ASSERT(B <= b, "");
   const uintptr_t length = B > A ? B - A : 0;
   MFEM_ASSERT(length % pagesize == 0,"");
   return length;
}

/// Compute the prolongated length for the MMU segment
inline uintptr_t MmuLengthP(const void *ptr, const size_t bytes)
{
   // |:A<----a |    |  b---->B:|
   const uintptr_t a = (uintptr_t) ptr;
   const uintptr_t A = (uintptr_t) MmuAddrP(ptr);
   MFEM_ASSERT(A <= a, "");
   const uintptr_t b = a + bytes;
   const uintptr_t B = b & pagemask ? (b + pagesize) & ~pagemask : b;
   MFEM_ASSERT(b <= B, "");
   MFEM_ASSERT(B >= A,"");
   const uintptr_t length = B - A;
   MFEM_ASSERT(length % pagesize == 0,"");
   return length;
}

/// The protected access error, used for the host
static void MmuError(int, siginfo_t *si, void*)
{
   fflush(0);
   char str[64];
   const void *ptr = si->si_addr;
   sprintf(str, "Error while accessing address %p!", ptr);
   mfem::out << std::endl << "An illegal memory access was made!";
   MFEM_ABORT(str);
}

/// MMU initialization, setting SIGBUS & SIGSEGV signals to MmuError
static void MmuInit()
{
   if (pagesize > 0) { return; }
   struct sigaction sa;
   sa.sa_flags = SA_SIGINFO;
   sigemptyset(&sa.sa_mask);
   sa.sa_sigaction = MmuError;
   if (sigaction(SIGBUS, &sa, NULL) == -1) { mfem_error("SIGBUS"); }
   if (sigaction(SIGSEGV, &sa, NULL) == -1) { mfem_error("SIGSEGV"); }
   pagesize = (uintptr_t) sysconf(_SC_PAGE_SIZE);
   MFEM_ASSERT(pagesize > 0, "pagesize must not be less than 1");
   pagemask = pagesize - 1;
}

/// MMU allocation, through ::mmap
inline void MmuAlloc(void **ptr, const size_t bytes)
{
   const size_t length = bytes == 0 ? 8 : bytes;
   const int prot = PROT_READ | PROT_WRITE;
   const int flags = MAP_ANONYMOUS | MAP_PRIVATE;
   *ptr = ::mmap(NULL, length, prot, flags, -1, 0);
   if (*ptr == MAP_FAILED) { throw ::std::bad_alloc(); }
}

/// MMU deallocation, through ::munmap
inline void MmuDealloc(void *ptr, const size_t bytes)
{
   const size_t length = bytes == 0 ? 8 : bytes;
   if (::munmap(ptr, length) == -1) { mfem_error("Dealloc error!"); }
}

/// MMU protection, through ::mprotect with no read/write accesses
inline void MmuProtect(const void *ptr, const size_t bytes)
{
   static const bool mmu_protect_error = getenv("MFEM_MMU_PROTECT_ERROR");
   if (!::mprotect(const_cast<void*>(ptr), bytes, PROT_NONE)) { return; }
   if (mmu_protect_error) { mfem_error("MMU protection (NONE) error"); }
}

/// MMU un-protection, through ::mprotect with read/write accesses
inline void MmuAllow(const void *ptr, const size_t bytes)
{
   const int RW = PROT_READ | PROT_WRITE;
   static const bool mmu_protect_error = getenv("MFEM_MMU_PROTECT_ERROR");
   if (!::mprotect(const_cast<void*>(ptr), bytes, RW)) { return; }
   if (mmu_protect_error) { mfem_error("MMU protection (R/W) error"); }
}
#else
inline void MmuInit() { }
inline void MmuAlloc(void **ptr, const size_t bytes) { *ptr = std::malloc(bytes); }
inline void MmuDealloc(void *ptr, const size_t) { std::free(ptr); }
inline void MmuProtect(const void*, const size_t) { }
inline void MmuAllow(const void*, const size_t) { }
inline const void *MmuAddrR(const void *a) { return a; }
inline const void *MmuAddrP(const void *a) { return a; }
inline uintptr_t MmuLengthR(const void*, const size_t) { return 0; }
inline uintptr_t MmuLengthP(const void*, const size_t) { return 0; }
#endif

/// The MMU host memory space
class MmuHostMemorySpace : public HostMemorySpace
{
public:
   MmuHostMemorySpace(): HostMemorySpace() { MmuInit(); }
   void Alloc(void **ptr, size_t bytes) { MmuAlloc(ptr, bytes); }
   void Dealloc(void *ptr) { MmuDealloc(ptr, maps->memories.at(ptr).bytes); }
   void Protect(const Memory& mem, size_t bytes)
   { if (mem.h_rw) { mem.h_rw = false; MmuProtect(mem.h_ptr, bytes); } }
   void Unprotect(const Memory &mem, size_t bytes)
   { if (!mem.h_rw) { mem.h_rw = true; MmuAllow(mem.h_ptr, bytes); } }
   /// Aliases need to be restricted during protection
   void AliasProtect(const void *ptr, size_t bytes)
   { MmuProtect(MmuAddrR(ptr), MmuLengthR(ptr, bytes)); }
   /// Aliases need to be prolongated for un-protection
   void AliasUnprotect(const void *ptr, size_t bytes)
   { MmuAllow(MmuAddrP(ptr), MmuLengthP(ptr, bytes)); }
};

/// The UVM host memory space
class UvmHostMemorySpace : public HostMemorySpace
{
public:
   UvmHostMemorySpace(): HostMemorySpace() { }
   void Alloc(void **ptr, size_t bytes) { CuMallocManaged(ptr, bytes == 0 ? 8 : bytes); }
   void Dealloc(void *ptr) { CuMemFree(ptr); }
};

/// The 'No' device memory space
class NoDeviceMemorySpace: public DeviceMemorySpace
{
public:
   void Alloc(internal::Memory&) { mfem_error("! Device Alloc"); }
   void Dealloc(Memory&) { mfem_error("! Device Dealloc"); }
   void *HtoD(void*, const void*, size_t) { mfem_error("!HtoD"); return nullptr; }
   void *DtoD(void*, const void*, size_t) { mfem_error("!DtoD"); return nullptr; }
   void *DtoH(void*, const void*, size_t) { mfem_error("!DtoH"); return nullptr; }
};

/// The std:: device memory space, used with the 'debug' device
class StdDeviceMemorySpace : public DeviceMemorySpace { };

/// The CUDA device memory space
class CudaDeviceMemorySpace: public DeviceMemorySpace
{
public:
   CudaDeviceMemorySpace(): DeviceMemorySpace() { }
   void Alloc(Memory &base) { CuMemAlloc(&base.d_ptr, base.bytes); }
   void Dealloc(Memory &base) { CuMemFree(base.d_ptr); }
   void *HtoD(void *dst, const void *src, size_t bytes)
   { return CuMemcpyHtoD(dst, src, bytes); }
   void *DtoD(void* dst, const void* src, size_t bytes)
   { return CuMemcpyDtoD(dst, src, bytes); }
   void *DtoH(void *dst, const void *src, size_t bytes)
   { return CuMemcpyDtoH(dst, src, bytes); }
};

/// The CUDA/HIP page-locked host memory space
class HostPinnedMemorySpace: public HostMemorySpace
{
public:
   HostPinnedMemorySpace(): HostMemorySpace() { }
   void Alloc(void ** ptr, size_t bytes) override
   {
#ifdef MFEM_USE_CUDA
      CuMemAllocHostPinned(ptr, bytes);
#endif
#ifdef MFEM_USE_HIP
      HipMemAllocHostPinned(ptr, bytes);
#endif
   }
   void Dealloc(void *ptr) override
   {
#ifdef MFEM_USE_CUDA
      CuMemFreeHostPinned(ptr);
#endif
#ifdef MFEM_USE_HIP
      HipMemFreeHostPinned(ptr);
#endif
   }
};

/// The HIP device memory space
class HipDeviceMemorySpace: public DeviceMemorySpace
{
public:
   HipDeviceMemorySpace(): DeviceMemorySpace() { }
   void Alloc(Memory &base) { HipMemAlloc(&base.d_ptr, base.bytes); }
   void Dealloc(Memory &base) { HipMemFree(base.d_ptr); }
   void *HtoD(void *dst, const void *src, size_t bytes)
   { return HipMemcpyHtoD(dst, src, bytes); }
   void *DtoD(void* dst, const void* src, size_t bytes)
   { return HipMemcpyDtoD(dst, src, bytes); }
   void *DtoH(void *dst, const void *src, size_t bytes)
   { return HipMemcpyDtoH(dst, src, bytes); }
};

/// The UVM device memory space.
class UvmCudaMemorySpace : public DeviceMemorySpace
{
public:
   void Alloc(Memory &base) { base.d_ptr = base.h_ptr; }
   void Dealloc(Memory&) { }
   void *HtoD(void *dst, const void *src, size_t bytes)
   {
      if (dst == src) { MFEM_STREAM_SYNC; return dst; }
      return CuMemcpyHtoD(dst, src, bytes);
   }
   void *DtoD(void* dst, const void* src, size_t bytes)
   { return CuMemcpyDtoD(dst, src, bytes); }
   void *DtoH(void *dst, const void *src, size_t bytes)
   {
      if (dst == src) { MFEM_STREAM_SYNC; return dst; }
      return CuMemcpyDtoH(dst, src, bytes);
   }
};

/// The MMU device memory space
class MmuDeviceMemorySpace : public DeviceMemorySpace
{
public:
   MmuDeviceMemorySpace(): DeviceMemorySpace() { }
   void Alloc(Memory &m) { MmuAlloc(&m.d_ptr, m.bytes); }
   void Dealloc(Memory &m) { MmuDealloc(m.d_ptr, m.bytes); }
   void Protect(const Memory &m)
   { if (m.d_rw) { m.d_rw = false; MmuProtect(m.d_ptr, m.bytes); } }
   void Unprotect(const Memory &m)
   { if (!m.d_rw) { m.d_rw = true; MmuAllow(m.d_ptr, m.bytes); } }
   /// Aliases need to be restricted during protection
   void AliasProtect(const void *ptr, size_t bytes)
   { MmuProtect(MmuAddrR(ptr), MmuLengthR(ptr, bytes)); }
   /// Aliases need to be prolongated for un-protection
   void AliasUnprotect(const void *ptr, size_t bytes)
   { MmuAllow(MmuAddrP(ptr), MmuLengthP(ptr, bytes)); }
   void *HtoD(void *dst, const void *src, size_t bytes)
   { return std::memcpy(dst, src, bytes); }
   void *DtoD(void *dst, const void *src, size_t bytes)
   { return std::memcpy(dst, src, bytes); }
   void *DtoH(void *dst, const void *src, size_t bytes)
   { return std::memcpy(dst, src, bytes); }
};

#ifdef MFEM_USE_UMPIRE
class UmpireMemorySpace
{
protected:
   umpire::ResourceManager &rm;
   umpire::Allocator allocator;
   bool owns_allocator{false};

public:
   // TODO: this only releases unused memory
   virtual ~UmpireMemorySpace() { if (owns_allocator) { allocator.release(); } }
   UmpireMemorySpace(const char * name, const char * space)
      : rm(umpire::ResourceManager::getInstance())
   {
      if (!rm.isAllocator(name))
      {
         allocator = rm.makeAllocator<umpire::strategy::DynamicPool>(
                        name, rm.getAllocator(space));
         owns_allocator = true;
      }
      else
      {
         allocator = rm.getAllocator(name);
         owns_allocator = false;
      }
   }
};

/// The Umpire host memory space
class UmpireHostMemorySpace : public HostMemorySpace, public UmpireMemorySpace
{
private:
   umpire::strategy::AllocationStrategy *strat;
public:
   UmpireHostMemorySpace(const char * name)
      : HostMemorySpace(),
        UmpireMemorySpace(name, "HOST"),
        strat(allocator.getAllocationStrategy()) {}
   void Alloc(void **ptr, size_t bytes) override
   { *ptr = allocator.allocate(bytes); }
   void Dealloc(void *ptr) override { allocator.deallocate(ptr); }
   void Insert(void *ptr, size_t bytes)
   { rm.registerAllocation(ptr, {ptr, bytes, strat}); }
};

/// The Umpire device memory space
#if defined(MFEM_USE_CUDA) || defined(MFEM_USE_HIP)
class UmpireDeviceMemorySpace : public DeviceMemorySpace,
   public UmpireMemorySpace
{
public:
   UmpireDeviceMemorySpace(const char * name)
      : DeviceMemorySpace(),
        UmpireMemorySpace(name, "DEVICE") {}
   void Alloc(Memory &base) override
   { base.d_ptr = allocator.allocate(base.bytes); }
   void Dealloc(Memory &base) override { rm.deallocate(base.d_ptr); }
   void *HtoD(void *dst, const void *src, size_t bytes) override
   {
#ifdef MFEM_USE_CUDA
      return CuMemcpyHtoD(dst, src, bytes);
#endif
#ifdef MFEM_USE_HIP
      return HipMemcpyHtoD(dst, src, bytes);
#endif
      //rm.copy(dst, const_cast<void*>(src), bytes); return dst;
   }
   void *DtoD(void* dst, const void* src, size_t bytes) override
   {
#ifdef MFEM_USE_CUDA
      return CuMemcpyDtoD(dst, src, bytes);
#endif
#ifdef MFEM_USE_HIP
      return HipMemcpyDtoD(dst, src, bytes);
#endif
      //rm.copy(dst, const_cast<void*>(src), bytes); return dst;
   }
   void *DtoH(void *dst, const void *src, size_t bytes) override
   {
#ifdef MFEM_USE_CUDA
      return CuMemcpyDtoH(dst, src, bytes);
#endif
#ifdef MFEM_USE_HIP
      return HipMemcpyDtoH(dst, src, bytes);
#endif
      //rm.copy(dst, const_cast<void*>(src), bytes); return dst;
   }
};
#else
class UmpireDeviceMemorySpace : public NoDeviceMemorySpace
{
public:
   UmpireDeviceMemorySpace(const char * /*unused*/) {}
};
#endif // MFEM_USE_CUDA || MFEM_USE_HIP
#endif // MFEM_USE_UMPIRE

/// Memory space controller class
class Ctrl
{
   typedef MemoryType MT;

public:
   HostMemorySpace *host[HostMemoryTypeSize];
   DeviceMemorySpace *device[DeviceMemoryTypeSize];

public:
   Ctrl(): host{nullptr}, device{nullptr} { }

   void Configure()
   {
      if (host[HostMemoryType])
      {
         mfem_error("Memory backends have already been configured!");
      }

      // Filling the host memory backends
      // HOST, HOST_32 & HOST_64 are always ready
      // MFEM_USE_UMPIRE will set either [No/Umpire] HostMemorySpace
      host[static_cast<int>(MT::HOST)] = new StdHostMemorySpace();
      host[static_cast<int>(MT::HOST_32)] = new Aligned32HostMemorySpace();
      host[static_cast<int>(MT::HOST_64)] = new Aligned64HostMemorySpace();
      // HOST_DEBUG is delayed, as it reroutes signals
      host[static_cast<int>(MT::HOST_DEBUG)] = nullptr;
      host[static_cast<int>(MT::HOST_UMPIRE)] = nullptr;
      host[static_cast<int>(MT::MANAGED)] = new UvmHostMemorySpace();

      // Filling the device memory backends, shifting with the device size
      constexpr int shift = DeviceMemoryType;
      device[static_cast<int>(MT::MANAGED)-shift] = new UvmCudaMemorySpace();
      // All other devices controllers are delayed
      device[static_cast<int>(MemoryType::DEVICE)-shift] = nullptr;
      device[static_cast<int>(MT::DEVICE_DEBUG)-shift] = nullptr;
      device[static_cast<int>(MT::DEVICE_UMPIRE)-shift] = nullptr;
      device[static_cast<int>(MT::DEVICE_UMPIRE_2)-shift] = nullptr;
   }

   HostMemorySpace* Host(const MemoryType mt)
   {
      const int mt_i = static_cast<int>(mt);
      // Delayed host controllers initialization
      if (!host[mt_i]) { host[mt_i] = NewHostCtrl(mt); }
      MFEM_ASSERT(host[mt_i], "Host memory controller is not configured!");
      return host[mt_i];
   }

   DeviceMemorySpace* Device(const MemoryType mt)
   {
      const int mt_i = static_cast<int>(mt) - DeviceMemoryType;
      MFEM_ASSERT(mt_i >= 0,"");
      // Lazy device controller initializations
      if (!device[mt_i]) { device[mt_i] = NewDeviceCtrl(mt); }
      MFEM_ASSERT(device[mt_i], "Memory manager has not been configured!");
      return device[mt_i];
   }

   ~Ctrl()
   {
      constexpr int mt_h = HostMemoryType;
      constexpr int mt_d = DeviceMemoryType;
      for (int mt = mt_h; mt < HostMemoryTypeSize; mt++) { delete host[mt]; }
      for (int mt = mt_d; mt < MemoryTypeSize; mt++) { delete device[mt-mt_d]; }
   }

private:
   HostMemorySpace* NewHostCtrl(const MemoryType mt)
   {
      switch (mt)
      {
         case MT::HOST_DEBUG: return new MmuHostMemorySpace();
#ifdef MFEM_USE_UMPIRE
         case MT::HOST_UMPIRE:
            return new UmpireHostMemorySpace(
                      MemoryManager::GetUmpireHostAllocatorName());
#else
         case MT::HOST_UMPIRE: return new NoHostMemorySpace();
#endif
         case MT::HOST_PINNED: return new HostPinnedMemorySpace();
         default: MFEM_ABORT("Unknown host memory controller!");
      }
      return nullptr;
   }

   DeviceMemorySpace* NewDeviceCtrl(const MemoryType mt)
   {
      switch (mt)
      {
#ifdef MFEM_USE_UMPIRE
         case MT::DEVICE_UMPIRE:
            return new UmpireDeviceMemorySpace(
                      MemoryManager::GetUmpireDeviceAllocatorName());
         case MT::DEVICE_UMPIRE_2:
            return new UmpireDeviceMemorySpace(
                      MemoryManager::GetUmpireDevice2AllocatorName());
#else
         case MT::DEVICE_UMPIRE: return new NoDeviceMemorySpace();
         case MT::DEVICE_UMPIRE_2: return new NoDeviceMemorySpace();
#endif
         case MT::DEVICE_DEBUG: return new MmuDeviceMemorySpace();
         case MT::DEVICE:
         {
#if defined(MFEM_USE_CUDA)
            return new CudaDeviceMemorySpace();
#elif defined(MFEM_USE_HIP)
            return new HipDeviceMemorySpace();
#else
            MFEM_ABORT("No device memory controller!");
            break;
#endif
         }
         default: MFEM_ABORT("Unknown device memory controller!");
      }
      return nullptr;
   }
};

} // namespace mfem::internal

static internal::Ctrl *ctrl;

void *MemoryManager::New_(void *h_tmp, size_t bytes, MemoryType mt,
                          unsigned &flags)
{
   MFEM_ASSERT(exists, "Internal error!");
   if (IsHostMemory(mt))
   {
      MFEM_ASSERT(mt != MemoryType::HOST && h_tmp == nullptr,
                  "Internal error!");
      // d_mt = MemoryType::DEFAULT means d_mt = GetDualMemoryType(h_mt),
      // evaluated at the time when the device pointer is allocated, see
      // GetDevicePtr() and GetAliasDevicePtr()
      const MemoryType d_mt = MemoryType::DEFAULT;
      // We rely on the next call using lazy dev alloc
      return New_(h_tmp, bytes, mt, d_mt, Mem::VALID_HOST, flags);
   }
   else
   {
      const MemoryType h_mt = GetDualMemoryType(mt);
      return New_(h_tmp, bytes, h_mt, mt, Mem::VALID_DEVICE, flags);
   }
}

void *MemoryManager::New_(void *h_tmp, size_t bytes, MemoryType h_mt,
                          MemoryType d_mt, unsigned valid_flags,
                          unsigned &flags)
{
   MFEM_ASSERT(exists, "Internal error!");
   MFEM_ASSERT(IsHostMemory(h_mt), "h_mt must be host type");
   MFEM_ASSERT(IsDeviceMemory(d_mt) || d_mt == h_mt ||
               d_mt == MemoryType::DEFAULT,
               "d_mt must be device type, the same is h_mt, or DEFAULT");
   MFEM_ASSERT((h_mt != MemoryType::HOST || h_tmp != nullptr) &&
               (h_mt == MemoryType::HOST || h_tmp == nullptr),
               "Internal error");
   MFEM_ASSERT((valid_flags & ~(Mem::VALID_HOST | Mem::VALID_DEVICE)) == 0,
               "Internal error");
   void *h_ptr;
   if (h_tmp == nullptr) { ctrl->Host(h_mt)->Alloc(&h_ptr, bytes); }
<<<<<<< HEAD
   flags = Mem::REGISTERED;
   flags |= Mem::OWNS_INTERNAL | Mem::OWNS_HOST | Mem::OWNS_DEVICE;
   flags |= is_host_mem ? Mem::VALID_HOST : Mem::VALID_DEVICE;
   if (is_host_mem) { mm.Insert(h_ptr, bytes, h_mt, d_mt); }
   else { mm.InsertDevice(nullptr, h_ptr, bytes, h_mt, d_mt); }
   CheckHostMemoryType_(h_mt, h_ptr, false);
=======
   else { h_ptr = h_tmp; }
   flags = Mem::REGISTERED | Mem::OWNS_INTERNAL | Mem::OWNS_HOST |
           Mem::OWNS_DEVICE | valid_flags;
   // The other New_() method relies on this lazy allocation behavior.
   mm.Insert(h_ptr, bytes, h_mt, d_mt); // lazy dev alloc
   // mm.InsertDevice(nullptr, h_ptr, bytes, h_mt, d_mt); // non-lazy dev alloc

   // MFEM_VERIFY_TYPES(h_mt, mt); // done by mm.Insert() above
   CheckHostMemoryType_(h_mt, h_ptr);

>>>>>>> 8923656d
   return h_ptr;
}

void *MemoryManager::Register_(void *ptr, void *h_tmp, size_t bytes,
                               MemoryType mt,
                               bool own, bool alias, unsigned &flags)
{
   MFEM_CONTRACT_VAR(alias);
   MFEM_ASSERT(exists, "Internal error!");
   MFEM_ASSERT(!alias, "Cannot register an alias!");
   const bool is_host_mem = IsHostMemory(mt);
   const MemType h_mt = is_host_mem ? mt : GetDualMemoryType(mt);
   const MemType d_mt = is_host_mem ? MemoryType::DEFAULT : mt;
   // d_mt = MemoryType::DEFAULT means d_mt = GetDualMemoryType(h_mt),
   // evaluated at the time when the device pointer is allocated, see
   // GetDevicePtr() and GetAliasDevicePtr()

   MFEM_VERIFY_TYPES(h_mt, d_mt);

   if (ptr == nullptr && h_tmp == nullptr)
   {
      MFEM_VERIFY(bytes == 0, "internal error");
      return nullptr;
   }

   flags |= Mem::REGISTERED | Mem::OWNS_INTERNAL;
   void *h_ptr;

   if (is_host_mem) // HOST TYPES + MANAGED
   {
      h_ptr = ptr;
      mm.Insert(h_ptr, bytes, h_mt, d_mt);
      flags = (own ? flags | Mem::OWNS_HOST : flags & ~Mem::OWNS_HOST) |
              Mem::OWNS_DEVICE | Mem::VALID_HOST;
   }
   else // DEVICE TYPES
   {
      MFEM_VERIFY(ptr, "cannot register NULL device pointer");
      if (h_tmp == nullptr) { ctrl->Host(h_mt)->Alloc(&h_ptr, bytes); }
      else { h_ptr = h_tmp; }
      mm.InsertDevice(ptr, h_ptr, bytes, h_mt, d_mt);
      flags = own ? flags | Mem::OWNS_DEVICE : flags & ~Mem::OWNS_DEVICE;
      flags |= (Mem::OWNS_HOST | Mem::VALID_DEVICE);
   }
   CheckHostMemoryType_(h_mt, h_ptr, alias);
   return h_ptr;
}

void MemoryManager::Register_(void *h_ptr, void *d_ptr, size_t bytes,
                              MemoryType h_mt, MemoryType d_mt,
                              bool own, bool alias, unsigned &flags)
{
   MFEM_CONTRACT_VAR(alias);
   MFEM_ASSERT(exists, "Internal error!");
   MFEM_ASSERT(!alias, "Cannot register an alias!");
   MFEM_VERIFY_TYPES(h_mt, d_mt);

   if (h_ptr == nullptr && d_ptr == nullptr)
   {
      MFEM_VERIFY(bytes == 0, "internal error");
      return;
   }

   flags |= Mem::REGISTERED | Mem::OWNS_INTERNAL;

   mm.InsertDevice(d_ptr, h_ptr, bytes, h_mt, d_mt);
   flags = (own ? flags | (Mem::OWNS_HOST | Mem::OWNS_DEVICE) :
            flags & ~(Mem::OWNS_HOST | Mem::OWNS_DEVICE)) |
           Mem::VALID_HOST;

   CheckHostMemoryType_(h_mt, h_ptr);
}

void MemoryManager::Alias_(void *base_h_ptr, size_t offset, size_t bytes,
                           unsigned base_flags, unsigned &flags)
{
   mm.InsertAlias(base_h_ptr, (char*)base_h_ptr + offset, bytes,
                  base_flags & Mem::ALIAS);
   flags = (base_flags | Mem::ALIAS | Mem::OWNS_INTERNAL) &
           ~(Mem::OWNS_HOST | Mem::OWNS_DEVICE);
}

void MemoryManager::SetDeviceMemoryType_(void *h_ptr, unsigned flags,
                                         MemoryType d_mt)
{
   MFEM_VERIFY(h_ptr, "cannot set the device memory type: Memory is empty!");
   if (!(flags & Mem::ALIAS))
   {
      auto mem_iter = maps->memories.find(h_ptr);
      MFEM_VERIFY(mem_iter != maps->memories.end(), "internal error");
      internal::Memory &mem = mem_iter->second;
      if (mem.d_mt == d_mt) { return; }
      MFEM_VERIFY(mem.d_ptr == nullptr, "cannot set the device memory type:"
                  " device memory is allocated!");
      mem.d_mt = d_mt;
   }
   else
   {
      auto alias_iter = maps->aliases.find(h_ptr);
      MFEM_VERIFY(alias_iter != maps->aliases.end(), "internal error");
      internal::Alias &alias = alias_iter->second;
      internal::Memory &base_mem = *alias.mem;
      if (base_mem.d_mt == d_mt) { return; }
      MFEM_VERIFY(base_mem.d_ptr == nullptr,
                  "cannot set the device memory type:"
                  " alias' base device memory is allocated!");
      base_mem.d_mt = d_mt;
   }
}

MemoryType MemoryManager::Delete_(void *h_ptr, MemoryType mt, unsigned flags)
{
   const bool alias = flags & Mem::ALIAS;
   const bool registered = flags & Mem::REGISTERED;
   const bool owns_host = flags & Mem::OWNS_HOST;
   const bool owns_device = flags & Mem::OWNS_DEVICE;
   const bool owns_internal = flags & Mem::OWNS_INTERNAL;
   MFEM_ASSERT(registered || IsHostMemory(mt),"");
   MFEM_ASSERT(!owns_device || owns_internal, "invalid Memory state");
   if (!mm.exists || !registered) { return mt; }
   if (alias)
   {
      if (owns_internal)
      {
         const MemoryType h_mt = maps->aliases.at(h_ptr).h_mt;
         MFEM_ASSERT(mt == h_mt,"");
         mm.EraseAlias(h_ptr);
         return h_mt;
      }
   }
   else // Known
   {
      const MemoryType h_mt = mt;
      MFEM_ASSERT(!owns_internal ||
                  mt == maps->memories.at(h_ptr).h_mt,"");
      if (owns_host && (h_mt != MemoryType::HOST))
      { ctrl->Host(h_mt)->Dealloc(h_ptr); }
      if (owns_internal) { mm.Erase(h_ptr, owns_device); }
      return h_mt;
   }
   return mt;
}

void MemoryManager::DeleteDevice_(void *h_ptr, unsigned & flags)
{
   const bool owns_device = flags & Mem::OWNS_DEVICE;
   if (owns_device)
   {
      mm.EraseDevice(h_ptr);
      flags = (flags | Mem::VALID_HOST) & ~Mem::VALID_DEVICE;
   }
}

bool MemoryManager::MemoryClassCheck_(MemoryClass mc, void *h_ptr,
                                      MemoryType h_mt, size_t bytes,
                                      unsigned flags)
{
   if (!h_ptr)
   {
      MFEM_VERIFY(bytes == 0, "Trying to access NULL with size " << bytes);
      return true;
   }

   const bool known = mm.IsKnown(h_ptr);
   const bool alias = mm.IsAlias(h_ptr);
   const bool check = known || ((flags & Mem::ALIAS) && alias);
   MFEM_VERIFY(check, "Unknown host pointer: " << h_ptr);
   const internal::Memory &mem =
      (flags & Mem::ALIAS) ?
      *maps->aliases.at(h_ptr).mem : maps->memories.at(h_ptr);
   MemoryType d_mt = mem.d_mt;
   if (d_mt == MemoryType::DEFAULT) { d_mt = GetDualMemoryType(h_mt); }
   switch (mc)
   {
      case MemoryClass::HOST_32:
      {
         MFEM_VERIFY(h_mt == MemoryType::HOST_32 ||
                     h_mt == MemoryType::HOST_64,"");
         return true;
      }
      case MemoryClass::HOST_64:
      {
         MFEM_VERIFY(h_mt == MemoryType::HOST_64,"");
         return true;
      }
      case MemoryClass::DEVICE:
      {
         MFEM_VERIFY(d_mt == MemoryType::DEVICE ||
                     d_mt == MemoryType::DEVICE_DEBUG ||
                     d_mt == MemoryType::DEVICE_UMPIRE ||
                     d_mt == MemoryType::DEVICE_UMPIRE_2 ||
                     d_mt == MemoryType::MANAGED,"");
         return true;
      }
      case MemoryClass::MANAGED:
      {
         MFEM_VERIFY((h_mt == MemoryType::MANAGED &&
                      d_mt == MemoryType::MANAGED),"");
         return true;
      }
      default: break;
   }
   return true;
}

void *MemoryManager::ReadWrite_(void *h_ptr, MemoryType h_mt, MemoryClass mc,
                                size_t bytes, unsigned &flags)
{
   if (h_ptr) { CheckHostMemoryType_(h_mt, h_ptr, flags & Mem::ALIAS); }
   if (bytes > 0) { MFEM_VERIFY(flags & Mem::REGISTERED,""); }
   MFEM_ASSERT(MemoryClassCheck_(mc, h_ptr, h_mt, bytes, flags),"");
   if (IsHostMemory(GetMemoryType(mc)) && mc < MemoryClass::DEVICE)
   {
      const bool copy = !(flags & Mem::VALID_HOST);
      flags = (flags | Mem::VALID_HOST) & ~Mem::VALID_DEVICE;
      if (flags & Mem::ALIAS)
      { return mm.GetAliasHostPtr(h_ptr, bytes, copy); }
      else { return mm.GetHostPtr(h_ptr, bytes, copy); }
   }
   else
   {
      const bool copy = !(flags & Mem::VALID_DEVICE);
      flags = (flags | Mem::VALID_DEVICE) & ~Mem::VALID_HOST;
      if (flags & Mem::ALIAS)
      { return mm.GetAliasDevicePtr(h_ptr, bytes, copy); }
      else { return mm.GetDevicePtr(h_ptr, bytes, copy); }
   }
}

const void *MemoryManager::Read_(void *h_ptr, MemoryType h_mt, MemoryClass mc,
                                 size_t bytes, unsigned &flags)
{
   if (h_ptr) { CheckHostMemoryType_(h_mt, h_ptr, flags & Mem::ALIAS); }
   if (bytes > 0) { MFEM_VERIFY(flags & Mem::REGISTERED,""); }
   MFEM_ASSERT(MemoryClassCheck_(mc, h_ptr, h_mt, bytes, flags),"");
   if (IsHostMemory(GetMemoryType(mc)) && mc < MemoryClass::DEVICE)
   {
      const bool copy = !(flags & Mem::VALID_HOST);
      flags |= Mem::VALID_HOST;
      if (flags & Mem::ALIAS)
      { return mm.GetAliasHostPtr(h_ptr, bytes, copy); }
      else { return mm.GetHostPtr(h_ptr, bytes, copy); }
   }
   else
   {
      const bool copy = !(flags & Mem::VALID_DEVICE);
      flags |= Mem::VALID_DEVICE;
      if (flags & Mem::ALIAS)
      { return mm.GetAliasDevicePtr(h_ptr, bytes, copy); }
      else { return mm.GetDevicePtr(h_ptr, bytes, copy); }
   }
}

void *MemoryManager::Write_(void *h_ptr, MemoryType h_mt, MemoryClass mc,
                            size_t bytes, unsigned &flags)
{
   if (h_ptr) { CheckHostMemoryType_(h_mt, h_ptr, flags & Mem::ALIAS); }
   if (bytes > 0) { MFEM_VERIFY(flags & Mem::REGISTERED,""); }
   MFEM_ASSERT(MemoryClassCheck_(mc, h_ptr, h_mt, bytes, flags),"");
   if (IsHostMemory(GetMemoryType(mc)) && mc < MemoryClass::DEVICE)
   {
      flags = (flags | Mem::VALID_HOST) & ~Mem::VALID_DEVICE;
      if (flags & Mem::ALIAS)
      { return mm.GetAliasHostPtr(h_ptr, bytes, false); }
      else { return mm.GetHostPtr(h_ptr, bytes, false); }
   }
   else
   {
      flags = (flags | Mem::VALID_DEVICE) & ~Mem::VALID_HOST;
      if (flags & Mem::ALIAS)
      { return mm.GetAliasDevicePtr(h_ptr, bytes, false); }
      else { return mm.GetDevicePtr(h_ptr, bytes, false); }
   }
}

void MemoryManager::SyncAlias_(const void *base_h_ptr, void *alias_h_ptr,
                               size_t alias_bytes, unsigned base_flags,
                               unsigned &alias_flags)
{
   // This is called only when (base_flags & Mem::REGISTERED) is true.
   // Note that (alias_flags & REGISTERED) may not be true.
   MFEM_ASSERT(alias_flags & Mem::ALIAS, "not an alias");
   if ((base_flags & Mem::VALID_HOST) && !(alias_flags & Mem::VALID_HOST))
   {
      mm.GetAliasHostPtr(alias_h_ptr, alias_bytes, true);
   }
   if ((base_flags & Mem::VALID_DEVICE) && !(alias_flags & Mem::VALID_DEVICE))
   {
      if (!(alias_flags & Mem::REGISTERED))
      {
         mm.InsertAlias(base_h_ptr, alias_h_ptr, alias_bytes, base_flags & Mem::ALIAS);
         alias_flags = (alias_flags | Mem::REGISTERED | Mem::OWNS_INTERNAL) &
                       ~(Mem::OWNS_HOST | Mem::OWNS_DEVICE);
      }
      mm.GetAliasDevicePtr(alias_h_ptr, alias_bytes, true);
   }
   alias_flags = (alias_flags & ~(Mem::VALID_HOST | Mem::VALID_DEVICE)) |
                 (base_flags & (Mem::VALID_HOST | Mem::VALID_DEVICE));
}

MemoryType MemoryManager::GetDeviceMemoryType_(void *h_ptr)
{
   if (mm.exists)
   {
      const bool known = mm.IsKnown(h_ptr);
      if (known)
      {
         internal::Memory &mem = maps->memories.at(h_ptr);
         return mem.d_mt;
      }
      const bool alias = mm.IsAlias(h_ptr);
      if (alias)
      {
         internal::Memory *mem = maps->aliases.at(h_ptr).mem;
         return mem->d_mt;
      }
   }
   MFEM_ABORT("internal error");
   return MemoryManager::host_mem_type;
}

MemoryType MemoryManager::GetHostMemoryType_(void *h_ptr)
{
   if (!mm.exists) { return MemoryManager::host_mem_type; }
   if (mm.IsKnown(h_ptr)) { return maps->memories.at(h_ptr).h_mt; }
   if (mm.IsAlias(h_ptr)) { return maps->aliases.at(h_ptr).mem->h_mt; }
   return MemoryManager::host_mem_type;
}

void MemoryManager::Copy_(void *dst_h_ptr, const void *src_h_ptr,
                          size_t bytes, unsigned src_flags,
                          unsigned &dst_flags)
{
   // Type of copy to use based on the src and dest validity flags:
   //            |       src
   //            |  h  |  d  |  hd
   // -----------+-----+-----+------
   //         h  | h2h   d2h   h2h
   //  dest   d  | h2d   d2d   d2d
   //        hd  | h2h   d2d   d2d

   const bool dst_on_host =
      (dst_flags & Mem::VALID_HOST) &&
      (!(dst_flags & Mem::VALID_DEVICE) ||
       ((src_flags & Mem::VALID_HOST) && !(src_flags & Mem::VALID_DEVICE)));

   dst_flags = dst_flags &
               ~(dst_on_host ? Mem::VALID_DEVICE : Mem::VALID_HOST);

   const bool src_on_host =
      (src_flags & Mem::VALID_HOST) &&
      (!(src_flags & Mem::VALID_DEVICE) ||
       ((dst_flags & Mem::VALID_HOST) && !(dst_flags & Mem::VALID_DEVICE)));

   const void *src_d_ptr =
      src_on_host ? NULL :
      ((src_flags & Mem::ALIAS) ?
       mm.GetAliasDevicePtr(src_h_ptr, bytes, false) :
       mm.GetDevicePtr(src_h_ptr, bytes, false));

   if (dst_on_host)
   {
      if (src_on_host)
      {
         if (dst_h_ptr != src_h_ptr && bytes != 0)
         {
            MFEM_ASSERT((const char*)dst_h_ptr + bytes <= src_h_ptr ||
                        (const char*)src_h_ptr + bytes <= dst_h_ptr,
                        "data overlaps!");
            std::memcpy(dst_h_ptr, src_h_ptr, bytes);
         }
      }
      else
      {
         if (dst_h_ptr != src_d_ptr && bytes != 0)
         {
            internal::Memory &src_d_base = maps->memories.at(src_d_ptr);
            MemoryType src_d_mt = src_d_base.d_mt;
            ctrl->Device(src_d_mt)->DtoH(dst_h_ptr, src_d_ptr, bytes);
         }
      }
   }
   else
   {
      void *dest_d_ptr = (dst_flags & Mem::ALIAS) ?
                         mm.GetAliasDevicePtr(dst_h_ptr, bytes, false) :
                         mm.GetDevicePtr(dst_h_ptr, bytes, false);
      if (src_on_host)
      {
         const bool known = mm.IsKnown(dst_h_ptr);
         const bool alias = dst_flags & Mem::ALIAS;
         MFEM_VERIFY(alias||known,"");
         const MemoryType d_mt = known ?
                                 maps->memories.at(dst_h_ptr).d_mt :
                                 maps->aliases.at(dst_h_ptr).mem->d_mt;
         ctrl->Device(d_mt)->HtoD(dest_d_ptr, src_h_ptr, bytes);
      }
      else
      {
         if (dest_d_ptr != src_d_ptr && bytes != 0)
         {
            const bool known = mm.IsKnown(dst_h_ptr);
            const bool alias = dst_flags & Mem::ALIAS;
            MFEM_VERIFY(alias||known,"");
            const MemoryType d_mt = known ?
                                    maps->memories.at(dst_h_ptr).d_mt :
                                    maps->aliases.at(dst_h_ptr).mem->d_mt;
            ctrl->Device(d_mt)->DtoD(dest_d_ptr, src_d_ptr, bytes);
         }
      }
   }
}

void MemoryManager::CopyToHost_(void *dest_h_ptr, const void *src_h_ptr,
                                size_t bytes, unsigned src_flags)
{
   const bool src_on_host = src_flags & Mem::VALID_HOST;
   if (src_on_host)
   {
      if (dest_h_ptr != src_h_ptr && bytes != 0)
      {
         MFEM_ASSERT((char*)dest_h_ptr + bytes <= src_h_ptr ||
                     (const char*)src_h_ptr + bytes <= dest_h_ptr,
                     "data overlaps!");
         std::memcpy(dest_h_ptr, src_h_ptr, bytes);
      }
   }
   else
   {
      MFEM_ASSERT(IsKnown_(src_h_ptr), "internal error");
      const void *src_d_ptr = (src_flags & Mem::ALIAS) ?
                              mm.GetAliasDevicePtr(src_h_ptr, bytes, false) :
                              mm.GetDevicePtr(src_h_ptr, bytes, false);
      const internal::Memory &base = maps->memories.at(dest_h_ptr);
      const MemoryType d_mt = base.d_mt;
      ctrl->Device(d_mt)->DtoH(dest_h_ptr, src_d_ptr, bytes);
   }
}

void MemoryManager::CopyFromHost_(void *dest_h_ptr, const void *src_h_ptr,
                                  size_t bytes, unsigned &dest_flags)
{
   const bool dest_on_host = dest_flags & Mem::VALID_HOST;
   if (dest_on_host)
   {
      if (dest_h_ptr != src_h_ptr && bytes != 0)
      {
         MFEM_ASSERT((char*)dest_h_ptr + bytes <= src_h_ptr ||
                     (const char*)src_h_ptr + bytes <= dest_h_ptr,
                     "data overlaps!");
         std::memcpy(dest_h_ptr, src_h_ptr, bytes);
      }
   }
   else
   {
      void *dest_d_ptr = (dest_flags & Mem::ALIAS) ?
                         mm.GetAliasDevicePtr(dest_h_ptr, bytes, false) :
                         mm.GetDevicePtr(dest_h_ptr, bytes, false);
      const internal::Memory &base = maps->memories.at(dest_h_ptr);
      const MemoryType d_mt = base.d_mt;
      ctrl->Device(d_mt)->HtoD(dest_d_ptr, src_h_ptr, bytes);
   }
   dest_flags = dest_flags &
                ~(dest_on_host ? Mem::VALID_DEVICE : Mem::VALID_HOST);
}

bool MemoryManager::IsKnown_(const void *h_ptr)
{
   return maps->memories.find(h_ptr) != maps->memories.end();
}

bool MemoryManager::IsAlias_(const void *h_ptr)
{
   return maps->aliases.find(h_ptr) != maps->aliases.end();
}

void MemoryManager::Insert(void *h_ptr, size_t bytes,
                           MemoryType h_mt, MemoryType d_mt)
{
   if (h_ptr == NULL)
   {
      MFEM_VERIFY(bytes == 0, "Trying to add NULL with size " << bytes);
      return;
   }
   MFEM_VERIFY_TYPES(h_mt, d_mt);
#ifdef MFEM_DEBUG
   auto res =
#endif
      maps->memories.emplace(h_ptr, internal::Memory(h_ptr, bytes, h_mt, d_mt));
#ifdef MFEM_DEBUG
   if (res.second == false)
   {
      auto &m = res.first->second;
      MFEM_VERIFY(m.bytes >= bytes && m.h_mt == h_mt && m.d_mt == d_mt,
                  "Address already present with different attributes!");
   }
#endif
}

void MemoryManager::InsertDevice(void *d_ptr, void *h_ptr, size_t bytes,
                                 MemoryType h_mt, MemoryType d_mt)
{
   // MFEM_VERIFY_TYPES(h_mt, d_mt); // done by Insert() below
   MFEM_ASSERT(h_ptr != NULL, "internal error");
   Insert(h_ptr, bytes, h_mt, d_mt);
   internal::Memory &mem = maps->memories.at(h_ptr);
   if (d_ptr == NULL) { ctrl->Device(d_mt)->Alloc(mem); }
   else { mem.d_ptr = d_ptr; }
}

void MemoryManager::InsertAlias(const void *base_ptr, void *alias_ptr,
                                const size_t bytes, const bool base_is_alias)
{
   size_t offset = static_cast<size_t>(static_cast<const char*>(alias_ptr) -
                                       static_cast<const char*>(base_ptr));
   if (!base_ptr)
   {
      MFEM_VERIFY(offset == 0,
                  "Trying to add alias to NULL at offset " << offset);
      return;
   }
   if (base_is_alias)
   {
      const internal::Alias &alias = maps->aliases.at(base_ptr);
      MFEM_ASSERT(alias.mem,"");
      base_ptr = alias.mem->h_ptr;
      offset += alias.offset;
   }
   internal::Memory &mem = maps->memories.at(base_ptr);
   MFEM_VERIFY(offset + bytes <= mem.bytes, "invalid alias");
   auto res =
      maps->aliases.emplace(alias_ptr,
                            internal::Alias{&mem, offset, 1, mem.h_mt});
   if (res.second == false) // alias_ptr was already in the map
   {
      internal::Alias &alias = res.first->second;
      // Update the alias data in case the existing alias is dangling
      alias.mem = &mem;
      alias.offset = offset;
      alias.h_mt = mem.h_mt;
      alias.counter++;
   }
}

void MemoryManager::Erase(void *h_ptr, bool free_dev_ptr)
{
   if (!h_ptr) { return; }
   auto mem_map_iter = maps->memories.find(h_ptr);
   if (mem_map_iter == maps->memories.end()) { mfem_error("Unknown pointer!"); }
   internal::Memory &mem = mem_map_iter->second;
   if (mem.d_ptr && free_dev_ptr) { ctrl->Device(mem.d_mt)->Dealloc(mem);}
   maps->memories.erase(mem_map_iter);
}

void MemoryManager::EraseDevice(void *h_ptr)
{
   if (!h_ptr) { return; }
   auto mem_map_iter = maps->memories.find(h_ptr);
   if (mem_map_iter == maps->memories.end()) { mfem_error("Unknown pointer!"); }
   if (maps->aliases.find(h_ptr) != maps->aliases.end())
   {
      mfem_error("cannot delete aliased obj!");
   }
   internal::Memory &mem = mem_map_iter->second;
   if (mem.d_ptr) { ctrl->Device(mem.d_mt)->Dealloc(mem);}
   mem.d_ptr = nullptr;
}

void MemoryManager::EraseAlias(void *alias_ptr)
{
   if (!alias_ptr) { return; }
   auto alias_map_iter = maps->aliases.find(alias_ptr);
   if (alias_map_iter == maps->aliases.end()) { mfem_error("Unknown alias!"); }
   internal::Alias &alias = alias_map_iter->second;
   if (--alias.counter) { return; }
   maps->aliases.erase(alias_map_iter);
}

void *MemoryManager::GetDevicePtr(const void *h_ptr, size_t bytes,
                                  bool copy_data)
{
   if (!h_ptr)
   {
      MFEM_VERIFY(bytes == 0, "Trying to access NULL with size " << bytes);
      return NULL;
   }
   internal::Memory &mem = maps->memories.at(h_ptr);
   const MemoryType &h_mt = mem.h_mt;
   MemoryType &d_mt = mem.d_mt;
   MFEM_VERIFY_TYPES(h_mt, d_mt);
   if (!mem.d_ptr)
   {
      if (d_mt == MemoryType::DEFAULT) { d_mt = GetDualMemoryType(h_mt); }
      ctrl->Device(d_mt)->Alloc(mem);
   }
   // Aliases might have done some protections
   ctrl->Device(d_mt)->Unprotect(mem);
   if (copy_data)
   {
      MFEM_ASSERT(bytes <= mem.bytes, "invalid copy size");
      ctrl->Device(d_mt)->HtoD(mem.d_ptr, h_ptr, bytes);
   }
   ctrl->Host(h_mt)->Protect(mem, bytes);
   return mem.d_ptr;
}

void *MemoryManager::GetAliasDevicePtr(const void *alias_ptr, size_t bytes,
                                       bool copy)
{
   if (!alias_ptr)
   {
      MFEM_VERIFY(bytes == 0, "Trying to access NULL with size " << bytes);
      return NULL;
   }
   auto &alias_map = maps->aliases;
   auto alias_map_iter = alias_map.find(alias_ptr);
   if (alias_map_iter == alias_map.end()) { mfem_error("alias not found"); }
   const internal::Alias &alias = alias_map_iter->second;
   const size_t offset = alias.offset;
   internal::Memory &mem = *alias.mem;
   const MemoryType &h_mt = mem.h_mt;
   MemoryType &d_mt = mem.d_mt;
   MFEM_VERIFY_TYPES(h_mt, d_mt);
   if (!mem.d_ptr)
   {
      if (d_mt == MemoryType::DEFAULT) { d_mt = GetDualMemoryType(h_mt); }
      ctrl->Device(d_mt)->Alloc(mem);
   }
   void *alias_h_ptr = static_cast<char*>(mem.h_ptr) + offset;
   void *alias_d_ptr = static_cast<char*>(mem.d_ptr) + offset;
   MFEM_ASSERT(alias_h_ptr == alias_ptr, "internal error");
<<<<<<< HEAD
   MFEM_ASSERT(offset + bytes <= mem.bytes, "internal error");
   mem.d_rw = false;
=======
   MFEM_ASSERT(bytes <= alias.bytes, "internal error");
   mem.d_rw = mem.h_rw = false;
>>>>>>> 8923656d
   ctrl->Device(d_mt)->AliasUnprotect(alias_d_ptr, bytes);
   ctrl->Host(h_mt)->AliasUnprotect(alias_ptr, bytes);
   if (copy) { ctrl->Device(d_mt)->HtoD(alias_d_ptr, alias_h_ptr, bytes); }
   ctrl->Host(h_mt)->AliasProtect(alias_ptr, bytes);
   return alias_d_ptr;
}

void *MemoryManager::GetHostPtr(const void *ptr, size_t bytes, bool copy)
{
   const internal::Memory &mem = maps->memories.at(ptr);
   MFEM_ASSERT(mem.h_ptr == ptr, "internal error");
   MFEM_ASSERT(bytes <= mem.bytes, "internal error")
   const MemoryType &h_mt = mem.h_mt;
   const MemoryType &d_mt = mem.d_mt;
   MFEM_VERIFY_TYPES(h_mt, d_mt);
   // Aliases might have done some protections
   ctrl->Host(h_mt)->Unprotect(mem, bytes);
   if (mem.d_ptr) { ctrl->Device(d_mt)->Unprotect(mem); }
   if (copy && mem.d_ptr) { ctrl->Device(d_mt)->DtoH(mem.h_ptr, mem.d_ptr, bytes); }
   if (mem.d_ptr) { ctrl->Device(d_mt)->Protect(mem); }
   return mem.h_ptr;
}

void *MemoryManager::GetAliasHostPtr(const void *ptr, size_t bytes,
                                     bool copy_data)
{
   const internal::Alias &alias = maps->aliases.at(ptr);
   const internal::Memory *const mem = alias.mem;
   const MemoryType &h_mt = mem->h_mt;
   const MemoryType &d_mt = mem->d_mt;
   MFEM_VERIFY_TYPES(h_mt, d_mt);
   void *alias_h_ptr = static_cast<char*>(mem->h_ptr) + alias.offset;
   void *alias_d_ptr = static_cast<char*>(mem->d_ptr) + alias.offset;
   MFEM_ASSERT(alias_h_ptr == ptr,  "internal error");
   mem->h_rw = false;
   ctrl->Host(h_mt)->AliasUnprotect(alias_h_ptr, bytes);
   if (mem->d_ptr) { ctrl->Device(d_mt)->AliasUnprotect(alias_d_ptr, bytes); }
   if (copy_data && mem->d_ptr)
   { ctrl->Device(d_mt)->DtoH(const_cast<void*>(ptr), alias_d_ptr, bytes); }
   if (mem->d_ptr) { ctrl->Device(d_mt)->AliasProtect(alias_d_ptr, bytes); }
   return alias_h_ptr;
}

void MemoryManager::Init()
{
   if (exists) { return; }
   maps = new internal::Maps();
   ctrl = new internal::Ctrl();
   ctrl->Configure();
   exists = true;
}

MemoryManager::MemoryManager() { Init(); }

MemoryManager::~MemoryManager() { if (exists) { Destroy(); } }

void MemoryManager::SetDualMemoryType(MemoryType mt, MemoryType dual_mt)
{
   MFEM_VERIFY(!configured, "changing the dual MemoryTypes is not allowed after"
               " MemoryManager configuration!");
   UpdateDualMemoryType(mt, dual_mt);
}

void MemoryManager::UpdateDualMemoryType(MemoryType mt, MemoryType dual_mt)
{
   MFEM_VERIFY((int)mt < MemoryTypeSize,
               "invalid MemoryType, mt = " << (int)mt);
   MFEM_VERIFY((int)dual_mt < MemoryTypeSize,
               "invalid dual MemoryType, dual_mt = " << (int)dual_mt);

   if ((IsHostMemory(mt) && IsDeviceMemory(dual_mt)) ||
       (IsDeviceMemory(mt) && IsHostMemory(dual_mt)))
   {
      dual_map[(int)mt] = dual_mt;
   }
   else
   {
      // mt + dual_mt is not a pair of host + device types: this is only allowed
      // when mt == dual_mt and mt is a host type; in this case we do not
      // actually update the dual
      MFEM_VERIFY(mt == dual_mt && IsHostMemory(mt),
                  "invalid (mt, dual_mt) pair: ("
                  << MemoryTypeName[(int)mt] << ", "
                  << MemoryTypeName[(int)dual_mt] << ')');
   }
}

void MemoryManager::Configure(const MemoryType host_mt,
                              const MemoryType device_mt)
{
   MemoryManager::UpdateDualMemoryType(host_mt, device_mt);
   MemoryManager::UpdateDualMemoryType(device_mt, host_mt);
   if (device_mt == MemoryType::DEVICE_DEBUG)
   {
      for (int mt = (int)MemoryType::HOST; mt < (int)MemoryType::MANAGED; mt++)
      {
         MemoryManager::UpdateDualMemoryType(
            (MemoryType)mt, MemoryType::DEVICE_DEBUG);
      }
   }
   Init();
   host_mem_type = host_mt;
   device_mem_type = device_mt;
   configured = true;
}

void MemoryManager::Destroy()
{
   MFEM_VERIFY(exists, "MemoryManager has already been destroyed!");
   for (auto& n : maps->memories)
   {
      internal::Memory &mem = n.second;
      bool mem_h_ptr = mem.h_mt != MemoryType::HOST && mem.h_ptr;
      if (mem_h_ptr) { ctrl->Host(mem.h_mt)->Dealloc(mem.h_ptr); }
      if (mem.d_ptr) { ctrl->Device(mem.d_mt)->Dealloc(mem); }
   }
   delete maps; maps = nullptr;
   delete ctrl; ctrl = nullptr;
   host_mem_type = MemoryType::HOST;
   device_mem_type = MemoryType::HOST;
   exists = false;
   configured = false;
}

void MemoryManager::RegisterCheck(void *ptr)
{
   if (ptr != NULL)
   {
      if (!IsKnown(ptr))
      {
         mfem_error("Pointer is not registered!");
      }
   }
}

int MemoryManager::PrintPtrs(std::ostream &out)
{
   int n_out = 0;
   for (const auto& n : maps->memories)
   {
      const internal::Memory &mem = n.second;
      out << "\nkey " << n.first << ", "
          << "h_ptr " << mem.h_ptr << ", "
          << "d_ptr " << mem.d_ptr;
      n_out++;
   }
   if (maps->memories.size() > 0) { out << std::endl; }
   return n_out;
}

int MemoryManager::PrintAliases(std::ostream &out)
{
   int n_out = 0;
   for (const auto& n : maps->aliases)
   {
      const internal::Alias &alias = n.second;
      out << "\nalias: key " << n.first << ", "
          << "h_ptr " << alias.mem->h_ptr << ", "
          << "offset " << alias.offset << ", "
          << "counter " << alias.counter;
      n_out++;
   }
   if (maps->aliases.size() > 0) { out << std::endl; }
   return n_out;
}

int MemoryManager::CompareHostAndDevice_(void *h_ptr, size_t size,
                                         unsigned flags)
{
   void *d_ptr = (flags & Mem::ALIAS) ?
                 mm.GetAliasDevicePtr(h_ptr, size, false) :
                 mm.GetDevicePtr(h_ptr, size, false);
   char *h_buf = new char[size];
   CuMemcpyDtoH(h_buf, d_ptr, size);
   int res = std::memcmp(h_ptr, h_buf, size);
   delete [] h_buf;
   return res;
}


void MemoryPrintFlags(unsigned flags)
{
   typedef Memory<int> Mem;
   mfem::out
         << "\n   registered    = " << bool(flags & Mem::REGISTERED)
         << "\n   owns host     = " << bool(flags & Mem::OWNS_HOST)
         << "\n   owns device   = " << bool(flags & Mem::OWNS_DEVICE)
         << "\n   owns internal = " << bool(flags & Mem::OWNS_INTERNAL)
         << "\n   valid host    = " << bool(flags & Mem::VALID_HOST)
         << "\n   valid device  = " << bool(flags & Mem::VALID_DEVICE)
         << "\n   device flag   = " << bool(flags & Mem::USE_DEVICE)
         << "\n   alias         = " << bool(flags & Mem::ALIAS)
         << std::endl;
}

void MemoryManager::CheckHostMemoryType_(MemoryType h_mt, void *h_ptr,
                                         bool alias)
{
   if (!mm.exists) {return;}
   if (!alias)
   {
      auto it = maps->memories.find(h_ptr);
      MFEM_VERIFY(it != maps->memories.end() && h_mt == it->second.h_mt,"");
   }
   else
   {
      auto it = maps->aliases.find(h_ptr);
      MFEM_VERIFY(it != maps->aliases.end() && h_mt == it->second.mem->h_mt,"");
   }
}

MemoryManager mm;

bool MemoryManager::exists = false;
bool MemoryManager::configured = false;

MemoryType MemoryManager::host_mem_type = MemoryType::HOST;
MemoryType MemoryManager::device_mem_type = MemoryType::HOST;

MemoryType MemoryManager::dual_map[MemoryTypeSize] =
{
   /* HOST            */  MemoryType::DEVICE,
   /* HOST_32         */  MemoryType::DEVICE,
   /* HOST_64         */  MemoryType::DEVICE,
   /* HOST_DEBUG      */  MemoryType::DEVICE_DEBUG,
   /* HOST_UMPIRE     */  MemoryType::DEVICE_UMPIRE,
   /* HOST_PINNED     */  MemoryType::DEVICE,
   /* MANAGED         */  MemoryType::MANAGED,
   /* DEVICE          */  MemoryType::HOST,
   /* DEVICE_DEBUG    */  MemoryType::HOST_DEBUG,
   /* DEVICE_UMPIRE   */  MemoryType::HOST_UMPIRE,
   /* DEVICE_UMPIRE_2 */  MemoryType::HOST_UMPIRE
};

#ifdef MFEM_USE_UMPIRE
const char * MemoryManager::h_umpire_name = "MFEM_HOST";
const char * MemoryManager::d_umpire_name = "MFEM_DEVICE";
const char * MemoryManager::d_umpire_2_name = "MFEM_DEVICE_2";
#endif


const char *MemoryTypeName[MemoryTypeSize] =
{
   "host-std", "host-32", "host-64", "host-debug", "host-umpire", "host-pinned",
#if defined(MFEM_USE_CUDA)
   "cuda-uvm",
   "cuda",
#elif defined(MFEM_USE_HIP)
   "hip-uvm",
   "hip",
#else
   "managed",
   "device",
#endif
   "device-debug",
#if defined(MFEM_USE_CUDA)
   "cuda-umpire",
   "cuda-umpire-2",
#elif defined(MFEM_USE_HIP)
   "hip-umpire",
   "hip-umpire-2",
#else
   "device-umpire",
   "device-umpire-2",
#endif
};

} // namespace mfem<|MERGE_RESOLUTION|>--- conflicted
+++ resolved
@@ -751,14 +751,6 @@
                "Internal error");
    void *h_ptr;
    if (h_tmp == nullptr) { ctrl->Host(h_mt)->Alloc(&h_ptr, bytes); }
-<<<<<<< HEAD
-   flags = Mem::REGISTERED;
-   flags |= Mem::OWNS_INTERNAL | Mem::OWNS_HOST | Mem::OWNS_DEVICE;
-   flags |= is_host_mem ? Mem::VALID_HOST : Mem::VALID_DEVICE;
-   if (is_host_mem) { mm.Insert(h_ptr, bytes, h_mt, d_mt); }
-   else { mm.InsertDevice(nullptr, h_ptr, bytes, h_mt, d_mt); }
-   CheckHostMemoryType_(h_mt, h_ptr, false);
-=======
    else { h_ptr = h_tmp; }
    flags = Mem::REGISTERED | Mem::OWNS_INTERNAL | Mem::OWNS_HOST |
            Mem::OWNS_DEVICE | valid_flags;
@@ -767,9 +759,8 @@
    // mm.InsertDevice(nullptr, h_ptr, bytes, h_mt, d_mt); // non-lazy dev alloc
 
    // MFEM_VERIFY_TYPES(h_mt, mt); // done by mm.Insert() above
-   CheckHostMemoryType_(h_mt, h_ptr);
-
->>>>>>> 8923656d
+   CheckHostMemoryType_(h_mt, h_ptr, false);
+
    return h_ptr;
 }
 
@@ -1401,13 +1392,8 @@
    void *alias_h_ptr = static_cast<char*>(mem.h_ptr) + offset;
    void *alias_d_ptr = static_cast<char*>(mem.d_ptr) + offset;
    MFEM_ASSERT(alias_h_ptr == alias_ptr, "internal error");
-<<<<<<< HEAD
    MFEM_ASSERT(offset + bytes <= mem.bytes, "internal error");
-   mem.d_rw = false;
-=======
-   MFEM_ASSERT(bytes <= alias.bytes, "internal error");
    mem.d_rw = mem.h_rw = false;
->>>>>>> 8923656d
    ctrl->Device(d_mt)->AliasUnprotect(alias_d_ptr, bytes);
    ctrl->Host(h_mt)->AliasUnprotect(alias_ptr, bytes);
    if (copy) { ctrl->Device(d_mt)->HtoD(alias_d_ptr, alias_h_ptr, bytes); }
