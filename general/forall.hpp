--- conflicted
+++ resolved
@@ -42,36 +42,21 @@
 // The MFEM_FORALL wrapper
 #define MFEM_FORALL(i,N,...)                             \
    ForallWrap<1>(true,N,                                 \
-<<<<<<< HEAD
                  [=] MFEM_DEVICE (int i) mutable {__VA_ARGS__},  \
-                 [&]             (int i) mutable {__VA_ARGS__})
-=======
-                 [=] MFEM_DEVICE (int i) {__VA_ARGS__},  \
-                 [&] MFEM_LAMBDA (int i) {__VA_ARGS__})
->>>>>>> 5457d033
+                 [&] MFEM_LAMBDA (int i) mutable {__VA_ARGS__})
 
 // MFEM_FORALL with a 2D CUDA block
 #define MFEM_FORALL_2D(i,N,X,Y,BZ,...)                   \
    ForallWrap<2>(true,N,                                 \
-<<<<<<< HEAD
                  [=] MFEM_DEVICE (int i) mutable {__VA_ARGS__},  \
-                 [&]             (int i) mutable {__VA_ARGS__},  \
-=======
-                 [=] MFEM_DEVICE (int i) {__VA_ARGS__},  \
-                 [&] MFEM_LAMBDA (int i) {__VA_ARGS__},\
->>>>>>> 5457d033
+                 [&] MFEM_LAMBDA (int i) mutable {__VA_ARGS__},\
                  X,Y,BZ)
 
 // MFEM_FORALL with a 3D CUDA block
 #define MFEM_FORALL_3D(i,N,X,Y,Z,...)                    \
    ForallWrap<3>(true,N,                                 \
-<<<<<<< HEAD
                  [=] MFEM_DEVICE (int i) mutable {__VA_ARGS__},  \
-                 [&]             (int i) mutable {__VA_ARGS__},  \
-=======
-                 [=] MFEM_DEVICE (int i) {__VA_ARGS__},  \
-                 [&] MFEM_LAMBDA (int i) {__VA_ARGS__},\
->>>>>>> 5457d033
+                 [&] MFEM_LAMBDA (int i) mutable {__VA_ARGS__},\
                  X,Y,Z)
 
 // MFEM_FORALL that uses the basic CPU backend when use_dev is false. See for
@@ -79,13 +64,8 @@
 // device for operations on small vectors.
 #define MFEM_FORALL_SWITCH(use_dev,i,N,...)              \
    ForallWrap<1>(use_dev,N,                              \
-<<<<<<< HEAD
                  [=] MFEM_DEVICE (int i) mutable {__VA_ARGS__},  \
-                 [&]             (int i) mutable {__VA_ARGS__})
-=======
-                 [=] MFEM_DEVICE (int i) {__VA_ARGS__},  \
-                 [&] MFEM_LAMBDA (int i) {__VA_ARGS__})
->>>>>>> 5457d033
+                 [&] MFEM_LAMBDA (int i) mutable {__VA_ARGS__})
 
 
 /// OpenMP backend
