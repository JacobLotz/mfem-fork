--- conflicted
+++ resolved
@@ -144,14 +144,6 @@
    "invalid index " #i << " = " << (i) << \
    ", valid range is [" << (imin) << ',' << (imax) << ')')
 
-<<<<<<< HEAD
-#if defined(__CUDA_ARCH__)
-#define MFEM_ABORT_KERNEL(msg) \
-  {                \
-    printf(msg);         \
-    asm("trap;");        \
-  }
-=======
 // Abort inside a device kernel
 #if defined(__CUDA_ARCH__)
 #define MFEM_ABORT_KERNEL(msg) \
@@ -159,7 +151,6 @@
       printf(msg);             \
       asm("trap;");            \
    }
->>>>>>> 40e633b3
 #else
 #define MFEM_ABORT_KERNEL(msg) MFEM_ABORT(msg)
 #endif
