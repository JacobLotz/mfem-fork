--- conflicted
+++ resolved
@@ -801,15 +801,9 @@
       a.SetEssentialVDofs(ess_vdofs);
    }
 
-<<<<<<< HEAD
-   // As we use the Newton method to solve the resulting nonlinear system, here
-   // we setup the linear solver for the system's Jacobian.
-   Solver *S = NULL, *S_prec = NULL;
-=======
    // 15. As we use the Newton method to solve the resulting nonlinear system,
    //     here we setup the linear solver for the system's Jacobian.
-   Solver *S = NULL;
->>>>>>> b3beafe9
+   Solver *S = NULL, *S_prec = NULL;
    const double linsol_rtol = 1e-12;
    if (lin_solver == 0)
    {
@@ -964,13 +958,9 @@
       }
    }
 
-<<<<<<< HEAD
-   // 24. Free the used memory.
+   // 20. Free the used memory.
+   delete S;
    delete S_prec;
-=======
-   // 20. Free the used memory.
->>>>>>> b3beafe9
-   delete S;
    delete target_c2;
    delete metric2;
    delete coeff1;
