# Copyright (c) 2010-2022, Lawrence Livermore National Security, LLC. Produced
# at the Lawrence Livermore National Laboratory. All Rights reserved. See files
# LICENSE and NOTICE for details. LLNL-CODE-806117.
#
# This file is part of the MFEM library. For more information and source code
# availability visit https://mfem.org.
#
# MFEM is free software; you can redistribute it and/or modify it under the
# terms of the BSD-3 license. We welcome feedback and contributions, see file
# CONTRIBUTING.md for details.

# Use the MFEM build directory
MFEM_DIR ?= ../..
MFEM_BUILD_DIR ?= ../..
SRC = $(if $(MFEM_DIR:../..=),$(MFEM_DIR)/miniapps/meshing/,)
CONFIG_MK = $(MFEM_BUILD_DIR)/config/config.mk
# Use the MFEM install directory
# MFEM_INSTALL_DIR = ../../mfem
# CONFIG_MK = $(MFEM_INSTALL_DIR)/share/mfem/config.mk

# Include defaults.mk to get XLINKER
DEFAULTS_MK = $(MFEM_DIR)/config/defaults.mk
include $(DEFAULTS_MK)

MFEM_LIB_FILE = mfem_is_not_built
-include $(CONFIG_MK)

SEQ_MINIAPPS = mobius-strip klein-bottle toroid trimmer twist mesh-explorer\
<<<<<<< HEAD
	shaper extruder mesh-optimizer minimal-surface polar-nc ex-pref-estimator ex-pref-estimator-conv
=======
	shaper extruder mesh-optimizer minimal-surface polar-nc reflector
>>>>>>> 701870a7
PAR_MINIAPPS = pmesh-optimizer pminimal-surface
ifeq ($(MFEM_USE_MPI),NO)
   MINIAPPS = $(SEQ_MINIAPPS)
else
   MINIAPPS = $(PAR_MINIAPPS) $(SEQ_MINIAPPS)
endif

COMMON_LIB = -L$(MFEM_BUILD_DIR)/miniapps/common -lmfem-common

# If MFEM_SHARED is set, add the ../common rpath
COMMON_LIB += $(if $(MFEM_SHARED:YES=),,\
   $(if $(MFEM_USE_CUDA:YES=),$(CXX_XLINKER),$(CUDA_XLINKER))-rpath,$(abspath\
   $(MFEM_BUILD_DIR)/miniapps/common))

.SUFFIXES:
.SUFFIXES: .o .cpp .mk
.PHONY: all lib-common clean clean-build clean-exec

# Remove built-in rule
%: %.cpp

# Replace the default implicit rule for *.cpp files
%: $(SRC)%.cpp $(MFEM_LIB_FILE) $(CONFIG_MK) | lib-common
	$(MFEM_CXX) $(MFEM_FLAGS) $< -o $@ $(COMMON_LIB) $(MFEM_LIBS)

all: $(MINIAPPS)

# Rule for building lib-common
lib-common:
	$(MAKE) -C $(MFEM_BUILD_DIR)/miniapps/common

# Rules to copy the *.mesh files - needed for running the sample runs when
# building out-of-source:
ifneq ($(SRC),)
MESH_FILES = amr-quad-q2.mesh blade.mesh cube.mesh icf.mesh jagged.mesh\
 square01.mesh stretched2D.mesh
$(MESH_FILES): %: $(SRC)%
	ln -sf $(<) .
mesh-optimizer pmesh-optimizer: | $(MESH_FILES)
.PHONY: copy-data
copy-data: | $(MESH_FILES)
endif

MFEM_TESTS = MINIAPPS
include $(MFEM_TEST_MK)

# Testing: Parallel vs. serial runs
RUN_MPI = $(MFEM_MPIEXEC) $(MFEM_MPIEXEC_NP) $(MFEM_MPI_NP)
%-test-par: %
	@$(call mfem-test-file,$<, $(RUN_MPI), Meshing miniapp,$(<).mesh)
%-test-seq: %
	@$(call mfem-test-file,$<,, Meshing miniapp,$(<).mesh)
toroid-test-seq: toroid
	@$(call mfem-test-file,$<,, Meshing miniapp,$(<)-wedge-o3-s0.mesh)
twist-test-seq: twist
	@$(call mfem-test-file,$<,, Meshing miniapp,$(<)-hex-o3-s2-p.mesh)
mesh-optimizer-test-seq: mesh-optimizer
	@$(call mfem-test,$<,, Meshing miniapp)
pmesh-optimizer-test-par: pmesh-optimizer
	@$(call mfem-test,$<, $(RUN_MPI), Parallel meshing miniapp)
minimal-surface-test-seq: minimal-surface
	@$(call mfem-test,$<,, Meshing miniapp)
pminimal-surface-test-par: pminimal-surface
	@$(call mfem-test,$<, $(RUN_MPI), Parallel meshing miniapp)
reflector-test-seq: reflector
	@$(call mfem-test-file,$<,, Meshing miniapp,reflected.mesh)

# Testing: Specific execution options
mesh-explorer-test-seq:
	@true
shaper-test-seq:
	@true

# Testing: "test" target and mfem-test* variables are defined in config/test.mk

# Generate an error message if the MFEM library is not built and exit
$(MFEM_LIB_FILE):
	$(error The MFEM library is not built)

clean: clean-build clean-exec

clean-build:
<<<<<<< HEAD
	rm -f *.o *~ $(SEQ_MINIAPPS) $(PAR_MINIAPPS)
=======
	rm -f *.o *~ mobius-strip klein-bottle toroid twist
	rm -f mesh-explorer shaper extruder trimmer reflector
	rm -f mesh-optimizer pmesh-optimizer polar-nc
	rm -f minimal-surface pminimal-surface
>>>>>>> 701870a7
	rm -rf *.dSYM *.TVD.*breakpoints

clean-exec:
	@rm -f mobius-strip.mesh klein-bottle.mesh mesh-explorer.mesh
	@rm -f toroid-*.mesh twist-*.mesh trimmer.mesh reflected.mesh
	@rm -f partitioning.txt shaper.mesh extruder.mesh
	@rm -f optimized* perturbed* polar-nc.mesh
	@rm -rf mesh-explorer-{visit,paraview}*<|MERGE_RESOLUTION|>--- conflicted
+++ resolved
@@ -26,11 +26,7 @@
 -include $(CONFIG_MK)
 
 SEQ_MINIAPPS = mobius-strip klein-bottle toroid trimmer twist mesh-explorer\
-<<<<<<< HEAD
-	shaper extruder mesh-optimizer minimal-surface polar-nc ex-pref-estimator ex-pref-estimator-conv
-=======
 	shaper extruder mesh-optimizer minimal-surface polar-nc reflector
->>>>>>> 701870a7
 PAR_MINIAPPS = pmesh-optimizer pminimal-surface
 ifeq ($(MFEM_USE_MPI),NO)
    MINIAPPS = $(SEQ_MINIAPPS)
@@ -113,14 +109,10 @@
 clean: clean-build clean-exec
 
 clean-build:
-<<<<<<< HEAD
-	rm -f *.o *~ $(SEQ_MINIAPPS) $(PAR_MINIAPPS)
-=======
 	rm -f *.o *~ mobius-strip klein-bottle toroid twist
 	rm -f mesh-explorer shaper extruder trimmer reflector
 	rm -f mesh-optimizer pmesh-optimizer polar-nc
 	rm -f minimal-surface pminimal-surface
->>>>>>> 701870a7
 	rm -rf *.dSYM *.TVD.*breakpoints
 
 clean-exec:
