// Copyright (c) 2010-2022, Lawrence Livermore National Security, LLC. Produced
// at the Lawrence Livermore National Laboratory. All Rights reserved. See files
// LICENSE and NOTICE for details. LLNL-CODE-806117.
//
// This file is part of the MFEM library. For more information and source code
// availability visit https://mfem.org.
//
// MFEM is free software; you can redistribute it and/or modify it under the
// terms of the BSD-3 license. We welcome feedback and contributions, see file
// CONTRIBUTING.md for details.
//
//    ---------------------------------------------------------------------
//    Amsterdam 2023 code -- AMSTER (Automatic Mesh SmooThER)
//    ---------------------------------------------------------------------
//
//
// Compile with: make amster
//
// Sample runs:
//    mpirun -np 4 amster -m ../../data/star.mesh -o 2 -sfa 10 -ni 200
//    mpirun -np 4 amster -m blade.mesh -o 4 -sfc 10 -amr 8
//    mpirun -np 4 amster -m bone3D.mesh
//    Blade working run: make amster -j;mpirun -np 6 amster -m blade.mesh -o 2 -battr 4 -rs 0 -sfc 100000 -sfa 10 -sft 1e-7 -ni 200 -amr 4 -srs 1 -so 3

#include "mfem.hpp"
#include "../common/mfem-common.hpp"
#include <iostream>
#include <fstream>
#include "mesh-optimizer.hpp"
#include "amster.hpp"

using namespace mfem;
using namespace std;

int main (int argc, char *argv[])
{
   // Initialize MPI and HYPRE.
   Mpi::Init(argc, argv);
   const int myid = Mpi::WorldRank();
   Hypre::Init();

   // Set the method's default parameters.
   const char *mesh_file = "jagged.mesh";
   int rs_levels         = 0;
   int mesh_poly_deg     = 2;
   bool fdscheme         = false;
   int solver_iter       = 50;
   int quad_order        = 8;
   int bg_amr_steps      = 6;
   double surface_fit_const = 10.0;
   double surface_fit_adapt = 10.0;
   double surface_fit_threshold = 1e-7;
   int bdr_attr_to_fit      = 0;
   int rs_levels         = 0;
   int srs_levels         = -1;
   int s_mesh_poly_deg    = -1;


   // Parse command-line input file.
   OptionsParser args(argc, argv);
   args.AddOption(&mesh_file, "-m", "--mesh", "Mesh file to use.");
   args.AddOption(&mesh_poly_deg, "-o", "--mesh-order",
                  "Polynomial degree of mesh finite element space.");
   args.AddOption(&rs_levels, "-rs", "--refine-serial",
                  "Number of times to refine the mesh uniformly in serial.");
   args.AddOption(&solver_iter, "-ni", "--newton-iters",
                  "Maximum number of Newton iterations.");
   args.AddOption(&fdscheme, "-fd", "--fd_approx", "-no-fd", "--no-fd-approx",
                  "Enable finite difference based derivative computations.");
   args.AddOption(&quad_order, "-qo", "--quad_order",
                  "Order of the quadrature rule.");
   args.AddOption(&bg_amr_steps, "-amr", "--amr-bg-steps",
                  "Number of AMR steps on the background mesh.");
   args.AddOption(&surface_fit_const, "-sfc", "--surface-fit-const",
                  "Surface preservation constant.");
   args.AddOption(&surface_fit_adapt, "-sfa", "--adaptive-surface-fit",
                  "Enable or disable adaptive surface fitting.");
   args.AddOption(&surface_fit_threshold, "-sft", "--surf-fit-threshold",
                  "Set threshold for surface fitting. TMOP solver will"
                  "terminate when max surface fitting error is below this limit");
   args.AddOption(&bdr_attr_to_fit, "-battr", "--battr",
                  "Boundary attribute to fit.");
   args.AddOption(&rs_levels, "-rs", "--refine-serial",
                  "Number of times to refine the mesh uniformly in serial.");
   args.AddOption(&s_mesh_poly_deg, "-so", "--source-mesh-order",
                  "Polynomial degree of mesh finite element space.");
   args.AddOption(&srs_levels, "-srs", "--source-refine-serial",
                  "Number of times to refine the mesh uniformly in serial.");

   args.Parse();
   if (!args.Good())
   {
      if (myid == 0) { args.PrintUsage(cout); }
      return 1;
   }
   if (myid == 0) { args.PrintOptions(cout); }

   s_mesh_poly_deg = s_mesh_poly_deg < 0 ? mesh_poly_deg : s_mesh_poly_deg;
   srs_levels = srs_levels < 0 ? rs_levels : srs_levels;

   // Initialize and refine the starting mesh.
   Mesh *mesh = new Mesh(mesh_file, 1, 1, false);
<<<<<<< HEAD
   for (int lev = 0; lev < rs_levels; lev++)
   {
      mesh->UniformRefinement();
   }
=======
   for (int lev = 0; lev < rs_levels; lev++) { mesh->UniformRefinement(); }
>>>>>>> 14e697df
   ParMesh *pmesh = new ParMesh(MPI_COMM_WORLD, *mesh);
   const int dim = pmesh->Dimension();

   // Set source mesh
   Mesh smesh = Mesh(*mesh);
   for (int lev = 0; lev < srs_levels; lev++)
   {
      smesh.UniformRefinement();
   }
   ParMesh spmesh = ParMesh(MPI_COMM_WORLD, smesh);
   spmesh.SetCurvature(s_mesh_poly_deg, false, -1, 0);

   delete mesh;

   // Define a finite element space on the mesh.
   H1_FECollection fec(mesh_poly_deg, dim);
   ParFiniteElementSpace pfes(pmesh, &fec, dim);
   pmesh->SetNodalFESpace(&pfes);

   // Get the mesh nodes as a finite element grid function in fespace.
   ParGridFunction x(&pfes);
   pmesh->SetNodalGridFunction(&x);

   // Save the starting (prior to the optimization) mesh to a file.
   ostringstream mesh_name;
   mesh_name << "amster_in.mesh";
   ofstream mesh_ofs(mesh_name.str().c_str());
   mesh_ofs.precision(8);
   pmesh->PrintAsOne(mesh_ofs);

   // Store the starting (prior to the optimization) positions.
   ParGridFunction x0(&pfes);
   x0 = x;

   // Metric.
   TMOP_QualityMetric *metric = NULL;
   if (dim == 2) { metric = new TMOP_Metric_002; }
   else          { metric = new TMOP_Metric_302; }

   TargetConstructor::TargetType target_t =
      TargetConstructor::IDEAL_SHAPE_UNIT_SIZE;
   auto target_c = new TargetConstructor(target_t, MPI_COMM_WORLD);
   target_c->SetNodes(x0);

   // Visualize the starting mesh and metric values.
   char title[] = "Initial metric values";
   vis_tmop_metric_p(mesh_poly_deg, *metric, *target_c, *pmesh, title, 0);

   // Try to to pull back nodes from inverted elements next to the boundary.
   //   for (int f = 0; f < pfespace->GetNBE(); f++)
   //   {
   //      FaceElementTransformations *trans_f = pmesh->GetBdrFaceTransformations(f);
   //      const IntegrationRule &ir_f = pfespace->GetBE(f)->GetNodes();
   //      Vector n(dim);
   //      Array<int> vdofs_e;
   //      pfespace->GetElementVDofs(trans_f->Elem1No, vdofs_e);
   //      for (int i = 0; i < ir_f.GetNPoints(); i++)
   //      {
   //         const IntegrationPoint &ip = ir_f.IntPoint(i);
   //         trans_f->SetIntPoint(&ip);
   //         CalcOrtho(trans_f->Jacobian(), n);

   //         Vector coord_face_node;
   //         x.GetVectorValue(*trans_f, ip, coord_face_node);
   //         int ndof = vdofs_e.Size() / dim;

   //         for (int j = 0; j < ndof; j++)
   //         {
   //            Vector vec(dim);
   //            for (int d = 0; d < dim; d++)
   //            {
   //               vec(d) = coord_face_node(d) - x(vdofs_e[ndof*d + j]);
   //            }

   //            if (vec * n < -1e-8)
   //            {
   //               // The node is on the wrong side.
   //               cout << "wrong side "
   //                    << f << " " << trans_f->Elem1No << " " << j << endl;
   //               // Pull it inside;
   //               for (int d = 0; d < dim; d++)
   //               {
   //                  x(vdofs_e[ndof*d + j]) =
   //                        x(vdofs_e[ndof*d + j]) + 1.05 * vec(d);
   //               }
   //            }
   //         }
   //      }
   //   }
   //   // Visualize the starting mesh and metric values.
   //   char t[] = "Fixed outside nodes";
   //   vis_tmop_metric_p(mesh_poly_deg, *metric, *target_c, *pmesh, t, 0);

   // Detect boundary nodes.
   Array<int> vdofs;
   ParFiniteElementSpace sfespace = ParFiniteElementSpace(pmesh, &fec);
   ParGridFunction domain(&sfespace);
   domain = 1.0;
   for (int i = 0; i < sfespace.GetNBE(); i++)
   {
      sfespace.GetBdrElementDofs(i, vdofs);
      for (int j = 0; j < vdofs.Size(); j++) { domain(vdofs[j]) = 0.0; }
   }

   // Distance to the boundary, on the original mesh.
   GridFunctionCoefficient coeff(&domain);
   ParGridFunction dist(&sfespace);
   ComputeScalarDistanceFromLevelSet(*pmesh, coeff, dist, false);
   dist *= -1.0;
   {
      socketstream vis_b_func;
      common::VisualizeField(vis_b_func, "localhost", 19916, dist,
                             "Dist to Boundary", 0, 700, 300, 300, "Rj");

      VisItDataCollection visit_dc("amster_predist", pmesh);
      visit_dc.RegisterField("distance", &dist);
      visit_dc.SetFormat(DataCollection::SERIAL_FORMAT);
      visit_dc.Save();
   }


   ParFiniteElementSpace ssfespace = ParFiniteElementSpace(&spmesh, fec);
   ParGridFunction sdomain(&ssfespace);
   sdomain = 1.0;
   for (int i = 0; i < ssfespace.GetNBE(); i++)
   {
      ssfespace.GetBdrElementDofs(i, vdofs);
      for (int j = 0; j < vdofs.Size(); j++) { sdomain(vdofs[j]) = 0.0; }
   }

   GridFunctionCoefficient scoeff(&sdomain);
   ParGridFunction sdist(&ssfespace);
   ComputeScalarDistanceFromLevelSet(spmesh, scoeff, sdist, false);
   sdist *= -1.0;
   {
      socketstream vis_b_func;
      common::VisualizeField(vis_b_func, "localhost", 19916, sdist,
                             "Dist to Boundary on source mesh", 0, 700, 300, 300, "Rj");

      VisItDataCollection visit_dc("amster_predist_source", &spmesh);
      visit_dc.RegisterField("distance", &sdist);
      visit_dc.SetFormat(DataCollection::SERIAL_FORMAT);
      visit_dc.Save();
   }

   // Create the background mesh.
   ParMesh *pmesh_bg = NULL;
   Mesh *mesh_bg = NULL;
   if (dim == 2)
   {
      mesh_bg = new Mesh(Mesh::MakeCartesian2D(60, 60, Element::QUADRILATERAL, true));
   }
   else if (dim == 3)
   {
      mesh_bg = new Mesh(Mesh::MakeCartesian3D(4, 4, 4, Element::HEXAHEDRON, true));
   }
   mesh_bg->EnsureNCMesh();
   pmesh_bg = new ParMesh(MPI_COMM_WORLD, *mesh_bg);
   delete mesh_bg;
   // Set curvature to linear because we use it with FindPoints for
   // interpolating a linear function later.
   int mesh_bg_curv = mesh_poly_deg;
   pmesh_bg->SetCurvature(mesh_bg_curv, false, -1, 0);

   // Make the background mesh big enough to cover the original domain.
   Vector p_min(dim), p_max(dim);
   pmesh->GetBoundingBox(p_min, p_max);
   GridFunction &x_bg = *pmesh_bg->GetNodes();
   const int num_nodes = x_bg.Size() / dim;
   for (int i = 0; i < num_nodes; i++)
   {
      for (int d = 0; d < dim; d++)
      {
         double length_d = p_max(d) - p_min(d),
                extra_d = 0.2 * length_d;
         x_bg(i + d*num_nodes) = p_min(d) - extra_d +
                                 x_bg(i + d*num_nodes) * (length_d + 2*extra_d);
      }
   }

#ifndef MFEM_USE_GSLIB
   MFEM_ABORT("GSLIB needed for this functionality.");
#endif

   // The background level set function is always linear to avoid oscillations.
   H1_FECollection bg_fec(mesh_bg_curv, dim);
   ParFiniteElementSpace bg_pfes(pmesh_bg, &bg_fec);
   ParGridFunction bg_domain(&bg_pfes);

   // Refine the background mesh around the boundary.
   OptimizeMeshWithAMRForAnotherMesh(*pmesh_bg, sdist, bg_amr_steps, bg_domain);
   {
      socketstream vis_b_func;
      common::VisualizeField(vis_b_func, "localhost", 19916, bg_domain,
                             "Dist on Background", 300, 700, 300, 300, "Rj");
   }
   // Rebalance par mesh because of AMR
   pmesh_bg->Rebalance();
   bg_pfes.Update();
   bg_domain.Update();

   {
       VisItDataCollection visit_dc("amster_bg", pmesh_bg);
       visit_dc.RegisterField("distance", &bg_domain);
       visit_dc.SetFormat(DataCollection::SERIAL_FORMAT);
       visit_dc.Save();
   }

   // Compute min element size.
   double min_dx = std::numeric_limits<double>::infinity();
   for (int e = 0; e < pmesh_bg->GetNE(); e++)
   {
      min_dx = fmin(min_dx, pmesh_bg->GetElementSize(e));
   }
   MPI_Allreduce(MPI_IN_PLACE, &min_dx, 1, MPI_DOUBLE, MPI_MIN, MPI_COMM_WORLD);

   // Shift the zero level set by ~ one element inside.
   const double alpha = -0.1*min_dx;
   bg_domain -= alpha;

   // Compute a distance function on the background.
   GridFunctionCoefficient ls_filt_coeff(&bg_domain);
   ComputeScalarDistanceFromLevelSet(*pmesh_bg, ls_filt_coeff, bg_domain, true);
   bg_domain *= -1.0;

   // Offset back to the original position of the boundary.
   bg_domain += alpha;
   {
      socketstream vis_b_func;
      common::VisualizeField(vis_b_func, "localhost", 19916, bg_domain,
                             "Final LS", 600, 700, 300, 300, "Rjmm");

      VisItDataCollection visit_dc("amster_bg", pmesh_bg);
      visit_dc.RegisterField("distance", &bg_domain);
      visit_dc.SetFormat(DataCollection::SERIAL_FORMAT);
      visit_dc.Save();
   }

   // Map the distance to current grid
   {
       FindPointsGSLIB finder(pmesh->GetComm());
       finder.SetDefaultInterpolationValue(-0.1);
       finder.Setup(*pmesh_bg);

       Vector vxyz;
       vxyz = *(pmesh->GetNodes());
       const int nodes_cnt = vxyz.Size() / dim;
       Vector interp_vals(nodes_cnt);
       finder.Interpolate(vxyz, bg_domain, interp_vals, pmesh->GetNodes()->FESpace()->GetOrdering());
       domain = interp_vals;

       VisItDataCollection visit_dc("amster", pmesh);
       visit_dc.RegisterField("distance", &domain);
       visit_dc.SetFormat(DataCollection::SERIAL_FORMAT);
       visit_dc.Save();
   }

   {
      socketstream vis_b_func;
      common::VisualizeField(vis_b_func, "localhost", 19916, domain,
                             "Final LS on current", 900, 700, 300, 300, "Rjmm");
   }


   //   auto btype = TMOP_WorstCaseUntangleOptimizer_Metric::BarrierType::Shifted;
   //   auto wctype = TMOP_WorstCaseUntangleOptimizer_Metric::WorstCaseType::Beta;

   //   TMOP_QualityMetric *untangler_metric =
   //      new TMOP_WorstCaseUntangleOptimizer_Metric(*metric, 2, 1.5, 0.001,//0.01 for pseudo barrier
   //                                                 0.001, btype, wctype);

   //   TMOP_QualityMetric *metric_to_use = untangler_metric;
   TMOP_Integrator *tmop_integ = new TMOP_Integrator(metric, target_c,
                                                     nullptr);

   // Finite differences for computations of derivatives.
   if (fdscheme) { tmop_integ->EnableFiniteDifferences(x); }

   // Setup the quadrature rules for the TMOP integrator.
   IntegrationRules *irules = &IntRulesLo;
   tmop_integ->SetIntegrationRules(*irules, quad_order);
   if (myid == 0 && dim == 2)
   {
      cout << "Triangle quadrature points: "
           << irules->Get(Geometry::TRIANGLE, quad_order).GetNPoints()
           << "\nQuadrilateral quadrature points: "
           << irules->Get(Geometry::SQUARE, quad_order).GetNPoints() << endl;
   }
   if (myid == 0 && dim == 3)
   {
      cout << "Tetrahedron quadrature points: "
           << irules->Get(Geometry::TETRAHEDRON, quad_order).GetNPoints()
           << "\nHexahedron quadrature points: "
           << irules->Get(Geometry::CUBE, quad_order).GetNPoints()
           << "\nPrism quadrature points: "
           << irules->Get(Geometry::PRISM, quad_order).GetNPoints() << endl;
   }

   // Surface fitting.
   Array<bool> surf_fit_marker(domain.Size());
   ParGridFunction surf_fit_mat_gf(&sfespace);
   ConstantCoefficient surf_fit_coeff(surface_fit_const);
   AdaptivityEvaluator *adapt_surface = NULL;
   AdaptivityEvaluator *adapt_grad_surface = NULL;
   AdaptivityEvaluator *adapt_hess_surface = NULL;

   // Background mesh FECollection, FESpace, and GridFunction
   ParFiniteElementSpace *bg_grad_fes = NULL;
   ParGridFunction *bg_grad = NULL;
   ParFiniteElementSpace *bg_hess_fes = NULL;
   ParGridFunction *bg_hess = NULL;

   // If a background mesh is used, we interpolate the Gradient and Hessian
   // from that mesh to the current mesh being optimized.
   ParFiniteElementSpace *grad_fes = NULL;
   ParGridFunction *surf_fit_grad = NULL;
   ParFiniteElementSpace *surf_fit_hess_fes = NULL;
   ParGridFunction *surf_fit_hess = NULL;

   if (surface_fit_const > 0.0)
   {
      bg_grad_fes = new ParFiniteElementSpace(pmesh_bg, &bg_fec, dim);
      bg_grad = new ParGridFunction(bg_grad_fes);

      int n_hessian_bg = dim * dim;
      bg_hess_fes = new ParFiniteElementSpace(pmesh_bg, &bg_fec, n_hessian_bg);
      bg_hess = new ParGridFunction(bg_hess_fes);


      //Setup gradient of the background mesh
      bg_grad->ReorderByNodes();
      for (int d = 0; d < pmesh_bg->Dimension(); d++)
      {
         ParGridFunction bg_grad_comp(&bg_pfes, bg_grad->GetData()+d*bg_domain.Size());
         bg_domain.GetDerivative(1, d, bg_grad_comp);
      }

      //Setup Hessian on background mesh
      bg_hess->ReorderByNodes();
      int id = 0;
      for (int d = 0; d < pmesh_bg->Dimension(); d++)
      {
         for (int idir = 0; idir < pmesh_bg->Dimension(); idir++)
         {
            ParGridFunction bg_grad_comp(&bg_pfes, bg_grad->GetData()+d*bg_domain.Size());
            ParGridFunction bg_hess_comp(&bg_pfes, bg_hess->GetData()+id*bg_domain.Size());
            bg_grad_comp.GetDerivative(1, idir, bg_hess_comp);
            id++;
         }
      }

      //Setup functions on the mesh being optimized
      grad_fes = new ParFiniteElementSpace(pmesh, &fec, dim);
      surf_fit_grad = new ParGridFunction(grad_fes);

      surf_fit_hess_fes = new ParFiniteElementSpace(pmesh, &fec, dim * dim);
      surf_fit_hess = new ParGridFunction(surf_fit_hess_fes);

      for (int i = 0; i < surf_fit_marker.Size(); i++)
      {
         surf_fit_marker[i] = false;
         surf_fit_mat_gf[i] = 0.0;
      }

      for (int i = 0; i < pmesh->GetNBE(); i++)
      {
         const int attr = pmesh->GetBdrElement(i)->GetAttribute();
         if (attr == bdr_attr_to_fit || bdr_attr_to_fit == 0)
         {
            sfespace.GetBdrElementVDofs(i, vdofs);
            for (int j = 0; j < vdofs.Size(); j++)
            {
               surf_fit_marker[vdofs[j]] = true;
               surf_fit_mat_gf(vdofs[j]) = 1.0;
            }
         }
      }

//      for (int i = 0; i < pmesh->GetNBE(); i++)
//      {
//         sfespace.GetBdrElementVDofs(i, vdofs);
//         for (int j = 0; j < vdofs.Size(); j++)
//         {
//            surf_fit_marker[vdofs[j]] = true;
//            surf_fit_mat_gf(vdofs[j]) = 1.0;
//         }
//      }

      adapt_surface = new InterpolatorFP;
      adapt_grad_surface = new InterpolatorFP;
      adapt_hess_surface = new InterpolatorFP;

      tmop_integ->EnableSurfaceFittingFromSource(bg_domain, domain,
                                                 surf_fit_marker, surf_fit_coeff,
                                                 *adapt_surface,
                                                 *bg_grad, *surf_fit_grad, *adapt_grad_surface,
                                                 *bg_hess, *surf_fit_hess, *adapt_hess_surface);
      if (true)
      {
         socketstream vis1;
         common::VisualizeField(vis1, "localhost", 19916, surf_fit_mat_gf,
                                "Boundary DOFs to Fit",
                                900, 600, 300, 300);
      }
   }

   // Setup the final NonlinearForm.
   ParNonlinearForm a(&pfes);
   a.AddDomainIntegrator(tmop_integ);

   if (bdr_attr_to_fit > 0) {
       Array<int> ess_bdr(pmesh->bdr_attributes.Max());
       ess_bdr = 1;
       ess_bdr[bdr_attr_to_fit-1] = 0;
       a.SetEssentialBC(ess_bdr);
   }

   // Compute the minimum det(J) of the starting mesh.
   double min_detJ = infinity();
   const int NE = pmesh->GetNE();
   for (int i = 0; i < NE; i++)
   {
      const IntegrationRule &ir =
         irules->Get(pfes.GetFE(i)->GetGeomType(), quad_order);
      ElementTransformation *transf = pmesh->GetElementTransformation(i);
      for (int j = 0; j < ir.GetNPoints(); j++)
      {
         transf->SetIntPoint(&ir.IntPoint(j));
         min_detJ = min(min_detJ, transf->Jacobian().Det());
      }
   }
   MPI_Allreduce(MPI_IN_PLACE, &min_detJ, 1, MPI_DOUBLE,
                 MPI_MIN, MPI_COMM_WORLD);
   if (myid == 0)
   { cout << "Minimum det(J) of the original mesh is " << min_detJ << endl; }

   if (min_detJ < 0.0)
   {
      MFEM_VERIFY(target_t == TargetConstructor::IDEAL_SHAPE_UNIT_SIZE,
                  "Untangling is supported only for ideal targets.");

      const DenseMatrix &Wideal =
         Geometries.GetGeomToPerfGeomJac(pfes.GetFE(0)->GetGeomType());
      min_detJ /= Wideal.Det();

      // Slightly below minJ0 to avoid div by 0.
      min_detJ -= 0.01 * min_dx;
   }

   // For HR tests, the energy is normalized by the number of elements.
   const double init_energy = a.GetParGridFunctionEnergy(x);
   //   surf_fit_coeff.constant   = 0.0;
   double init_metric_energy = a.GetParGridFunctionEnergy(x);
   //   surf_fit_coeff.constant  = surface_fit_const;

   // Setup Newton's Jacobian solver.
   Solver *S = NULL;
   MINRESSolver *minres = new MINRESSolver(MPI_COMM_WORLD);
   minres->SetMaxIter(100);
   minres->SetRelTol(1e-12);
   minres->SetAbsTol(0.0);
   IterativeSolver::PrintLevel minres_pl;
   minres_pl.FirstAndLast().Summary();
   minres->SetPrintLevel(minres_pl);
   S = minres;

   // Perform the nonlinear optimization.
   const IntegrationRule &ir =
      irules->Get(pfes.GetFE(0)->GetGeomType(), quad_order);
   TMOPNewtonSolver solver(pfes.GetComm(), ir);
   if (surface_fit_adapt > 0.0)
   {
      solver.SetAdaptiveSurfaceFittingScalingFactor(surface_fit_adapt);
   }
   if (surface_fit_threshold > 0)
   {
      solver.SetTerminationWithMaxSurfaceFittingError(surface_fit_threshold);
   }
   solver.SetIntegrationRules(*irules, quad_order);
   solver.SetPreconditioner(*S);

      if (surface_fit_const > 0.0)
      {
         double err_avg, err_max;
         tmop_integ->GetSurfaceFittingErrors(err_avg, err_max);
         if (myid == 0)
         {
            std::cout << "Initial Avg fitting error: " << err_avg << std::endl
                      << "Initial Max fitting error: " << err_max << std::endl;
         }
      }

   // For untangling, the solver will update the min det(T) values.
   solver.SetMinDetPtr(&min_detJ);
   solver.SetMaxIter(solver_iter);
   solver.SetRelTol(1e-8);
   solver.SetAbsTol(0.0);
   IterativeSolver::PrintLevel newton_pl;
   newton_pl.Iterations().Summary();
   solver.SetPrintLevel(newton_pl);

   solver.SetOperator(a);
   Vector b(0);
   x.SetTrueVector();
   solver.Mult(b, x.GetTrueVector());
   x.SetFromTrueVector();

   // Save the optimized mesh to a file.
   {
      ostringstream mesh_name;
      mesh_name << "amster-out.mesh";
      ofstream mesh_ofs(mesh_name.str().c_str());
      mesh_ofs.precision(8);
      pmesh->PrintAsOne(mesh_ofs);
   }

   {
       VisItDataCollection visit_dc("amster_opt", pmesh);
       visit_dc.SetFormat(DataCollection::SERIAL_FORMAT);
       visit_dc.Save();
   }

   // Visualize the final mesh and metric values.
   {
      char title[] = "Final metric values";
      vis_tmop_metric_p(mesh_poly_deg, *metric, *target_c, *pmesh, title, 600);
   }

   //   if (surface_fit_const > 0.0)
   //   {
   //      double err_avg, err_max;
   //      tmop_integ->GetSurfaceFittingErrors(err_avg, err_max);
   //      if (myid == 0)
   //      {
   //         std::cout << "Avg fitting error: " << err_avg << std::endl
   //                   << "Max fitting error: " << err_max << std::endl;
   //      }
   //   }

   // Visualize the mesh displacement.
   {
      x0 -= x;
      socketstream sock;
      if (myid == 0)
      {
         sock.open("localhost", 19916);
         sock << "solution\n";
      }
      pmesh->PrintAsOne(sock);
      x0.SaveAsOne(sock);
      if (myid == 0)
      {
         sock << "window_title 'Displacements'\n"
              << "window_geometry "
              << 1200 << " " << 0 << " " << 600 << " " << 600 << "\n"
              << "keys jRmclA" << endl;
      }
   }

   // 20. Free the used memory.
   delete S;
   //   delete metric_coeff1;
   //   delete adapt_lim_eval;
   //   delete adapt_surface;
   delete target_c;
   //   delete adapt_coeff;
   delete metric;
   //   delete untangler_metric;
   delete adapt_hess_surface;
   delete adapt_grad_surface;
   delete adapt_surface;
   delete surf_fit_hess;
   delete surf_fit_hess_fes;
   delete surf_fit_grad;
   delete grad_fes;
   delete bg_hess;
   delete bg_hess_fes;
   delete bg_grad;
   delete bg_grad_fes;
   delete pmesh_bg;
   delete pmesh;

   return 0;
}<|MERGE_RESOLUTION|>--- conflicted
+++ resolved
@@ -100,23 +100,13 @@
 
    // Initialize and refine the starting mesh.
    Mesh *mesh = new Mesh(mesh_file, 1, 1, false);
-<<<<<<< HEAD
-   for (int lev = 0; lev < rs_levels; lev++)
-   {
-      mesh->UniformRefinement();
-   }
-=======
    for (int lev = 0; lev < rs_levels; lev++) { mesh->UniformRefinement(); }
->>>>>>> 14e697df
    ParMesh *pmesh = new ParMesh(MPI_COMM_WORLD, *mesh);
    const int dim = pmesh->Dimension();
 
    // Set source mesh
    Mesh smesh = Mesh(*mesh);
-   for (int lev = 0; lev < srs_levels; lev++)
-   {
-      smesh.UniformRefinement();
-   }
+   for (int lev = 0; lev < srs_levels; lev++) { smesh.UniformRefinement(); }
    ParMesh spmesh = ParMesh(MPI_COMM_WORLD, smesh);
    spmesh.SetCurvature(s_mesh_poly_deg, false, -1, 0);
 
