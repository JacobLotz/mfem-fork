# Copyright (c) 2010-2023, Lawrence Livermore National Security, LLC. Produced
# at the Lawrence Livermore National Laboratory. All Rights reserved. See files
# LICENSE and NOTICE for details. LLNL-CODE-806117.
#
# This file is part of the MFEM library. For more information and source code
# availability visit https://mfem.org.
#
# MFEM is free software; you can redistribute it and/or modify it under the
# terms of the BSD-3 license. We welcome feedback and contributions, see file
# CONTRIBUTING.md for details.

add_mfem_miniapp(nurbs_ex1
  MAIN nurbs_ex1.cpp
  LIBRARIES mfem)

<<<<<<< HEAD
add_mfem_miniapp(nurbs_printfunc
  MAIN nurbs_printfunc.cpp
=======
add_mfem_miniapp(nurbs_curveint
  MAIN nurbs_curveint.cpp
  LIBRARIES mfem)

add_mfem_miniapp(nurbs_naca_cmesh
  MAIN nurbs_naca_cmesh.cpp
>>>>>>> 71ab478d
  LIBRARIES mfem)

if (MFEM_ENABLE_TESTING)
  add_test(NAME nurbs_ex1_r0_o4_ser
    COMMAND $<TARGET_FILE:nurbs_ex1> -no-vis -r 0 -o 4)

  add_test(NAME nurbs_ex1_r2_ser
    COMMAND $<TARGET_FILE:nurbs_ex1> -no-vis -r 2)

  add_test(NAME nurbs_ex1_per_ser
    COMMAND $<TARGET_FILE:nurbs_ex1> -no-vis
    -m ${PROJECT_SOURCE_DIR}/data/beam-hex-nurbs.mesh -pm 1 -ps 2)

  add_test(NAME nurbs_ex1_lap_r0_ser
    COMMAND $<TARGET_FILE:nurbs_ex1> -no-vis
    -m ${PROJECT_SOURCE_DIR}/data/pipe-nurbs-2d.mesh -o 2 -no-ibp -r 0)

  add_test(NAME nurbs_ex1_lap_r2_ser
    COMMAND $<TARGET_FILE:nurbs_ex1> -no-vis
    -m ${PROJECT_SOURCE_DIR}/data/pipe-nurbs-2d.mesh -o 2 -no-ibp -r 2)

  add_test(NAME nurbs_ex1_weak_r0_ser
    COMMAND $<TARGET_FILE:nurbs_ex1> -no-vis
    -m ${PROJECT_SOURCE_DIR}/data/pipe-nurbs-2d.mesh -o 2 --weak-bc -r 0)

  add_test(NAME nurbs_ex1_weak_r2_ser
    COMMAND $<TARGET_FILE:nurbs_ex1> -no-vis
    -m ${PROJECT_SOURCE_DIR}/data/pipe-nurbs-2d.mesh -o 2 --weak-bc -r 2)

  add_test(NAME nurbs_ex1_weak_mp_ser
    COMMAND $<TARGET_FILE:nurbs_ex1> -no-vis
    -m ${PROJECT_SOURCE_DIR}/data/ball-nurbs.mesh -o 2 --weak-bc -r 0)

  add_test(NAME nurbs_ex1_weak_patch_format_ser
    COMMAND $<TARGET_FILE:nurbs_ex1> -no-vis
    -m ${PROJECT_SOURCE_DIR}/data/square-disc-nurbs-patch.mesh -o 2 --weak-bc -r 0)

  add_test(NAME nurbs_ex1_weak_patch_format_r1_ser
    COMMAND $<TARGET_FILE:nurbs_ex1> -no-vis
    -m ${PROJECT_SOURCE_DIR}/data/square-disc-nurbs-patch.mesh -o 2 --weak-bc -r 1)

   add_test(NAME nurbs_ex1_two_squares_knot_insert
    COMMAND $<TARGET_FILE:nurbs_ex1> -no-vis
    -m ${PROJECT_SOURCE_DIR}/data/two-squares-nurbs.mesh -o 1 -r 0
    -rf ${PROJECT_SOURCE_DIR}/data/two-squares.ref)

    add_test(NAME nurbs_ex1_two_squares_rot_knot_insert
    COMMAND $<TARGET_FILE:nurbs_ex1> -no-vis
    -m ${PROJECT_SOURCE_DIR}/data/two-squares-nurbs-rot.mesh -o 1 -r 0
    -rf ${PROJECT_SOURCE_DIR}/data/two-squares.ref)
endif()

if (MFEM_USE_MPI)
  add_mfem_miniapp(nurbs_ex1p
    MAIN nurbs_ex1p.cpp
    LIBRARIES mfem)

  if (MFEM_ENABLE_TESTING)
    add_test(NAME nurbs_ex1p_np=4
      COMMAND ${MPIEXEC} ${MPIEXEC_NUMPROC_FLAG} ${MFEM_MPI_NP}
      ${MPIEXEC_PREFLAGS} $<TARGET_FILE:nurbs_ex1p> -no-vis
      ${MPIEXEC_POSTFLAGS})

    add_test(NAME nurbs_ex1p_lap_np=4
      COMMAND ${MPIEXEC} ${MPIEXEC_NUMPROC_FLAG} ${MFEM_MPI_NP}
      ${MPIEXEC_PREFLAGS} $<TARGET_FILE:nurbs_ex1p> -no-vis -m
      ${PROJECT_SOURCE_DIR}/data/pipe-nurbs-2d.mesh -o 2 -no-ibp
      ${MPIEXEC_POSTFLAGS})

    add_test(NAME nurbs_ex1p_weak_mp_np=4
      COMMAND ${MPIEXEC} ${MPIEXEC_NUMPROC_FLAG} ${MFEM_MPI_NP}
      ${MPIEXEC_PREFLAGS} $<TARGET_FILE:nurbs_ex1p> -no-vis
      -m ${PROJECT_SOURCE_DIR}/data/ball-nurbs.mesh -o 2 --weak-bc -r 0
      ${MPIEXEC_POSTFLAGS})

    add_test(NAME nurbs_ex1_weak_patch_format_np=4
        COMMAND ${MPIEXEC} ${MPIEXEC_NUMPROC_FLAG} ${MFEM_MPI_NP}
        ${MPIEXEC_PREFLAGS}  $<TARGET_FILE:nurbs_ex1p> -no-vis
        -m ${PROJECT_SOURCE_DIR}/data/square-disc-nurbs-patch.mesh -o 2 --weak-bc -r 0)

    add_test(NAME nurbs_ex1_weak_patch_format_r1_np=4
        COMMAND ${MPIEXEC} ${MPIEXEC_NUMPROC_FLAG} ${MFEM_MPI_NP}
        ${MPIEXEC_PREFLAGS}  $<TARGET_FILE:nurbs_ex1p> -no-vis
        -m ${PROJECT_SOURCE_DIR}/data/square-disc-nurbs-patch.mesh -o 2 --weak-bc -r 1)
  endif()

  add_mfem_miniapp(nurbs_ex11p
    MAIN nurbs_ex11p.cpp
    LIBRARIES mfem)

  if (MFEM_ENABLE_TESTING)
    add_test(NAME nurbs_ex11p_np=4
      COMMAND ${MPIEXEC} ${MPIEXEC_NUMPROC_FLAG} ${MFEM_MPI_NP}
      ${MPIEXEC_PREFLAGS} $<TARGET_FILE:nurbs_ex11p> -no-vis
      ${MPIEXEC_POSTFLAGS})
  endif()
endif()<|MERGE_RESOLUTION|>--- conflicted
+++ resolved
@@ -13,17 +13,16 @@
   MAIN nurbs_ex1.cpp
   LIBRARIES mfem)
 
-<<<<<<< HEAD
 add_mfem_miniapp(nurbs_printfunc
   MAIN nurbs_printfunc.cpp
-=======
+  LIBRARIES mfem)
+
 add_mfem_miniapp(nurbs_curveint
   MAIN nurbs_curveint.cpp
   LIBRARIES mfem)
 
 add_mfem_miniapp(nurbs_naca_cmesh
   MAIN nurbs_naca_cmesh.cpp
->>>>>>> 71ab478d
   LIBRARIES mfem)
 
 if (MFEM_ENABLE_TESTING)
