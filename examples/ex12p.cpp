--- conflicted
+++ resolved
@@ -81,12 +81,7 @@
                   "Enable or disable GLVis visualization.");
    args.AddOption(&adios2, "-adios2", "--adios2-streams", "-no-adios2",
                   "--no-adios2-streams",
-<<<<<<< HEAD
-                  "Save data adios2 streams, files can use ParaView (paraview.org) VTX visualization.");
-
-=======
                   "Save data using adios2 streams.");
->>>>>>> 5d31bd13
    args.Parse();
    if (!args.Good())
    {
@@ -296,13 +291,8 @@
       }
    }
 
-<<<<<<< HEAD
-   // 13. Optionally output a BP (binary pack file)
-   //     ADIOS2: https://adios2.readthedocs.io
-=======
    // 13. Optionally output a BP (binary pack) file using ADIOS2. This can be
    //     visualized with the ParaView VTX reader.
->>>>>>> 5d31bd13
 #ifdef MFEM_USE_ADIOS2
    if (adios2)
    {
