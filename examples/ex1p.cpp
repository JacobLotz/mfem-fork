//                       MFEM Example 1 - Parallel Version
//
// Compile with: make ex1p
//
// Sample runs:  mpirun -np 4 ex1p -m ../data/square-disc.mesh
//               mpirun -np 4 ex1p -m ../data/star.mesh
//               mpirun -np 4 ex1p -m ../data/star-mixed.mesh
//               mpirun -np 4 ex1p -m ../data/escher.mesh
//               mpirun -np 4 ex1p -m ../data/fichera.mesh
//               mpirun -np 4 ex1p -m ../data/fichera-mixed.mesh
//               mpirun -np 4 ex1p -m ../data/toroid-wedge.mesh
//               mpirun -np 4 ex1p -m ../data/octahedron.mesh -o 1
//               mpirun -np 4 ex1p -m ../data/periodic-annulus-sector.msh
//               mpirun -np 4 ex1p -m ../data/periodic-torus-sector.msh
//               mpirun -np 4 ex1p -m ../data/square-disc-p2.vtk -o 2
//               mpirun -np 4 ex1p -m ../data/square-disc-p3.mesh -o 3
//               mpirun -np 4 ex1p -m ../data/square-disc-nurbs.mesh -o -1
//               mpirun -np 4 ex1p -m ../data/star-mixed-p2.mesh -o 2
//               mpirun -np 4 ex1p -m ../data/disc-nurbs.mesh -o -1
//               mpirun -np 4 ex1p -m ../data/pipe-nurbs.mesh -o -1
//               mpirun -np 4 ex1p -m ../data/ball-nurbs.mesh -o 2
//               mpirun -np 4 ex1p -m ../data/fichera-mixed-p2.mesh -o 2
//               mpirun -np 4 ex1p -m ../data/star-surf.mesh
//               mpirun -np 4 ex1p -m ../data/square-disc-surf.mesh
//               mpirun -np 4 ex1p -m ../data/inline-segment.mesh
//               mpirun -np 4 ex1p -m ../data/amr-quad.mesh
//               mpirun -np 4 ex1p -m ../data/amr-hex.mesh
//               mpirun -np 4 ex1p -m ../data/mobius-strip.mesh
//               mpirun -np 4 ex1p -m ../data/mobius-strip.mesh -o -1 -sc
//
// Device sample runs:
//               mpirun -np 4 ex1p -pa -d cuda
//               mpirun -np 4 ex1p -fa -d cuda
//               mpirun -np 4 ex1p -pa -d occa-cuda
//               mpirun -np 4 ex1p -pa -d raja-omp
//               mpirun -np 4 ex1p -pa -d ceed-cpu
//               mpirun -np 4 ex1p -pa -d ceed-cpu -o 4 -a
<<<<<<< HEAD
//               mpirun -np 4 ex1p -pa -d ceed-cpu -m ../data/square-mixed.mesh
=======
// TODO: REVERT  mpirun -np 4 ex1p -pa -d ceed-cpu -m ../data/square-mixed.mesh
>>>>>>> e3775d57
//               mpirun -np 4 ex1p -pa -d ceed-cpu -m ../data/fichera-mixed.mesh
//             * mpirun -np 4 ex1p -pa -d ceed-cuda
//             * mpirun -np 4 ex1p -pa -d ceed-hip
//               mpirun -np 4 ex1p -pa -d ceed-cuda:/gpu/cuda/shared
<<<<<<< HEAD
//               mpirun -np 4 ex1p -pa -d ceed-cuda:/gpu/cuda/shared -m ../data/square-mixed.mesh
=======
// TODO: REVERT  mpirun -np 4 ex1p -pa -d ceed-cuda:/gpu/cuda/shared -m ../data/square-mixed.mesh
>>>>>>> e3775d57
//               mpirun -np 4 ex1p -pa -d ceed-cuda:/gpu/cuda/shared -m ../data/fichera-mixed.mesh
//               mpirun -np 4 ex1p -m ../data/beam-tet.mesh -pa -d ceed-cpu
//
// Description:  This example code demonstrates the use of MFEM to define a
//               simple finite element discretization of the Laplace problem
//               -Delta u = 1 with homogeneous Dirichlet boundary conditions.
//               Specifically, we discretize using a FE space of the specified
//               order, or if order < 1 using an isoparametric/isogeometric
//               space (i.e. quadratic for quadratic curvilinear mesh, NURBS for
//               NURBS mesh, etc.)
//
//               The example highlights the use of mesh refinement, finite
//               element grid functions, as well as linear and bilinear forms
//               corresponding to the left-hand side and right-hand side of the
//               discrete linear system. We also cover the explicit elimination
//               of essential boundary conditions, static condensation, and the
//               optional connection to the GLVis tool for visualization.

#include "mfem.hpp"
#include <fstream>
#include <iostream>

using namespace std;
using namespace mfem;

int main(int argc, char *argv[])
{
   // 1. Initialize MPI and HYPRE.
   Mpi::Init();
   int num_procs = Mpi::WorldSize();
   int myid = Mpi::WorldRank();
   Hypre::Init();

   // 2. Parse command-line options.
   const char *mesh_file = "../data/star.mesh";
   int order = 1;
   bool static_cond = false;
   bool pa = false;
   bool fa = false;
   const char *device_config = "cpu";
   bool visualization = true;
   bool algebraic_ceed = false;

   OptionsParser args(argc, argv);
   args.AddOption(&mesh_file, "-m", "--mesh",
                  "Mesh file to use.");
   args.AddOption(&order, "-o", "--order",
                  "Finite element order (polynomial degree) or -1 for"
                  " isoparametric space.");
   args.AddOption(&static_cond, "-sc", "--static-condensation", "-no-sc",
                  "--no-static-condensation", "Enable static condensation.");
   args.AddOption(&pa, "-pa", "--partial-assembly", "-no-pa",
                  "--no-partial-assembly", "Enable Partial Assembly.");
   args.AddOption(&fa, "-fa", "--full-assembly", "-no-fa",
                  "--no-full-assembly", "Enable Full Assembly.");
   args.AddOption(&device_config, "-d", "--device",
                  "Device configuration string, see Device::Configure().");
#ifdef MFEM_USE_CEED
   args.AddOption(&algebraic_ceed, "-a", "--algebraic",
                  "-no-a", "--no-algebraic",
                  "Use algebraic Ceed solver");
#endif
   args.AddOption(&visualization, "-vis", "--visualization", "-no-vis",
                  "--no-visualization",
                  "Enable or disable GLVis visualization.");
   args.Parse();
   if (!args.Good())
   {
      if (myid == 0)
      {
         args.PrintUsage(cout);
      }
      return 1;
   }
   if (myid == 0)
   {
      args.PrintOptions(cout);
   }

   // 3. Enable hardware devices such as GPUs, and programming models such as
   //    CUDA, OCCA, RAJA and OpenMP based on command line options.
   Device device(device_config);
   if (myid == 0) { device.Print(); }

   // 4. Read the (serial) mesh from the given mesh file on all processors.  We
   //    can handle triangular, quadrilateral, tetrahedral, hexahedral, surface
   //    and volume meshes with the same code.
   Mesh mesh(mesh_file, 1, 1);
   int dim = mesh.Dimension();

   // 5. Refine the serial mesh on all processors to increase the resolution. In
   //    this example we do 'ref_levels' of uniform refinement. We choose
   //    'ref_levels' to be the largest number that gives a final mesh with no
   //    more than 10,000 elements.
   {
      int ref_levels =
         (int)floor(log(10000./mesh.GetNE())/log(2.)/dim);
      for (int l = 0; l < ref_levels; l++)
      {
         mesh.UniformRefinement();
      }
   }

   // 6. Define a parallel mesh by a partitioning of the serial mesh. Refine
   //    this mesh further in parallel to increase the resolution. Once the
   //    parallel mesh is defined, the serial mesh can be deleted.
   ParMesh pmesh(MPI_COMM_WORLD, mesh);
   mesh.Clear();
   {
      int par_ref_levels = 2;
      for (int l = 0; l < par_ref_levels; l++)
      {
         pmesh.UniformRefinement();
      }
   }

   // 7. Define a parallel finite element space on the parallel mesh. Here we
   //    use continuous Lagrange finite elements of the specified order. If
   //    order < 1, we instead use an isoparametric/isogeometric space.
   FiniteElementCollection *fec;
   bool delete_fec;
   if (order > 0)
   {
      fec = new H1_FECollection(order, dim);
      delete_fec = true;
   }
   else if (pmesh.GetNodes())
   {
      fec = pmesh.GetNodes()->OwnFEC();
      delete_fec = false;
      if (myid == 0)
      {
         cout << "Using isoparametric FEs: " << fec->Name() << endl;
      }
   }
   else
   {
      fec = new H1_FECollection(order = 1, dim);
      delete_fec = true;
   }
   ParFiniteElementSpace fespace(&pmesh, fec);
   HYPRE_BigInt size = fespace.GlobalTrueVSize();
   if (myid == 0)
   {
      cout << "Number of finite element unknowns: " << size << endl;
   }

   // 8. Determine the list of true (i.e. parallel conforming) essential
   //    boundary dofs. In this example, the boundary conditions are defined
   //    by marking all the boundary attributes from the mesh as essential
   //    (Dirichlet) and converting them to a list of true dofs.
   Array<int> ess_tdof_list;
   if (pmesh.bdr_attributes.Size())
   {
      Array<int> ess_bdr(pmesh.bdr_attributes.Max());
      ess_bdr = 1;
      fespace.GetEssentialTrueDofs(ess_bdr, ess_tdof_list);
   }

   // 9. Set up the parallel linear form b(.) which corresponds to the
   //    right-hand side of the FEM linear system, which in this case is
   //    (1,phi_i) where phi_i are the basis functions in fespace.
   ParLinearForm b(&fespace);
   ConstantCoefficient one(1.0);
   b.AddDomainIntegrator(new DomainLFIntegrator(one));
   b.Assemble();

   // 10. Define the solution vector x as a parallel finite element grid
   //     function corresponding to fespace. Initialize x with initial guess of
   //     zero, which satisfies the boundary conditions.
   ParGridFunction x(&fespace);
   x = 0.0;

   // 11. Set up the parallel bilinear form a(.,.) on the finite element space
   //     corresponding to the Laplacian operator -Delta, by adding the
   //     Diffusion domain integrator.
   ParBilinearForm a(&fespace);
   if (pa) { a.SetAssemblyLevel(AssemblyLevel::PARTIAL); }
   if (fa) { a.SetAssemblyLevel(AssemblyLevel::FULL); }
   a.AddDomainIntegrator(new DiffusionIntegrator(one));

   // 12. Assemble the parallel bilinear form and the corresponding linear
   //     system, applying any necessary transformations such as: parallel
   //     assembly, eliminating boundary conditions, applying conforming
   //     constraints for non-conforming AMR, static condensation, etc.
   if (static_cond) { a.EnableStaticCondensation(); }
   a.Assemble();

   OperatorPtr A;
   Vector B, X;
   a.FormLinearSystem(ess_tdof_list, x, b, A, X, B);

   // 13. Solve the linear system A X = B.
   //     * With full assembly, use the BoomerAMG preconditioner from hypre.
   //     * With partial assembly, use Jacobi smoothing, for now.
   Solver *prec = NULL;
   if (pa)
   {
      if (UsesTensorBasis(fespace))
      {
         if (algebraic_ceed)
         {
            prec = new ceed::AlgebraicSolver(a, ess_tdof_list);
         }
         else
         {
            prec = new OperatorJacobiSmoother(a, ess_tdof_list);
         }
      }
   }
   else
   {
      prec = new HypreBoomerAMG;
   }
   CGSolver cg(MPI_COMM_WORLD);
   cg.SetRelTol(1e-12);
   cg.SetMaxIter(2000);
   cg.SetPrintLevel(1);
   if (prec) { cg.SetPreconditioner(*prec); }
   cg.SetOperator(*A);
   cg.Mult(B, X);
   delete prec;

   // 14. Recover the parallel grid function corresponding to X. This is the
   //     local finite element solution on each processor.
   a.RecoverFEMSolution(X, b, x);

   // 15. Save the refined mesh and the solution in parallel. This output can
   //     be viewed later using GLVis: "glvis -np <np> -m mesh -g sol".
   {
      ostringstream mesh_name, sol_name;
      mesh_name << "mesh." << setfill('0') << setw(6) << myid;
      sol_name << "sol." << setfill('0') << setw(6) << myid;

      ofstream mesh_ofs(mesh_name.str().c_str());
      mesh_ofs.precision(8);
      pmesh.Print(mesh_ofs);

      ofstream sol_ofs(sol_name.str().c_str());
      sol_ofs.precision(8);
      x.Save(sol_ofs);
   }

   // 16. Send the solution by socket to a GLVis server.
   if (visualization)
   {
      char vishost[] = "localhost";
      int  visport   = 19916;
      socketstream sol_sock(vishost, visport);
      sol_sock << "parallel " << num_procs << " " << myid << "\n";
      sol_sock.precision(8);
      sol_sock << "solution\n" << pmesh << x << flush;
   }

   // 17. Free the used memory.
   if (delete_fec)
   {
      delete fec;
   }

   return 0;
}<|MERGE_RESOLUTION|>--- conflicted
+++ resolved
@@ -35,20 +35,12 @@
 //               mpirun -np 4 ex1p -pa -d raja-omp
 //               mpirun -np 4 ex1p -pa -d ceed-cpu
 //               mpirun -np 4 ex1p -pa -d ceed-cpu -o 4 -a
-<<<<<<< HEAD
-//               mpirun -np 4 ex1p -pa -d ceed-cpu -m ../data/square-mixed.mesh
-=======
 // TODO: REVERT  mpirun -np 4 ex1p -pa -d ceed-cpu -m ../data/square-mixed.mesh
->>>>>>> e3775d57
 //               mpirun -np 4 ex1p -pa -d ceed-cpu -m ../data/fichera-mixed.mesh
 //             * mpirun -np 4 ex1p -pa -d ceed-cuda
 //             * mpirun -np 4 ex1p -pa -d ceed-hip
 //               mpirun -np 4 ex1p -pa -d ceed-cuda:/gpu/cuda/shared
-<<<<<<< HEAD
-//               mpirun -np 4 ex1p -pa -d ceed-cuda:/gpu/cuda/shared -m ../data/square-mixed.mesh
-=======
 // TODO: REVERT  mpirun -np 4 ex1p -pa -d ceed-cuda:/gpu/cuda/shared -m ../data/square-mixed.mesh
->>>>>>> e3775d57
 //               mpirun -np 4 ex1p -pa -d ceed-cuda:/gpu/cuda/shared -m ../data/fichera-mixed.mesh
 //               mpirun -np 4 ex1p -m ../data/beam-tet.mesh -pa -d ceed-cpu
 //
