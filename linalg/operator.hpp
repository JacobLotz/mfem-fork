// Copyright (c) 2010-2020, Lawrence Livermore National Security, LLC. Produced
// at the Lawrence Livermore National Laboratory. All Rights reserved. See files
// LICENSE and NOTICE for details. LLNL-CODE-806117.
//
// This file is part of the MFEM library. For more information and source code
// availability visit https://mfem.org.
//
// MFEM is free software; you can redistribute it and/or modify it under the
// terms of the BSD-3 license. We welcome feedback and contributions, see file
// CONTRIBUTING.md for details.

#ifndef MFEM_OPERATOR
#define MFEM_OPERATOR

#include "vector.hpp"

namespace mfem
{

class ConstrainedOperator;
class RectangularConstrainedOperator;

/// Abstract operator
class Operator
{
protected:
   int height; ///< Dimension of the output / number of rows in the matrix.
   int width;  ///< Dimension of the input / number of columns in the matrix.

   /// see FormSystemOperator()
   void FormConstrainedSystemOperator(
      const Array<int> &ess_tdof_list, ConstrainedOperator* &Aout);

   /// see FormRectangularSystemOperator()
   void FormRectangularConstrainedSystemOperator(
      const Array<int> &trial_tdof_list,
      const Array<int> &test_tdof_list,
      RectangularConstrainedOperator* &Aout);

   /// Returns RAP Operator of this, taking in input/output Prolongation matrices
   Operator *SetupRAP(const Operator *Pi, const Operator *Po);

public:
<<<<<<< HEAD
   /// Defines matrix diagonal policy upon elimination of rows and/or columns.
=======
   /// Defines operator diagonal policy upon elimination of rows and/or columns.
>>>>>>> 697cb9bb
   enum DiagonalPolicy
   {
      DIAG_ZERO, ///< Set the diagonal value to zero
      DIAG_ONE,  ///< Set the diagonal value to one
      DIAG_KEEP  ///< Keep the diagonal value
   };

   /// Initializes memory for true vectors of linear system
   void InitTVectors(const Operator *Po, const Operator *Ri, const Operator *Pi,
                     Vector &x, Vector &b,
                     Vector &X, Vector &B) const;

   /// Construct a square Operator with given size s (default 0).
   explicit Operator(int s = 0) { height = width = s; }

   /** @brief Construct an Operator with the given height (output size) and
       width (input size). */
   Operator(int h, int w) { height = h; width = w; }

   /// Get the height (size of output) of the Operator. Synonym with NumRows().
   inline int Height() const { return height; }
   /** @brief Get the number of rows (size of output) of the Operator. Synonym
       with Height(). */
   inline int NumRows() const { return height; }

   /// Get the width (size of input) of the Operator. Synonym with NumCols().
   inline int Width() const { return width; }
   /** @brief Get the number of columns (size of input) of the Operator. Synonym
       with Width(). */
   inline int NumCols() const { return width; }

   /// Return the MemoryClass preferred by the Operator.
   /** This is the MemoryClass that will be used to access the input and output
       vectors in the Mult() and MultTranspose() methods.

       For example, classes using the MFEM_FORALL macro for implementation can
       return the value returned by Device::GetMemoryClass().

       The default implementation of this method in class Operator returns
       MemoryClass::HOST. */
   virtual MemoryClass GetMemoryClass() const { return MemoryClass::HOST; }

   /// Operator application: `y=A(x)`.
   virtual void Mult(const Vector &x, Vector &y) const = 0;

   /** @brief Action of the transpose operator: `y=A^t(x)`. The default behavior
       in class Operator is to generate an error. */
   virtual void MultTranspose(const Vector &x, Vector &y) const
   { mfem_error("Operator::MultTranspose() is not overloaded!"); }

   /** @brief Evaluate the gradient operator at the point @a x. The default
       behavior in class Operator is to generate an error. */
   virtual Operator &GetGradient(const Vector &x) const
   {
      mfem_error("Operator::GetGradient() is not overloaded!");
      return const_cast<Operator &>(*this);
   }

   /** @brief Prolongation operator from linear algebra (linear system) vectors,
       to input vectors for the operator. `NULL` means identity. */
   virtual const Operator *GetProlongation() const { return NULL; }
   /** @brief Restriction operator from input vectors for the operator to linear
       algebra (linear system) vectors. `NULL` means identity. */
   virtual const Operator *GetRestriction() const  { return NULL; }
   /** @brief Prolongation operator from linear algebra (linear system) vectors,
       to output vectors for the operator. `NULL` means identity. */
   virtual const Operator *GetOutputProlongation() const
   {
      return GetProlongation(); // Assume square unless specialized
   }
   /** @brief Restriction operator from output vectors for the operator to linear
       algebra (linear system) vectors. `NULL` means identity. */
   virtual const Operator *GetOutputRestriction() const
   {
      return GetRestriction(); // Assume square unless specialized
   }

   /** @brief Form a constrained linear system using a matrix-free approach.

       Assuming square operator, form the operator linear system `A(X)=B`,
       corresponding to it and the right-hand side @a b, by applying any
       necessary transformations such as: parallel assembly, conforming
       constraints for non-conforming AMR and eliminating boundary conditions.
       @note Static condensation and hybridization are not supported for general
       operators (cf. the analogous methods BilinearForm::FormLinearSystem() and
       ParBilinearForm::FormLinearSystem()).

       The constraints are specified through the prolongation P from
       GetProlongation(), and restriction R from GetRestriction() methods, which
       are e.g. available through the (parallel) finite element space of any
       (parallel) bilinear form operator. We assume that the operator is square,
       using the same input and output space, so we have: `A(X)=[P^t (*this)
       P](X)`, `B=P^t(b)`, and `X=R(x)`.

       The vector @a x must contain the essential boundary condition values.
       These are eliminated through the ConstrainedOperator class and the vector
       @a X is initialized by setting its essential entries to the boundary
       conditions and all other entries to zero (@a copy_interior == 0) or
       copied from @a x (@a copy_interior != 0).

       After solving the system `A(X)=B`, the (finite element) solution @a x can
       be recovered by calling Operator::RecoverFEMSolution() with the same
       vectors @a X, @a b, and @a x.

       @note The caller is responsible for destroying the output operator @a A!
       @note If there are no transformations, @a X simply reuses the data of @a
       x. */
   void FormLinearSystem(const Array<int> &ess_tdof_list,
                         Vector &x, Vector &b,
                         Operator* &A, Vector &X, Vector &B,
                         int copy_interior = 0);

   /** @brief Form a column-constrained linear system using a matrix-free approach.

       Form the operator linear system `A(X)=B` corresponding to the operator
       and the right-hand side @a b, by applying any necessary transformations
       such as: parallel assembly, conforming constraints for non-conforming AMR
       and eliminating boundary conditions.  @note Static condensation and
       hybridization are not supported for general operators (cf. the method
       MixedBilinearForm::FormRectangularLinearSystem())

       The constraints are specified through the input prolongation Pi from
       GetProlongation(), and output restriction Ro from GetOutputRestriction()
       methods, which are e.g. available through the (parallel) finite element
       spaces of any (parallel) mixed bilinear form operator. So we have:
       `A(X)=[Ro (*this) Pi](X)`, `B=Ro(b)`, and `X=Pi^T(x)`.

       The vector @a x must contain the essential boundary condition values.
       The "columns" in this operator corresponding to these values are
       eliminated through the RectangularConstrainedOperator class.

       After solving the system `A(X)=B`, the (finite element) solution @a x can
       be recovered by calling Operator::RecoverFEMSolution() with the same
       vectors @a X, @a b, and @a x.

       @note The caller is responsible for destroying the output operator @a A!
       @note If there are no transformations, @a X simply reuses the data of @a
       x. */
   void FormRectangularLinearSystem(const Array<int> &trial_tdof_list,
                                    const Array<int> &test_tdof_list,
                                    Vector &x, Vector &b,
                                    Operator* &A, Vector &X, Vector &B);

   /** @brief Reconstruct a solution vector @a x (e.g. a GridFunction) from the
       solution @a X of a constrained linear system obtained from
       Operator::FormLinearSystem() or Operator::FormRectangularLinearSystem().

       Call this method after solving a linear system constructed using
       Operator::FormLinearSystem() to recover the solution as an input vector,
       @a x, for this Operator (presumably a finite element grid function). This
       method has identical signature to the analogous method for bilinear
       forms, though currently @a b is not used in the implementation. */
   virtual void RecoverFEMSolution(const Vector &X, const Vector &b, Vector &x);

   /** @brief Return in @a A a parallel (on truedofs) version of this square
       operator.

       This returns the same operator as FormLinearSystem(), but does without
       the transformations of the right-hand side and initial guess. */
   void FormSystemOperator(const Array<int> &ess_tdof_list,
                           Operator* &A);

   /** @brief Return in @a A a parallel (on truedofs) version of this
       rectangular operator (including constraints).

       This returns the same operator as FormRectangularLinearSystem(), but does
       without the transformations of the right-hand side. */
   void FormRectangularSystemOperator(const Array<int> &trial_tdof_list,
                                      const Array<int> &test_tdof_list,
                                      Operator* &A);

   /** @brief Return in @a A a parallel (on truedofs) version of this
       rectangular operator.

       This is similar to FormSystemOperator(), but for dof-to-dof mappings
       (discrete linear operators), which can also correspond to rectangular
       matrices. The user should provide specializations of GetProlongation()
       for the input dofs and GetOutputRestriction() for the output dofs in
       their Operator implementation that are appropriate for the two spaces the
       Operator maps between. These are e.g. available through the (parallel)
       finite element space of any (parallel) bilinear form operator. We have:
       `A(X)=[Rout (*this) Pin](X)`. */
   void FormDiscreteOperator(Operator* &A);

   /// Prints operator with input size n and output size m in Matlab format.
   void PrintMatlab(std::ostream & out, int n = 0, int m = 0) const;

   /// Virtual destructor.
   virtual ~Operator() { }

   /// Enumeration defining IDs for some classes derived from Operator.
   /** This enumeration is primarily used with class OperatorHandle. */
   enum Type
   {
      ANY_TYPE,         ///< ID for the base class Operator, i.e. any type.
      MFEM_SPARSEMAT,   ///< ID for class SparseMatrix.
      Hypre_ParCSR,     ///< ID for class HypreParMatrix.
      PETSC_MATAIJ,     ///< ID for class PetscParMatrix, MATAIJ format.
      PETSC_MATIS,      ///< ID for class PetscParMatrix, MATIS format.
      PETSC_MATSHELL,   ///< ID for class PetscParMatrix, MATSHELL format.
      PETSC_MATNEST,    ///< ID for class PetscParMatrix, MATNEST format.
      PETSC_MATHYPRE,   ///< ID for class PetscParMatrix, MATHYPRE format.
      PETSC_MATGENERIC, ///< ID for class PetscParMatrix, unspecified format.
      Complex_Operator, ///< ID for class ComplexOperator.
      MFEM_ComplexSparseMat, ///< ID for class ComplexSparseMatrix.
      Complex_Hypre_ParCSR   ///< ID for class ComplexHypreParMatrix.
   };

   /// Return the type ID of the Operator class.
   /** This method is intentionally non-virtual, so that it returns the ID of
       the specific pointer or reference type used when calling this method. If
       not overridden by derived classes, they will automatically use the type ID
       of the base Operator class, ANY_TYPE. */
   Type GetType() const { return ANY_TYPE; }
};


/// Base abstract class for first order time dependent operators.
/** Operator of the form: (x,t) -> f(x,t), where k = f(x,t) generally solves the
    algebraic equation F(x,k,t) = G(x,t). The functions F and G represent the
    _implicit_ and _explicit_ parts of the operator, respectively. For explicit
    operators, F(x,k,t) = k, so f(x,t) = G(x,t). */
class TimeDependentOperator : public Operator
{
public:
   enum Type
   {
      EXPLICIT,   ///< This type assumes F(x,k,t) = k, i.e. k = f(x,t) = G(x,t).
      IMPLICIT,   ///< This is the most general type, no assumptions on F and G.
      HOMOGENEOUS ///< This type assumes that G(x,t) = 0.
   };

   /// Evaluation mode. See SetEvalMode() for details.
   enum EvalMode
   {
      /** Normal evaluation. */
      NORMAL,
      /** Assuming additive split, f(x,t) = f1(x,t) + f2(x,t), evaluate the
          first term, f1. */
      ADDITIVE_TERM_1,
      /** Assuming additive split, f(x,t) = f1(x,t) + f2(x,t), evaluate the
          second term, f2. */
      ADDITIVE_TERM_2
   };

protected:
   double t;  ///< Current time.
   Type type; ///< Describes the form of the TimeDependentOperator.
   EvalMode eval_mode; ///< Current evaluation mode.

public:
   /** @brief Construct a "square" TimeDependentOperator y = f(x,t), where x and
       y have the same dimension @a n. */
   explicit TimeDependentOperator(int n = 0, double t_ = 0.0,
                                  Type type_ = EXPLICIT)
      : Operator(n) { t = t_; type = type_; eval_mode = NORMAL; }

   /** @brief Construct a TimeDependentOperator y = f(x,t), where x and y have
       dimensions @a w and @a h, respectively. */
   TimeDependentOperator(int h, int w, double t_ = 0.0, Type type_ = EXPLICIT)
      : Operator(h, w) { t = t_; type = type_; eval_mode = NORMAL; }

   /// Read the currently set time.
   virtual double GetTime() const { return t; }

   /// Set the current time.
   virtual void SetTime(const double _t) { t = _t; }

   /// True if #type is #EXPLICIT.
   bool isExplicit() const { return (type == EXPLICIT); }
   /// True if #type is #IMPLICIT or #HOMOGENEOUS.
   bool isImplicit() const { return !isExplicit(); }
   /// True if #type is #HOMOGENEOUS.
   bool isHomogeneous() const { return (type == HOMOGENEOUS); }

   /// Return the current evaluation mode. See SetEvalMode() for details.
   EvalMode GetEvalMode() const { return eval_mode; }

   /// Set the evaluation mode of the time-dependent operator.
   /** The evaluation mode is a switch that allows time-stepping methods to
       request evaluation of separate components/terms of the time-dependent
       operator. For example, IMEX methods typically assume additive split of
       the operator: f(x,t) = f1(x,t) + f2(x,t) and they rely on the ability to
       evaluate the two terms separately.

       Generally, setting the evaluation mode should affect the behavior of all
       evaluation-related methods in the class, such as Mult(), ImplicitSolve(),
       etc. However, the exact list of methods that need to support a specific
       mode will depend on the used time-stepping method. */
   virtual void SetEvalMode(const EvalMode new_eval_mode)
   { eval_mode = new_eval_mode; }

   /** @brief Perform the action of the explicit part of the operator, G:
       @a y = G(@a x, t) where t is the current time.

       Presently, this method is used by some PETSc ODE solvers, for more
       details, see the PETSc Manual. */
   virtual void ExplicitMult(const Vector &x, Vector &y) const;

   /** @brief Perform the action of the implicit part of the operator, F:
       @a y = F(@a x, @a k, t) where t is the current time.

       Presently, this method is used by some PETSc ODE solvers, for more
       details, see the PETSc Manual.*/
   virtual void ImplicitMult(const Vector &x, const Vector &k, Vector &y) const;

   /** @brief Perform the action of the operator: @a y = k = f(@a x, t), where
       k solves the algebraic equation F(@a x, k, t) = G(@a x, t) and t is the
       current time. */
   virtual void Mult(const Vector &x, Vector &y) const;

   /** @brief Solve the equation: @a k = f(@a x + @a dt @a k, t), for the
       unknown @a k at the current time t.

       For general F and G, the equation for @a k becomes:
       F(@a x + @a dt @a k, @a k, t) = G(@a x + @a dt @a k, t).

       The input vector @a x corresponds to time index (or cycle) n, while the
       currently set time, #t, and the result vector @a k correspond to time
       index n+1. The time step @a dt corresponds to the time interval between
       cycles n and n+1.

       This method allows for the abstract implementation of some time
       integration methods, including diagonal implicit Runge-Kutta (DIRK)
       methods and the backward Euler method in particular.

       If not re-implemented, this method simply generates an error. */
   virtual void ImplicitSolve(const double dt, const Vector &x, Vector &k);

   /** @brief Return an Operator representing (dF/dk @a shift + dF/dx) at the
       given @a x, @a k, and the currently set time.

       Presently, this method is used by some PETSc ODE solvers, for more
       details, see the PETSc Manual. */
   virtual Operator& GetImplicitGradient(const Vector &x, const Vector &k,
                                         double shift) const;

   /** @brief Return an Operator representing dG/dx at the given point @a x and
       the currently set time.

       Presently, this method is used by some PETSc ODE solvers, for more
       details, see the PETSc Manual. */
   virtual Operator& GetExplicitGradient(const Vector &x) const;

   /** @brief Setup the ODE linear system \f$ A(x,t) = (I - gamma J) \f$ or
       \f$ A = (M - gamma J) \f$, where \f$ J(x,t) = \frac{df}{dt(x,t)} \f$.

       @param[in]  x     The state at which \f$A(x,t)\f$ should be evaluated.
       @param[in]  fx    The current value of the ODE rhs function, \f$f(x,t)\f$.
       @param[in]  jok   Flag indicating if the Jacobian should be updated.
       @param[out] jcur  Flag to signal if the Jacobian was updated.
       @param[in]  gamma The scaled time step value.

       If not re-implemented, this method simply generates an error.

       Presently, this method is used by SUNDIALS ODE solvers, for more
       details, see the SUNDIALS User Guides. */
   virtual int SUNImplicitSetup(const Vector &x, const Vector &fx,
                                int jok, int *jcur, double gamma);

   /** @brief Solve the ODE linear system \f$ A x = b \f$ as setup by
       the method SUNImplicitSetup().

       @param[in]      b   The linear system right-hand side.
       @param[in,out]  x   On input, the initial guess. On output, the solution.
       @param[in]      tol Linear solve tolerance.

       If not re-implemented, this method simply generates an error.

       Presently, this method is used by SUNDIALS ODE solvers, for more
       details, see the SUNDIALS User Guides. */
   virtual int SUNImplicitSolve(const Vector &b, Vector &x, double tol);

   /** @brief Setup the mass matrix in the ODE system \f$ M y' = f(y,t) \f$ .

       If not re-implemented, this method simply generates an error.

       Presently, this method is used by SUNDIALS ARKStep integrator, for more
       details, see the ARKode User Guide. */
   virtual int SUNMassSetup();

   /** @brief Solve the mass matrix linear system \f$ M x = b \f$
       as setup by the method SUNMassSetup().

       @param[in]      b   The linear system right-hand side.
       @param[in,out]  x   On input, the initial guess. On output, the solution.
       @param[in]      tol Linear solve tolerance.

       If not re-implemented, this method simply generates an error.

       Presently, this method is used by SUNDIALS ARKStep integrator, for more
       details, see the ARKode User Guide. */
   virtual int SUNMassSolve(const Vector &b, Vector &x, double tol);

   /** @brief Compute the mass matrix-vector product \f$ v = M x \f$ .

       @param[in]   x The vector to multiply.
       @param[out]  v The result of the matrix-vector product.

       If not re-implemented, this method simply generates an error.

       Presently, this method is used by SUNDIALS ARKStep integrator, for more
       details, see the ARKode User Guide. */
   virtual int SUNMassMult(const Vector &x, Vector &v);

   virtual ~TimeDependentOperator() { }
};

/// Base abstract class for second order time dependent operators.
/** Operator of the form: (x,dxdt,t) -> f(x,dxdt,t), where k = f(x,dxdt,t)
    generally solves the algebraic equation F(x,dxdt,k,t) = G(x,dxdt,t).
    The functions F and G represent the_implicit_ and _explicit_ parts of
    the operator, respectively. For explicit operators,
    F(x,dxdt,k,t) = k, so f(x,dxdt,t) = G(x,dxdt,t). */
class SecondOrderTimeDependentOperator : public TimeDependentOperator
{
public:
   /** @brief Construct a "square" SecondOrderTimeDependentOperator
       y = f(x,dxdt,t), where x, dxdt and y have the same dimension @a n. */
   explicit SecondOrderTimeDependentOperator(int n = 0, double t_ = 0.0,
                                             Type type_ = EXPLICIT)
      : TimeDependentOperator(n, t_,type_) { }

   /** @brief Construct a SecondOrderTimeDependentOperator y = f(x,dxdt,t),
       where x, dxdt and y have the same dimension @a n. */
   SecondOrderTimeDependentOperator(int h, int w, double t_ = 0.0,
                                    Type type_ = EXPLICIT)
      : TimeDependentOperator(h, w, t_,type_) { }

   using TimeDependentOperator::Mult;

   /** @brief Perform the action of the operator: @a y = k = f(@a x,@ dxdt, t),
       where k solves the algebraic equation
       F(@a x,@ dxdt, k, t) = G(@a x,@ dxdt, t) and t is the current time. */
   virtual void Mult(const Vector &x, const Vector &dxdt, Vector &y) const;

   using TimeDependentOperator::ImplicitSolve;
   /** @brief Solve the equation:
       @a k = f(@a x + 1/2 @a dt0^2 @a k, @a dxdt + @a dt1 @a k, t), for the
       unknown @a k at the current time t.

       For general F and G, the equation for @a k becomes:
       F(@a x + 1/2 @a dt0^2 @a k, @a dxdt + @a dt1 @a k, t)
                        = G(@a x + 1/2 @a dt0^2 @a k, @a dxdt + @a dt1 @a k, t).

       The input vector @a x corresponds to time index (or cycle) n, while the
       currently set time, #t, and the result vector @a k correspond to time
       index n+1. The time step @a dt corresponds to the time interval between
       cycles n and n+1.

       This method allows for the abstract implementation of some time
       integration methods.

       If not re-implemented, this method simply generates an error. */
   virtual void ImplicitSolve(const double dt0, const double dt1,
                              const Vector &x, const Vector &dxdt, Vector &k);


   virtual ~SecondOrderTimeDependentOperator() { }
};


/// Base class for solvers
class Solver : public Operator
{
public:
   /// If true, use the second argument of Mult() as an initial guess.
   bool iterative_mode;

   /** @brief Initialize a square Solver with size @a s.

       @warning Use a Boolean expression for the second parameter (not an int)
       to distinguish this call from the general rectangular constructor. */
   explicit Solver(int s = 0, bool iter_mode = false)
      : Operator(s) { iterative_mode = iter_mode; }

   /// Initialize a Solver with height @a h and width @a w.
   Solver(int h, int w, bool iter_mode = false)
      : Operator(h, w) { iterative_mode = iter_mode; }

   /// Set/update the solver for the given operator.
   virtual void SetOperator(const Operator &op) = 0;
};


/// Identity Operator I: x -> x.
class IdentityOperator : public Operator
{
public:
   /// Create an identity operator of size @a n.
   explicit IdentityOperator(int n) : Operator(n) { }

   /// Operator application
   virtual void Mult(const Vector &x, Vector &y) const { y = x; }

   /// Application of the transpose
   virtual void MultTranspose(const Vector &x, Vector &y) const { y = x; }
};

/// Returns true if P is the identity prolongation, i.e. if it is either NULL or
/// an IdentityOperator.
inline bool IsIdentityProlongation(const Operator *P)
{
   return !P || dynamic_cast<const IdentityOperator*>(P);
}

/// Scaled Operator B: x -> a A(x).
class ScaledOperator : public Operator
{
private:
   const Operator &A_;
   double a_;

public:
   /// Create an operator which is a scalar multiple of A.
   explicit ScaledOperator(const Operator *A, double a)
      : Operator(A->Width(), A->Height()), A_(*A), a_(a) { }

   /// Operator application
   virtual void Mult(const Vector &x, Vector &y) const
   { A_.Mult(x, y); y *= a_; }
};


/** @brief The transpose of a given operator. Switches the roles of the methods
    Mult() and MultTranspose(). */
class TransposeOperator : public Operator
{
private:
   const Operator &A;

public:
   /// Construct the transpose of a given operator @a *a.
   TransposeOperator(const Operator *a)
      : Operator(a->Width(), a->Height()), A(*a) { }

   /// Construct the transpose of a given operator @a a.
   TransposeOperator(const Operator &a)
      : Operator(a.Width(), a.Height()), A(a) { }

   /// Operator application. Apply the transpose of the original Operator.
   virtual void Mult(const Vector &x, Vector &y) const
   { A.MultTranspose(x, y); }

   /// Application of the transpose. Apply the original Operator.
   virtual void MultTranspose(const Vector &x, Vector &y) const
   { A.Mult(x, y); }
};


/// General product operator: x -> (A*B)(x) = A(B(x)).
class ProductOperator : public Operator
{
   const Operator *A, *B;
   bool ownA, ownB;
   mutable Vector z;

public:
   ProductOperator(const Operator *A, const Operator *B, bool ownA, bool ownB);

   virtual void Mult(const Vector &x, Vector &y) const
   { B->Mult(x, z); A->Mult(z, y); }

   virtual void MultTranspose(const Vector &x, Vector &y) const
   { A->MultTranspose(x, z); B->MultTranspose(z, y); }

   virtual ~ProductOperator();
};


/// The operator x -> R*A*P*x constructed through the actions of R^T, A and P
class RAPOperator : public Operator
{
private:
   const Operator & Rt;
   const Operator & A;
   const Operator & P;
   mutable Vector Px;
   mutable Vector APx;
   MemoryClass mem_class;

public:
   /// Construct the RAP operator given R^T, A and P.
   RAPOperator(const Operator &Rt_, const Operator &A_, const Operator &P_);

   virtual MemoryClass GetMemoryClass() const { return mem_class; }

   /// Operator application.
   virtual void Mult(const Vector & x, Vector & y) const
   { P.Mult(x, Px); A.Mult(Px, APx); Rt.MultTranspose(APx, y); }

   /// Application of the transpose.
   virtual void MultTranspose(const Vector & x, Vector & y) const
   { Rt.Mult(x, APx); A.MultTranspose(APx, Px); P.MultTranspose(Px, y); }
};


/// General triple product operator x -> A*B*C*x, with ownership of the factors.
class TripleProductOperator : public Operator
{
   const Operator *A;
   const Operator *B;
   const Operator *C;
   bool ownA, ownB, ownC;
   mutable Vector t1, t2;
   MemoryClass mem_class;

public:
   TripleProductOperator(const Operator *A, const Operator *B,
                         const Operator *C, bool ownA, bool ownB, bool ownC);

   virtual MemoryClass GetMemoryClass() const { return mem_class; }

   virtual void Mult(const Vector &x, Vector &y) const
   { C->Mult(x, t1); B->Mult(t1, t2); A->Mult(t2, y); }

   virtual void MultTranspose(const Vector &x, Vector &y) const
   { A->MultTranspose(x, t2); B->MultTranspose(t2, t1); C->MultTranspose(t1, y); }

   virtual ~TripleProductOperator();
};


/** @brief Square Operator for imposing essential boundary conditions using only
    the action, Mult(), of a given unconstrained Operator.

    Square operator constrained by fixing certain entries in the solution to
    given "essential boundary condition" values. This class is used by the
    general, matrix-free system formulation of Operator::FormLinearSystem. */
class ConstrainedOperator : public Operator
{
protected:
   Array<int> constraint_list;  ///< List of constrained indices/dofs.
   Operator *A;                 ///< The unconstrained Operator.
   bool own_A;                  ///< Ownership flag for A.
   mutable Vector z, w;         ///< Auxiliary vectors.
   MemoryClass mem_class;
   DiagonalPolicy diag_policy;  ///< Diagonal policy for constrained dofs

public:
   /** @brief Constructor from a general Operator and a list of essential
       indices/dofs.

       Specify the unconstrained operator @a *A and a @a list of indices to
       constrain, i.e. each entry @a list[i] represents an essential dof. If the
       ownership flag @a own_A is true, the operator @a *A will be destroyed
       when this object is destroyed. The @a diag_policy determines how the
<<<<<<< HEAD
       operator sets entries corresponding to essential-dof. */
=======
       operator sets entries corresponding to essential dofs. */
>>>>>>> 697cb9bb
   ConstrainedOperator(Operator *A, const Array<int> &list, bool own_A = false,
                       DiagonalPolicy diag_policy = DIAG_ONE);

   /// Returns the type of memory in which the solution and temporaries are stored.
   virtual MemoryClass GetMemoryClass() const { return mem_class; }

   /// Set the diagonal policy for the constrained operator.
   void SetDiagonalPolicy(const DiagonalPolicy _diag_policy)
   { diag_policy = _diag_policy; }

   /** @brief Eliminate "essential boundary condition" values specified in @a x
       from the given right-hand side @a b.

       Performs the following steps:

           z = A((0,x_b));  b_i -= z_i;  b_b = x_b;

       where the "_b" subscripts denote the essential (boundary) indices/dofs of
       the vectors, and "_i" -- the rest of the entries. */
   void EliminateRHS(const Vector &x, Vector &b) const;

   /** @brief Constrained operator action.

       Performs the following steps:

           z = A((x_i,0));  y_i = z_i;  y_b = x_b;

       where the "_b" subscripts denote the essential (boundary) indices/dofs of
       the vectors, and "_i" -- the rest of the entries. */
   virtual void Mult(const Vector &x, Vector &y) const;

   /// Destructor: destroys the unconstrained Operator, if owned.
   virtual ~ConstrainedOperator() { if (own_A) { delete A; } }
};

/** @brief Rectangular Operator for imposing essential boundary conditions on
    the input space using only the action, Mult(), of a given unconstrained
    Operator.

    Rectangular operator constrained by fixing certain entries in the solution
    to given "essential boundary condition" values. This class is used by the
    general matrix-free formulation of Operator::FormRectangularLinearSystem. */
class RectangularConstrainedOperator : public Operator
{
protected:
   Array<int> trial_constraints, test_constraints;
   Operator *A;
   bool own_A;
   mutable Vector z, w;
   MemoryClass mem_class;

public:
   /** @brief Constructor from a general Operator and a list of essential
       indices/dofs.

       Specify the unconstrained operator @a *A and two lists of indices to
       constrain, i.e. each entry @a trial_list[i] represents an essential trial
       dof. If the ownership flag @a own_A is true, the operator @a *A will be
       destroyed when this object is destroyed. */
   RectangularConstrainedOperator(Operator *A, const Array<int> &trial_list,
                                  const Array<int> &test_list, bool own_A = false);
   /// Returns the type of memory in which the solution and temporaries are stored.
   virtual MemoryClass GetMemoryClass() const { return mem_class; }
   /** @brief Eliminate columns corresponding to "essential boundary condition"
       values specified in @a x from the given right-hand side @a b.

       Performs the following steps:

           b -= A((0,x_b));
           b_j = 0

       where the "_b" subscripts denote the essential (boundary) indices and the
       "_j" subscript denotes the essential test indices */
   void EliminateRHS(const Vector &x, Vector &b) const;
   /** @brief Rectangular-constrained operator action.

       Performs the following steps:

           y = A((x_i,0));
           y_j = 0

       where the "_i" subscripts denote all the nonessential (boundary) trial
       indices and the "_j" subscript denotes the essential test indices */
   virtual void Mult(const Vector &x, Vector &y) const;
   virtual void MultTranspose(const Vector &x, Vector &y) const;
   virtual ~RectangularConstrainedOperator() { if (own_A) { delete A; } }
};

/** @brief PowerMethod helper class to estimate the largest eigenvalue of an
           operator using the iterative power method. */
class PowerMethod
{
   Vector v1;
#ifdef MFEM_USE_MPI
   MPI_Comm comm;
#endif

public:

#ifdef MFEM_USE_MPI
   PowerMethod() : comm(MPI_COMM_NULL) {}
#else
   PowerMethod() {}
#endif

#ifdef MFEM_USE_MPI
   PowerMethod(MPI_Comm _comm) : comm(_comm) {}
#endif

   /// @brief Returns an estimate of the largest eigenvalue of the operator \p opr
   /// using the iterative power method.
   /** \p v0 is being used as the vector for the iterative process and will contain
       the eigenvector corresponding to the largest eigenvalue after convergence.
       The maximum number of iterations may set with \p numSteps, the relative
       tolerance with \p tolerance and the seed of the random initialization of
       \p v0 with \p seed. */
   double EstimateLargestEigenvalue(Operator& opr, Vector& v0,
                                    int numSteps = 10, double tolerance = 1e-8,
                                    int seed = 12345);
};

}

#endif<|MERGE_RESOLUTION|>--- conflicted
+++ resolved
@@ -41,11 +41,7 @@
    Operator *SetupRAP(const Operator *Pi, const Operator *Po);
 
 public:
-<<<<<<< HEAD
-   /// Defines matrix diagonal policy upon elimination of rows and/or columns.
-=======
    /// Defines operator diagonal policy upon elimination of rows and/or columns.
->>>>>>> 697cb9bb
    enum DiagonalPolicy
    {
       DIAG_ZERO, ///< Set the diagonal value to zero
@@ -693,11 +689,7 @@
        constrain, i.e. each entry @a list[i] represents an essential dof. If the
        ownership flag @a own_A is true, the operator @a *A will be destroyed
        when this object is destroyed. The @a diag_policy determines how the
-<<<<<<< HEAD
-       operator sets entries corresponding to essential-dof. */
-=======
        operator sets entries corresponding to essential dofs. */
->>>>>>> 697cb9bb
    ConstrainedOperator(Operator *A, const Array<int> &list, bool own_A = false,
                        DiagonalPolicy diag_policy = DIAG_ONE);
 
