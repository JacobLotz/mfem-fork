// Copyright (c) 2010-2020, Lawrence Livermore National Security, LLC. Produced
// at the Lawrence Livermore National Laboratory. All Rights reserved. See files
// LICENSE and NOTICE for details. LLNL-CODE-806117.
//
// This file is part of the MFEM library. For more information and source code
// availability visit https://mfem.org.
//
// MFEM is free software; you can redistribute it and/or modify it under the
// terms of the BSD-3 license. We welcome feedback and contributions, see file
// CONTRIBUTING.md for details.

// Implementation of sparse matrix

#include "linalg.hpp"
#include "../general/forall.hpp"
#include "../general/table.hpp"
#include "../general/sort_pairs.hpp"

#include <iostream>
#include <iomanip>
#include <cmath>
#include <algorithm>
#include <limits>
#include <cstring>

namespace mfem
{

using namespace std;

#ifdef MFEM_USE_CUDA
int SparseMatrix::SparseMatrixCount = 0;
cusparseHandle_t SparseMatrix::handle;
size_t SparseMatrix::bufferSize = 0;
void * SparseMatrix::dBuffer = nullptr;
#endif

void SparseMatrix::InitCuSparse()
{
   // Initialize cuSPARSE library
#ifdef MFEM_USE_CUDA
   SparseMatrixCount++;
   if (SparseMatrixCount == 1 && Device::Allows(Backend::CUDA_MASK))
   {
      cusparseCreate(&handle);
   }
#endif
}

SparseMatrix::SparseMatrix(int nrows, int ncols)
   : AbstractSparseMatrix(nrows, (ncols >= 0) ? ncols : nrows),
     Rows(new RowNode *[nrows]),
     current_row(-1),
     ColPtrJ(NULL),
     ColPtrNode(NULL),
     At(NULL),
     isSorted(false)
{
   // We probably do not need to set the ownership flags here.
   I.Reset(); I.SetHostPtrOwner(true);
   J.Reset(); J.SetHostPtrOwner(true);
   A.Reset(); A.SetHostPtrOwner(true);

   for (int i = 0; i < nrows; i++)
   {
      Rows[i] = NULL;
   }

#ifdef MFEM_USE_MEMALLOC
   NodesMem = new RowNodeAlloc;
#endif

   InitCuSparse();
}

SparseMatrix::SparseMatrix(int *i, int *j, double *data, int m, int n)
   : AbstractSparseMatrix(m, n),
     Rows(NULL),
     ColPtrJ(NULL),
     ColPtrNode(NULL),
     At(NULL),
     isSorted(false)
{
   I.Wrap(i, height+1, true);
   J.Wrap(j, I[height], true);
   A.Wrap(data, I[height], true);

#ifdef MFEM_USE_MEMALLOC
   NodesMem = NULL;
#endif

   InitCuSparse();
}

SparseMatrix::SparseMatrix(int *i, int *j, double *data, int m, int n,
                           bool ownij, bool owna, bool issorted)
   : AbstractSparseMatrix(m, n),
     Rows(NULL),
     ColPtrJ(NULL),
     ColPtrNode(NULL),
     At(NULL),
     isSorted(issorted)
{
   I.Wrap(i, height+1, ownij);
   J.Wrap(j, I[height], ownij);

#ifdef MFEM_USE_MEMALLOC
   NodesMem = NULL;
#endif

   if (data)
   {
      A.Wrap(data, I[height], owna);
   }
   else
   {
      const int nnz = I[height];
      A.New(nnz);
      for (int i=0; i<nnz; ++i)
      {
         A[i] = 0.0;
      }
   }

   InitCuSparse();
}

SparseMatrix::SparseMatrix(int nrows, int ncols, int rowsize)
   : AbstractSparseMatrix(nrows, ncols)
   , Rows(NULL)
   , ColPtrJ(NULL)
   , ColPtrNode(NULL)
   , At(NULL)
   , isSorted(false)
{
#ifdef MFEM_USE_MEMALLOC
   NodesMem = NULL;
#endif
   I.New(nrows + 1);
   J.New(nrows * rowsize);
   A.New(nrows * rowsize);

   for (int i = 0; i <= nrows; i++)
   {
      I[i] = i * rowsize;
   }

   InitCuSparse();
}

SparseMatrix::SparseMatrix(const SparseMatrix &mat, bool copy_graph)
   : AbstractSparseMatrix(mat.Height(), mat.Width())
{
   if (mat.Finalized())
   {
      const int nnz = mat.I[height];
      if (copy_graph)
      {
         I.New(height+1, mat.I.GetMemoryType());
         J.New(nnz, mat.J.GetMemoryType());
         I.CopyFrom(mat.I, height+1);
         J.CopyFrom(mat.J, nnz);
      }
      else
      {
         I = mat.I;
         J = mat.J;
         I.ClearOwnerFlags();
         J.ClearOwnerFlags();
      }
      A.New(nnz, mat.A.GetMemoryType());
      A.CopyFrom(mat.A, nnz);

      Rows = NULL;
#ifdef MFEM_USE_MEMALLOC
      NodesMem = NULL;
#endif
   }
   else
   {
#ifdef MFEM_USE_MEMALLOC
      NodesMem = new RowNodeAlloc;
#endif
      Rows = new RowNode *[height];
      for (int i = 0; i < height; i++)
      {
         RowNode **node_pp = &Rows[i];
         for (RowNode *node_p = mat.Rows[i]; node_p; node_p = node_p->Prev)
         {
#ifdef MFEM_USE_MEMALLOC
            RowNode *new_node_p = NodesMem->Alloc();
#else
            RowNode *new_node_p = new RowNode;
#endif
            new_node_p->Value = node_p->Value;
            new_node_p->Column = node_p->Column;
            *node_pp = new_node_p;
            node_pp = &new_node_p->Prev;
         }
         *node_pp = NULL;
      }

      // We probably do not need to set the ownership flags here.
      I.Reset(); I.SetHostPtrOwner(true);
      J.Reset(); J.SetHostPtrOwner(true);
      A.Reset(); A.SetHostPtrOwner(true);
   }

   current_row = -1;
   ColPtrJ = NULL;
   ColPtrNode = NULL;
   At = NULL;
   isSorted = mat.isSorted;

   InitCuSparse();
}

SparseMatrix::SparseMatrix(const Vector &v)
   : AbstractSparseMatrix(v.Size(), v.Size())
   , Rows(NULL)
   , ColPtrJ(NULL)
   , ColPtrNode(NULL)
   , At(NULL)
   , isSorted(true)
{
#ifdef MFEM_USE_MEMALLOC
   NodesMem = NULL;
#endif
   I.New(height + 1);
   J.New(height);
   A.New(height);

   for (int i = 0; i <= height; i++)
   {
      I[i] = i;
   }

   for (int r=0; r<height; r++)
   {
      J[r] = r;
      A[r] = v[r];
   }

   InitCuSparse();
}

SparseMatrix& SparseMatrix::operator=(const SparseMatrix &rhs)
{
   Clear();

   SparseMatrix copy(rhs);
   Swap(copy);

   return *this;
}

void SparseMatrix::MakeRef(const SparseMatrix &master)
{
   MFEM_ASSERT(master.Finalized(), "'master' must be finalized");
   Clear();
   height = master.Height();
   width = master.Width();
   I = master.I; I.ClearOwnerFlags();
   J = master.J; J.ClearOwnerFlags();
   A = master.A; A.ClearOwnerFlags();
   isSorted = master.isSorted;
}

void SparseMatrix::SetEmpty()
{
   height = width = 0;
   I.Reset();
   J.Reset();
   A.Reset();
   Rows = NULL;
   current_row = -1;
   ColPtrJ = NULL;
   ColPtrNode = NULL;
   At = NULL;
#ifdef MFEM_USE_MEMALLOC
   NodesMem = NULL;
#endif
   isSorted = false;

#ifdef MFEM_USE_CUDA
   if (initBuffers)
   {
      cusparseDestroySpMat(matA_descr);
      cusparseDestroyDnVec(vecX_descr);
      cusparseDestroyDnVec(vecY_descr);
      initBuffers = false;
   }
#endif
}

int SparseMatrix::RowSize(const int i) const
{
   int gi = i;
   if (gi < 0)
   {
      gi = -1-gi;
   }

   if (I)
   {
      return I[gi+1]-I[gi];
   }

   int s = 0;
   RowNode *row = Rows[gi];
   for ( ; row != NULL; row = row->Prev)
      if (row->Value != 0.0)
      {
         s++;
      }
   return s;
}

int SparseMatrix::MaxRowSize() const
{
   int out=0;
   int rowSize=0;
   if (I)
   {
      for (int i=0; i < height; ++i)
      {
         rowSize = I[i+1]-I[i];
         out = (out > rowSize) ? out : rowSize;
      }
   }
   else
   {
      for (int i=0; i < height; ++i)
      {
         rowSize = RowSize(i);
         out = (out > rowSize) ? out : rowSize;
      }
   }

   return out;
}

int *SparseMatrix::GetRowColumns(const int row)
{
   MFEM_VERIFY(Finalized(), "Matrix must be finalized.");

   return J + I[row];
}

const int *SparseMatrix::GetRowColumns(const int row) const
{
   MFEM_VERIFY(Finalized(), "Matrix must be finalized.");

   return J + I[row];
}

double *SparseMatrix::GetRowEntries(const int row)
{
   MFEM_VERIFY(Finalized(), "Matrix must be finalized.");

   return A + I[row];
}

const double *SparseMatrix::GetRowEntries(const int row) const
{
   MFEM_VERIFY(Finalized(), "Matrix must be finalized.");

   return A + I[row];
}

void SparseMatrix::SetWidth(int newWidth)
{
   if (newWidth == width)
   {
      // Nothing to be done here
      return;
   }
   else if (newWidth == -1)
   {
      // Compute the actual width
      width = ActualWidth();
      // No need to reset the ColPtr, since the new ColPtr will be shorter.
   }
   else if (newWidth > width)
   {
      // We need to reset ColPtr, since now we may have additional columns.
      if (Rows != NULL)
      {
         delete [] ColPtrNode;
         ColPtrNode = static_cast<RowNode **>(NULL);
      }
      else
      {
         delete [] ColPtrJ;
         ColPtrJ = static_cast<int *>(NULL);
      }
      width = newWidth;
   }
   else
   {
      // Check that the new width is bigger or equal to the actual width.
      MFEM_ASSERT(newWidth >= ActualWidth(),
                  "The new width needs to be bigger or equal to the actual width");
      width = newWidth;
   }
}


void SparseMatrix::SortColumnIndices()
{
   MFEM_VERIFY(Finalized(), "Matrix is not Finalized!");

   if (isSorted)
   {
      return;
   }

   Array<Pair<int,double> > row;
   for (int j = 0, i = 0; i < height; i++)
   {
      int end = I[i+1];
      row.SetSize(end - j);
      for (int k = 0; k < row.Size(); k++)
      {
         row[k].one = J[j+k];
         row[k].two = A[j+k];
      }
      row.Sort();
      for (int k = 0; k < row.Size(); k++, j++)
      {
         J[j] = row[k].one;
         A[j] = row[k].two;
      }
   }
   isSorted = true;
}

void SparseMatrix::MoveDiagonalFirst()
{
   MFEM_VERIFY(Finalized(), "Matrix is not Finalized!");

   for (int row = 0, end = 0; row < height; row++)
   {
      int start = end, j;
      end = I[row+1];
      for (j = start; true; j++)
      {
         MFEM_VERIFY(j < end, "diagonal entry not found in row = " << row);
         if (J[j] == row) { break; }
      }
      const double diag = A[j];
      for ( ; j > start; j--)
      {
         J[j] = J[j-1];
         A[j] = A[j-1];
      }
      J[start] = row;
      A[start] = diag;
   }
}

double &SparseMatrix::Elem(int i, int j)
{
   return operator()(i,j);
}

const double &SparseMatrix::Elem(int i, int j) const
{
   return operator()(i,j);
}

double &SparseMatrix::operator()(int i, int j)
{
   MFEM_ASSERT(i < height && i >= 0 && j < width && j >= 0,
               "Trying to access element outside of the matrix.  "
               << "height = " << height << ", "
               << "width = " << width << ", "
               << "i = " << i << ", "
               << "j = " << j);

   MFEM_VERIFY(Finalized(), "Matrix must be finalized.");

   for (int k = I[i], end = I[i+1]; k < end; k++)
   {
      if (J[k] == j)
      {
         return A[k];
      }
   }

   MFEM_ABORT("Did not find i = " << i << ", j = " << j << " in matrix.");
   return A[0];
}

const double &SparseMatrix::operator()(int i, int j) const
{
   static const double zero = 0.0;

   MFEM_ASSERT(i < height && i >= 0 && j < width && j >= 0,
               "Trying to access element outside of the matrix.  "
               << "height = " << height << ", "
               << "width = " << width << ", "
               << "i = " << i << ", "
               << "j = " << j);

   if (Finalized())
   {
      for (int k = I[i], end = I[i+1]; k < end; k++)
      {
         if (J[k] == j)
         {
            return A[k];
         }
      }
   }
   else
   {
      for (RowNode *node_p = Rows[i]; node_p != NULL; node_p = node_p->Prev)
      {
         if (node_p->Column == j)
         {
            return node_p->Value;
         }
      }
   }

   return zero;
}

void SparseMatrix::GetDiag(Vector & d) const
{
   MFEM_VERIFY(height == width, "Matrix must be square, not height = "
               << height << ", width = " << width);
   MFEM_VERIFY(Finalized(), "Matrix must be finalized.");

   d.SetSize(height);

   auto I = this->ReadI();
   auto J = this->ReadJ();
   auto A = this->ReadData();
   auto dd = d.Write();

   MFEM_FORALL(i, height,
   {
      const int begin = I[i];
      const int end = I[i+1];
      int j;
      for (j = begin; j < end; j++)
      {
         if (J[j] == i)
         {
            dd[i] = A[j];
            break;
         }
      }
      if (j == end)
      {
         dd[i] = 0.;
      }
   });
}

/// Produces a DenseMatrix from a SparseMatrix
DenseMatrix *SparseMatrix::ToDenseMatrix() const
{
   int num_rows = this->Height();
   int num_cols = this->Width();

   DenseMatrix * B = new DenseMatrix(num_rows, num_cols);

   this->ToDenseMatrix(*B);

   return B;
}

/// Produces a DenseMatrix from a SparseMatrix
void SparseMatrix::ToDenseMatrix(DenseMatrix & B) const
{
   B.SetSize(height, width);
   B = 0.0;

   for (int r=0; r<height; r++)
   {
      const int    * col = this->GetRowColumns(r);
      const double * val = this->GetRowEntries(r);

      for (int cj=0; cj<this->RowSize(r); cj++)
      {
         B(r, col[cj]) = val[cj];
      }
   }
}

void SparseMatrix::Mult(const Vector &x, Vector &y) const
{
   if (Finalized()) { y.UseDevice(true); }
   y = 0.0;
   AddMult(x, y);
}

void SparseMatrix::AddMult(const Vector &x, Vector &y, const double a) const
{
   MFEM_ASSERT(width == x.Size(), "Input vector size (" << x.Size()
               << ") must match matrix width (" << width << ")");
   MFEM_ASSERT(height == y.Size(), "Output vector size (" << y.Size()
               << ") must match matrix height (" << height << ")");

   if (!Finalized())
   {
      const double *xp = x.HostRead();
      double *yp = y.HostReadWrite();

      // The matrix is not finalized, but multiplication is still possible
      for (int i = 0; i < height; i++)
      {
         RowNode *row = Rows[i];
         double b = 0.0;
         for ( ; row != NULL; row = row->Prev)
         {
            b += row->Value * xp[row->Column];
         }
         *yp += a * b;
         yp++;
      }
      return;
   }

#ifndef MFEM_USE_LEGACY_OPENMP
   const int height = this->height;
   const int nnz = J.Capacity();
   auto d_I = Read(I, height+1);
   auto d_J = Read(J, nnz);
   auto d_A = Read(A, nnz);
   auto d_x = x.Read();
   auto d_y = y.ReadWrite();

   // Skip if matrix has no non-zeros
   if (nnz == 0) {return;}
   if (Device::Allows(Backend::CUDA_MASK) && useCuSparse)
   {
#ifdef MFEM_USE_CUDA
      const double alpha = a;
      const double beta  = 1.0;

      // Setup descriptors
      if (!initBuffers)
      {
         // Setup matrix descriptor
         cusparseCreateCsr(&matA_descr,Height(), Width(), J.Capacity(),
                           const_cast<int *>(d_I),
                           const_cast<int *>(d_J), const_cast<double *>(d_A), CUSPARSE_INDEX_32I,
                           CUSPARSE_INDEX_32I, CUSPARSE_INDEX_BASE_ZERO, CUDA_R_64F);

         // Create handles for input/output vectors
         cusparseCreateDnVec(&vecX_descr, x.Size(), const_cast<double *>(d_x),
                             CUDA_R_64F);
         cusparseCreateDnVec(&vecY_descr, y.Size(), d_y, CUDA_R_64F);

         initBuffers = true;
      }

      // Allocate kernel space. Buffer is shared between different sparsemats
      size_t newBufferSize = 0;
      cusparseSpMV_bufferSize(handle, CUSPARSE_OPERATION_NON_TRANSPOSE, &alpha,
                              matA_descr,
                              vecX_descr, &beta, vecY_descr, CUDA_R_64F,
                              CUSPARSE_CSRMV_ALG1, &newBufferSize);

      // Check if we need to resize
      if (newBufferSize > bufferSize)
      {
         bufferSize = newBufferSize;
         if (dBuffer != NULL) { CuMemFree(dBuffer); }
         CuMemAlloc(&dBuffer, bufferSize);
      }

      // Update input/output vectors
      cusparseDnVecSetValues(vecX_descr, const_cast<double *>(d_x));
      cusparseDnVecSetValues(vecY_descr, d_y);

      // Y = alpha A * X + beta * Y
      cusparseSpMV(handle, CUSPARSE_OPERATION_NON_TRANSPOSE, &alpha, matA_descr,
                   vecX_descr, &beta, vecY_descr, CUDA_R_64F, CUSPARSE_CSRMV_ALG1, dBuffer);
#endif
   }
   else
   {
      // Native version
      MFEM_FORALL(i, height,
      {
         double d = 0.0;
         const int end = d_I[i+1];
         for (int j = d_I[i]; j < end; j++)
         {
            d += d_A[j] * d_x[d_J[j]];
         }
         d_y[i] += a * d;
      });

   }

#else
   const double *Ap = A, *xp = x.GetData();
   double *yp = y.GetData();
   const int *Jp = J, *Ip = I;

   #pragma omp parallel for
   for (int i = 0; i < height; i++)
   {
      double d = 0.0;
      const int end = Ip[i+1];
      for (int j = Ip[i]; j < end; j++)
      {
         d += Ap[j] * xp[Jp[j]];
      }
      yp[i] += a * d;
   }
#endif
}

void SparseMatrix::MultTranspose(const Vector &x, Vector &y) const
{
   if (Finalized()) { y.UseDevice(true); }
   y = 0.0;
   AddMultTranspose(x, y);
}

void SparseMatrix::AddMultTranspose(const Vector &x, Vector &y,
                                    const double a) const
{
   MFEM_ASSERT(height == x.Size(), "Input vector size (" << x.Size()
               << ") must match matrix height (" << height << ")");
   MFEM_ASSERT(width == y.Size(), "Output vector size (" << y.Size()
               << ") must match matrix width (" << width << ")");

   if (!Finalized())
   {
      double *yp = y.GetData();
      // The matrix is not finalized, but multiplication is still possible
      for (int i = 0; i < height; i++)
      {
         RowNode *row = Rows[i];
         double b = a * x(i);
         for ( ; row != NULL; row = row->Prev)
         {
            yp[row->Column] += row->Value * b;
         }
      }
      return;
   }

   if (At)
   {
      At->AddMult(x, y, a);
   }
   else
   {
      MFEM_VERIFY(Device::IsDisabled(), "transpose action on device is not "
                  "enabled; see BuildTranspose() for details.");
      for (int i = 0; i < height; i++)
      {
         const double xi = a * x[i];
         const int end = I[i+1];
         for (int j = I[i]; j < end; j++)
         {
            const int Jj = J[j];
            y[Jj] += A[j] * xi;
         }
      }
   }
}

void SparseMatrix::BuildTranspose() const
{
   if (At == NULL)
   {
      At = Transpose(*this);
   }
}

void SparseMatrix::ResetTranspose() const
{
   delete At;
   At = NULL;
}

void SparseMatrix::PartMult(
   const Array<int> &rows, const Vector &x, Vector &y) const
{
   MFEM_VERIFY(Finalized(), "Matrix must be finalized.");

   const int n = rows.Size();
   const int nnz = J.Capacity();
   auto d_rows = rows.Read();
   auto d_I = Read(I, height+1);
   auto d_J = Read(J, nnz);
   auto d_A = Read(A, nnz);
   auto d_x = x.Read();
   auto d_y = y.Write();
   MFEM_FORALL(i, n,
   {
      const int r = d_rows[i];
      const int end = d_I[r + 1];
      double a = 0.0;
      for (int j = d_I[r]; j < end; j++)
      {
         a += d_A[j] * d_x[d_J[j]];
      }
      d_y[r] = a;
   });
}

void SparseMatrix::PartAddMult(
   const Array<int> &rows, const Vector &x, Vector &y, const double a) const
{
   MFEM_VERIFY(Finalized(), "Matrix must be finalized.");

   for (int i = 0; i < rows.Size(); i++)
   {
      int r = rows[i];
      int end = I[r + 1];
      double val = 0.0;
      for (int j = I[r]; j < end; j++)
      {
         val += A[j] * x(J[j]);
      }
      y(r) += a * val;
   }
}

void SparseMatrix::BooleanMult(const Array<int> &x, Array<int> &y) const
{
   MFEM_ASSERT(Finalized(), "Matrix must be finalized.");
   MFEM_ASSERT(x.Size() == Width(), "Input vector size (" << x.Size()
               << ") must match matrix width (" << Width() << ")");

   y.SetSize(Height(), Device::GetDeviceMemoryType());

   const int height = Height();
   const int nnz = J.Capacity();
   auto d_I = Read(I, height+1);
   auto d_J = Read(J, nnz);
   auto d_x = Read(x.GetMemory(), x.Size());
   auto d_y = Write(y.GetMemory(), y.Size());
   MFEM_FORALL(i, height,
   {
      bool d_yi = false;
      const int end = d_I[i+1];
      for (int j = d_I[i]; j < end; j++)
      {
         if (d_x[d_J[j]])
         {
            d_yi = true;
            break;
         }
      }
      d_y[i] = d_yi;
   });
}

void SparseMatrix::BooleanMultTranspose(const Array<int> &x,
                                        Array<int> &y) const
{
   MFEM_ASSERT(Finalized(), "Matrix must be finalized.");
   MFEM_ASSERT(x.Size() == Height(), "Input vector size (" << x.Size()
               << ") must match matrix height (" << Height() << ")");

   y.SetSize(Width());
   y = 0;

   for (int i = 0; i < Height(); i++)
   {
      if (x[i])
      {
         int end = I[i+1];
         for (int j = I[i]; j < end; j++)
         {
            y[J[j]] = x[i];
         }
      }
   }
}

void SparseMatrix::AbsMult(const Vector &x, Vector &y) const
{
   MFEM_ASSERT(width == x.Size(), "Input vector size (" << x.Size()
               << ") must match matrix width (" << width << ")");
   MFEM_ASSERT(height == y.Size(), "Output vector size (" << y.Size()
               << ") must match matrix height (" << height << ")");

   if (Finalized()) { y.UseDevice(true); }
   y = 0.0;

   if (!Finalized())
   {
      const double *xp = x.HostRead();
      double *yp = y.HostReadWrite();

      // The matrix is not finalized, but multiplication is still possible
      for (int i = 0; i < height; i++)
      {
         RowNode *row = Rows[i];
         double b = 0.0;
         for ( ; row != NULL; row = row->Prev)
         {
            b += std::abs(row->Value) * xp[row->Column];
         }
         *yp += b;
         yp++;
      }
      return;
   }

   const int height = this->height;
   const int nnz = J.Capacity();
   auto d_I = Read(I, height+1);
   auto d_J = Read(J, nnz);
   auto d_A = Read(A, nnz);
   auto d_x = x.Read();
   auto d_y = y.ReadWrite();
   MFEM_FORALL(i, height,
   {
      double d = 0.0;
      const int end = d_I[i+1];
      for (int j = d_I[i]; j < end; j++)
      {
         d += std::abs(d_A[j]) * d_x[d_J[j]];
      }
      d_y[i] += d;
   });
}

void SparseMatrix::AbsMultTranspose(const Vector &x, Vector &y) const
{
   MFEM_ASSERT(height == x.Size(), "Input vector size (" << x.Size()
               << ") must match matrix height (" << height << ")");
   MFEM_ASSERT(width == y.Size(), "Output vector size (" << y.Size()
               << ") must match matrix width (" << width << ")");

   y = 0.0;

   if (!Finalized())
   {
      double *yp = y.GetData();
      // The matrix is not finalized, but multiplication is still possible
      for (int i = 0; i < height; i++)
      {
         RowNode *row = Rows[i];
         double b = x(i);
         for ( ; row != NULL; row = row->Prev)
         {
            yp[row->Column] += fabs(row->Value) * b;
         }
      }
      return;
   }

   if (At)
   {
      At->AbsMult(x, y);
   }
   else
   {
      MFEM_VERIFY(Device::IsDisabled(), "transpose action on device is not "
                  "enabled; see BuildTranspose() for details.");
      for (int i = 0; i < height; i++)
      {
         const double xi = x[i];
         const int end = I[i+1];
         for (int j = I[i]; j < end; j++)
         {
            const int Jj = J[j];
            y[Jj] += std::abs(A[j]) * xi;
         }
      }
   }
}

double SparseMatrix::InnerProduct(const Vector &x, const Vector &y) const
{
   MFEM_ASSERT(x.Size() == Width(), "x.Size() = " << x.Size()
               << " must be equal to Width() = " << Width());
   MFEM_ASSERT(y.Size() == Height(), "y.Size() = " << y.Size()
               << " must be equal to Height() = " << Height());

   x.HostRead();
   y.HostRead();
   if (Finalized())
   {
      const int nnz = J.Capacity();
      HostRead(I, height+1);
      HostRead(J, nnz);
      HostRead(A, nnz);
   }

   double prod = 0.0;
   for (int i = 0; i < height; i++)
   {
      double a = 0.0;
      if (A)
      {
         for (int j = I[i], end = I[i+1]; j < end; j++)
         {
            a += A[j] * x(J[j]);
         }
      }
      else
      {
         for (RowNode *np = Rows[i]; np != NULL; np = np->Prev)
         {
            a += np->Value * x(np->Column);
         }
      }
      prod += a * y(i);
   }

   return prod;
}

void SparseMatrix::GetRowSums(Vector &x) const
{
   for (int i = 0; i < height; i++)
   {
      double a = 0.0;
      if (A)
      {
         for (int j = I[i], end = I[i+1]; j < end; j++)
         {
            a += A[j];
         }
      }
      else
      {
         for (RowNode *np = Rows[i]; np != NULL; np = np->Prev)
         {
            a += np->Value;
         }
      }
      x(i) = a;
   }
}

double SparseMatrix::GetRowNorml1(int irow) const
{
   MFEM_VERIFY(irow < height,
               "row " << irow << " not in matrix with height " << height);

   double a = 0.0;
   if (A)
   {
      for (int j = I[irow], end = I[irow+1]; j < end; j++)
      {
         a += fabs(A[j]);
      }
   }
   else
   {
      for (RowNode *np = Rows[irow]; np != NULL; np = np->Prev)
      {
         a += fabs(np->Value);
      }
   }

   return a;
}

void SparseMatrix::Threshold(double tol, bool fix_empty_rows)
{
   MFEM_ASSERT(Finalized(), "Matrix must be finalized.");
   double atol;
   atol = std::abs(tol);

   fix_empty_rows = height == width ? fix_empty_rows : false;

   double *newA;
   int *newI, *newJ;
   int i, j, nz;

   newI = Memory<int>(height+1);
   newI[0] = 0;
   for (i = 0, nz = 0; i < height; i++)
   {
      bool found = false;
      for (j = I[i]; j < I[i+1]; j++)
         if (std::abs(A[j]) > atol)
         {
            found = true;
            nz++;
         }
      if (fix_empty_rows && !found) { nz++; }
      newI[i+1] = nz;
   }

   newJ = Memory<int>(nz);
   newA = Memory<double>(nz);
   // Assume we're sorted until we find out otherwise
   isSorted = true;
   for (i = 0, nz = 0; i < height; i++)
   {
      bool found = false;
      int lastCol = -1;
      for (j = I[i]; j < I[i+1]; j++)
         if (std::abs(A[j]) > atol)
         {
            found = true;
            newJ[nz] = J[j];
            newA[nz] = A[j];
            if ( lastCol > newJ[nz] )
            {
               isSorted = false;
            }
            lastCol = newJ[nz];
            nz++;
         }
      if (fix_empty_rows && !found)
      {
         newJ[nz] = i;
         newA[nz] = 0.0;
         nz++;
      }
   }
   Destroy();
   I.Wrap(newI, height+1, true);
   J.Wrap(newJ, I[height], true);
   A.Wrap(newA, I[height], true);
}

void SparseMatrix::Finalize(int skip_zeros, bool fix_empty_rows)
{
   int i, j, nr, nz;
   RowNode *aux;

   if (Finalized())
   {
      return;
   }

   delete [] ColPtrNode;
   ColPtrNode = NULL;

   I.New(height+1);
   I[0] = 0;
   for (i = 1; i <= height; i++)
   {
      nr = 0;
      for (aux = Rows[i-1]; aux != NULL; aux = aux->Prev)
      {
         if (!skip_zeros || aux->Value != 0.0) { nr++; }
      }
      if (fix_empty_rows && !nr) { nr = 1; }
      I[i] = I[i-1] + nr;
   }

   nz = I[height];
   J.New(nz);
   A.New(nz);
   // Assume we're sorted until we find out otherwise
   isSorted = true;
   for (j = i = 0; i < height; i++)
   {
      int lastCol = -1;
      nr = 0;
      for (aux = Rows[i]; aux != NULL; aux = aux->Prev)
      {
         if (!skip_zeros || aux->Value != 0.0)
         {
            J[j] = aux->Column;
            A[j] = aux->Value;

            if ( lastCol > J[j] )
            {
               isSorted = false;
            }
            lastCol = J[j];

            j++;
            nr++;
         }
      }
      if (fix_empty_rows && !nr)
      {
         J[j] = i;
         A[j] = 1.0;
         j++;
      }
   }

#ifdef MFEM_USE_MEMALLOC
   delete NodesMem;
   NodesMem = NULL;
#else
   for (i = 0; i < height; i++)
   {
      RowNode *node_p = Rows[i];
      while (node_p != NULL)
      {
         aux = node_p;
         node_p = node_p->Prev;
         delete aux;
      }
   }
#endif

   delete [] Rows;
   Rows = NULL;
}

void SparseMatrix::GetBlocks(Array2D<SparseMatrix *> &blocks) const
{
   int br = blocks.NumRows(), bc = blocks.NumCols();
   int nr = (height + br - 1)/br, nc = (width + bc - 1)/bc;

   for (int j = 0; j < bc; j++)
   {
      for (int i = 0; i < br; i++)
      {
         int *bI = Memory<int>(nr + 1);
         for (int k = 0; k <= nr; k++)
         {
            bI[k] = 0;
         }
         blocks(i,j) = new SparseMatrix(bI, NULL, NULL, nr, nc);
      }
   }

   for (int gr = 0; gr < height; gr++)
   {
      int bi = gr/nr, i = gr%nr + 1;
      if (Finalized())
      {
         for (int j = I[gr]; j < I[gr+1]; j++)
         {
            if (A[j] != 0.0)
            {
               blocks(bi, J[j]/nc)->I[i]++;
            }
         }
      }
      else
      {
         for (RowNode *n_p = Rows[gr]; n_p != NULL; n_p = n_p->Prev)
         {
            if (n_p->Value != 0.0)
            {
               blocks(bi, n_p->Column/nc)->I[i]++;
            }
         }
      }
   }

   for (int j = 0; j < bc; j++)
   {
      for (int i = 0; i < br; i++)
      {
         SparseMatrix &b = *blocks(i,j);
         int nnz = 0, rs;
         for (int k = 1; k <= nr; k++)
         {
            rs = b.I[k], b.I[k] = nnz, nnz += rs;
         }
         b.J.New(nnz);
         b.A.New(nnz);
      }
   }

   for (int gr = 0; gr < height; gr++)
   {
      int bi = gr/nr, i = gr%nr + 1;
      if (Finalized())
      {
         for (int j = I[gr]; j < I[gr+1]; j++)
         {
            if (A[j] != 0.0)
            {
               SparseMatrix &b = *blocks(bi, J[j]/nc);
               b.J[b.I[i]] = J[j] % nc;
               b.A[b.I[i]] = A[j];
               b.I[i]++;
            }
         }
      }
      else
      {
         for (RowNode *n_p = Rows[gr]; n_p != NULL; n_p = n_p->Prev)
         {
            if (n_p->Value != 0.0)
            {
               SparseMatrix &b = *blocks(bi, n_p->Column/nc);
               b.J[b.I[i]] = n_p->Column % nc;
               b.A[b.I[i]] = n_p->Value;
               b.I[i]++;
            }
         }
      }
   }
}

double SparseMatrix::IsSymmetric() const
{
   if (height != width)
   {
      return infinity();
   }

   double symm = 0.0;
   if (Empty())
   {
      // return 0.0;
   }
   else if (Finalized())
   {
      for (int i = 1; i < height; i++)
      {
         for (int j = I[i]; j < I[i+1]; j++)
         {
            if (J[j] < i)
            {
               symm = std::max(symm, std::abs(A[j]-(*this)(J[j],i)));
            }
         }
      }
   }
   else
   {
      for (int i = 0; i < height; i++)
      {
         for (RowNode *node_p = Rows[i]; node_p != NULL; node_p = node_p->Prev)
         {
            int col = node_p->Column;
            if (col < i)
            {
               symm = std::max(symm, std::abs(node_p->Value-(*this)(col,i)));
            }
         }
      }
   }
   return symm;
}

void SparseMatrix::Symmetrize()
{
   MFEM_VERIFY(Finalized(), "Matrix must be finalized.");

   int i, j;
   for (i = 1; i < height; i++)
   {
      for (j = I[i]; j < I[i+1]; j++)
      {
         if (J[j] < i)
         {
            A[j] += (*this)(J[j],i);
            A[j] *= 0.5;
            (*this)(J[j],i) = A[j];
         }
      }
   }
}

int SparseMatrix::NumNonZeroElems() const
{
   if (A != NULL)  // matrix is finalized
   {
      return I[height];
   }
   else
   {
      int nnz = 0;

      for (int i = 0; i < height; i++)
      {
         for (RowNode *node_p = Rows[i]; node_p != NULL; node_p = node_p->Prev)
         {
            nnz++;
         }
      }

      return nnz;
   }
}

double SparseMatrix::MaxNorm() const
{
   double m = 0.0;

   if (A)
   {
      int nnz = I[height];
      for (int j = 0; j < nnz; j++)
      {
         m = std::max(m, std::abs(A[j]));
      }
   }
   else
   {
      for (int i = 0; i < height; i++)
      {
         for (RowNode *n_p = Rows[i]; n_p != NULL; n_p = n_p->Prev)
         {
            m = std::max(m, std::abs(n_p->Value));
         }
      }
   }
   return m;
}

int SparseMatrix::CountSmallElems(double tol) const
{
   int counter = 0;

   if (A)
   {
      const int nz = I[height];
      const double *Ap = A;

      for (int i = 0; i < nz; i++)
      {
         counter += (std::abs(Ap[i]) <= tol);
      }
   }
   else
   {
      for (int i = 0; i < height; i++)
      {
         for (RowNode *aux = Rows[i]; aux != NULL; aux = aux->Prev)
         {
            counter += (std::abs(aux->Value) <= tol);
         }
      }
   }

   return counter;
}

int SparseMatrix::CheckFinite() const
{
   if (Empty())
   {
      return 0;
   }
   else if (Finalized())
   {
      return mfem::CheckFinite(A, I[height]);
   }
   else
   {
      int counter = 0;
      for (int i = 0; i < height; i++)
      {
         for (RowNode *aux = Rows[i]; aux != NULL; aux = aux->Prev)
         {
            counter += !IsFinite(aux->Value);
         }
      }
      return counter;
   }
}

MatrixInverse *SparseMatrix::Inverse() const
{
   return NULL;
}

void SparseMatrix::EliminateRow(int row, const double sol, Vector &rhs)
{
   RowNode *aux;

   MFEM_ASSERT(row < height && row >= 0,
               "Row " << row << " not in matrix of height " << height);

   MFEM_VERIFY(!Finalized(), "Matrix must NOT be finalized.");

   for (aux = Rows[row]; aux != NULL; aux = aux->Prev)
   {
      rhs(aux->Column) -= sol * aux->Value;
      aux->Value = 0.0;
   }
}

void SparseMatrix::EliminateRow(int row, DiagonalPolicy dpolicy)
{
   RowNode *aux;

   MFEM_ASSERT(row < height && row >= 0,
               "Row " << row << " not in matrix of height " << height);
   MFEM_ASSERT(dpolicy != DIAG_KEEP, "Diagonal policy must not be DIAG_KEEP");
   MFEM_ASSERT(dpolicy != DIAG_ONE || height == width,
               "if dpolicy == DIAG_ONE, matrix must be square, not height = "
               << height << ",  width = " << width);

   if (Rows == NULL)
   {
      for (int i=I[row]; i < I[row+1]; ++i)
      {
         A[i]=0.0;
      }
   }
   else
   {
      for (aux = Rows[row]; aux != NULL; aux = aux->Prev)
      {
         aux->Value = 0.0;
      }
   }

   if (dpolicy == DIAG_ONE)
   {
      SearchRow(row, row) = 1.;
   }
}

void SparseMatrix::EliminateCol(int col, DiagonalPolicy dpolicy)
{
   MFEM_ASSERT(col < width && col >= 0,
               "Col " << col << " not in matrix of width " << width);
   MFEM_ASSERT(dpolicy != DIAG_KEEP, "Diagonal policy must not be DIAG_KEEP");
   MFEM_ASSERT(dpolicy != DIAG_ONE || height == width,
               "if dpolicy == DIAG_ONE, matrix must be square, not height = "
               << height << ",  width = " << width);

   if (Rows == NULL)
   {
      const int nnz = I[height];
      for (int jpos = 0; jpos != nnz; ++jpos)
      {
         if (J[jpos] == col)
         {
            A[jpos] = 0.0;
         }
      }
   }
   else
   {
      for (int i = 0; i < height; i++)
      {
         for (RowNode *aux = Rows[i]; aux != NULL; aux = aux->Prev)
         {
            if (aux->Column == col)
            {
               aux->Value = 0.0;
            }
         }
      }
   }

   if (dpolicy == DIAG_ONE)
   {
      SearchRow(col, col) = 1.0;
   }
}

void SparseMatrix::EliminateCols(const Array<int> &cols, const Vector *x,
                                 Vector *b)
{
   if (Rows == NULL)
   {
      for (int i = 0; i < height; i++)
      {
         for (int jpos = I[i]; jpos != I[i+1]; ++jpos)
         {
            if (cols[ J[jpos]])
            {
               if (x && b)
               {
                  (*b)(i) -= A[jpos] * (*x)( J[jpos] );
               }
               A[jpos] = 0.0;
            }
         }
      }
   }
   else
   {
      for (int i = 0; i < height; i++)
      {
         for (RowNode *aux = Rows[i]; aux != NULL; aux = aux->Prev)
         {
            if (cols[aux -> Column])
            {
               if (x && b)
               {
                  (*b)(i) -= aux -> Value * (*x)(aux -> Column);
               }
               aux->Value = 0.0;
            }
         }
      }
   }
}

void SparseMatrix::EliminateCols(const Array<int> &col_marker, SparseMatrix &Ae)
{
   if (Rows)
   {
      RowNode *nd;
      for (int row = 0; row < height; row++)
      {
         for (nd = Rows[row]; nd != NULL; nd = nd->Prev)
         {
            if (col_marker[nd->Column])
            {
               Ae.Add(row, nd->Column, nd->Value);
               nd->Value = 0.0;
            }
         }
      }
   }
   else
   {
      for (int row = 0; row < height; row++)
      {
         for (int j = I[row]; j < I[row+1]; j++)
         {
            if (col_marker[J[j]])
            {
               Ae.Add(row, J[j], A[j]);
               A[j] = 0.0;
            }
         }
      }
   }
}


void SparseMatrix::EliminateRowCol(int rc, const double sol, Vector &rhs,
                                   DiagonalPolicy dpolicy)
{
   MFEM_ASSERT(rc < height && rc >= 0,
               "Row " << rc << " not in matrix of height " << height);

   if (Rows == NULL)
   {
      for (int j = I[rc]; j < I[rc+1]; j++)
      {
         const int col = J[j];
         if (col == rc)
         {
            switch (dpolicy)
            {
               case DIAG_KEEP:
                  rhs(rc) = A[j] * sol;
                  break;
               case DIAG_ONE:
                  A[j] = 1.0;
                  rhs(rc) = sol;
                  break;
               case DIAG_ZERO:
                  A[j] = 0.;
                  rhs(rc) = 0.;
                  break;
               default:
                  mfem_error("SparseMatrix::EliminateRowCol () #2");
                  break;
            }
         }
         else
         {
            A[j] = 0.0;
            for (int k = I[col]; 1; k++)
            {
               if (k == I[col+1])
               {
                  mfem_error("SparseMatrix::EliminateRowCol () #3");
               }
               else if (J[k] == rc)
               {
                  rhs(col) -= sol * A[k];
                  A[k] = 0.0;
                  break;
               }
            }
         }
      }
   }
   else
   {
      for (RowNode *aux = Rows[rc]; aux != NULL; aux = aux->Prev)
      {
         const int col = aux->Column;
         if (col == rc)
         {
            switch (dpolicy)
            {
               case DIAG_KEEP:
                  rhs(rc) = aux->Value * sol;
                  break;
               case DIAG_ONE:
                  aux->Value = 1.0;
                  rhs(rc) = sol;
                  break;
               case DIAG_ZERO:
                  aux->Value = 0.;
                  rhs(rc) = 0.;
                  break;
               default:
                  mfem_error("SparseMatrix::EliminateRowCol () #4");
                  break;
            }
         }
         else
         {
            aux->Value = 0.0;
            for (RowNode *node = Rows[col]; 1; node = node->Prev)
            {
               if (node == NULL)
               {
                  mfem_error("SparseMatrix::EliminateRowCol () #5");
               }
               else if (node->Column == rc)
               {
                  rhs(col) -= sol * node->Value;
                  node->Value = 0.0;
                  break;
               }
            }
         }
      }
   }
}

void SparseMatrix::EliminateRowColMultipleRHS(int rc, const Vector &sol,
                                              DenseMatrix &rhs,
                                              DiagonalPolicy dpolicy)
{
   MFEM_ASSERT(rc < height && rc >= 0,
               "Row " << rc << " not in matrix of height " << height);
   MFEM_ASSERT(sol.Size() == rhs.Width(), "solution size (" << sol.Size()
               << ") must match rhs width (" << rhs.Width() << ")");

   const int num_rhs = rhs.Width();
   if (Rows == NULL)
   {
      for (int j = I[rc]; j < I[rc+1]; j++)
      {
         const int col = J[j];
         if (col == rc)
         {
            switch (dpolicy)
            {
               case DIAG_KEEP:
                  for (int r = 0; r < num_rhs; r++)
                  {
                     rhs(rc,r) = A[j] * sol(r);
                  }
                  break;
               case DIAG_ONE:
                  A[j] = 1.0;
                  for (int r = 0; r < num_rhs; r++)
                  {
                     rhs(rc,r) = sol(r);
                  }
                  break;
               case DIAG_ZERO:
                  A[j] = 0.;
                  for (int r = 0; r < num_rhs; r++)
                  {
                     rhs(rc,r) = 0.;
                  }
                  break;
               default:
                  mfem_error("SparseMatrix::EliminateRowColMultipleRHS() #3");
                  break;
            }
         }
         else
         {
            A[j] = 0.0;
            for (int k = I[col]; 1; k++)
            {
               if (k == I[col+1])
               {
                  mfem_error("SparseMatrix::EliminateRowColMultipleRHS() #4");
               }
               else if (J[k] == rc)
               {
                  for (int r = 0; r < num_rhs; r++)
                  {
                     rhs(col,r) -= sol(r) * A[k];
                  }
                  A[k] = 0.0;
                  break;
               }
            }
         }
      }
   }
   else
   {
      for (RowNode *aux = Rows[rc]; aux != NULL; aux = aux->Prev)
      {
         const int col = aux->Column;
         if (col == rc)
         {
            switch (dpolicy)
            {
               case DIAG_KEEP:
                  for (int r = 0; r < num_rhs; r++)
                  {
                     rhs(rc,r) = aux->Value * sol(r);
                  }
                  break;
               case DIAG_ONE:
                  aux->Value = 1.0;
                  for (int r = 0; r < num_rhs; r++)
                  {
                     rhs(rc,r) = sol(r);
                  }
                  break;
               case DIAG_ZERO:
                  aux->Value = 0.;
                  for (int r = 0; r < num_rhs; r++)
                  {
                     rhs(rc,r) = 0.;
                  }
                  break;
               default:
                  mfem_error("SparseMatrix::EliminateRowColMultipleRHS() #5");
                  break;
            }
         }
         else
         {
            aux->Value = 0.0;
            for (RowNode *node = Rows[col]; 1; node = node->Prev)
            {
               if (node == NULL)
               {
                  mfem_error("SparseMatrix::EliminateRowColMultipleRHS() #6");
               }
               else if (node->Column == rc)
               {
                  for (int r = 0; r < num_rhs; r++)
                  {
                     rhs(col,r) -= sol(r) * node->Value;
                  }
                  node->Value = 0.0;
                  break;
               }
            }
         }
      }
   }
}

void SparseMatrix::EliminateRowCol(int rc, DiagonalPolicy dpolicy)
{
   MFEM_ASSERT(rc < height && rc >= 0,
               "Row " << rc << " not in matrix of height " << height);

   if (Rows == NULL)
   {
      for (int j = I[rc]; j < I[rc+1]; j++)
      {
         const int col = J[j];
         if (col == rc)
         {
            if (dpolicy == DIAG_ONE)
            {
               A[j] = 1.0;
            }
            else if (dpolicy == DIAG_ZERO)
            {
               A[j] = 0.0;
            }
         }
         else
         {
            A[j] = 0.0;
            for (int k = I[col]; 1; k++)
            {
               if (k == I[col+1])
               {
                  mfem_error("SparseMatrix::EliminateRowCol() #2");
               }
               else if (J[k] == rc)
               {
                  A[k] = 0.0;
                  break;
               }
            }
         }
      }
   }
   else
   {
      RowNode *aux, *node;

      for (aux = Rows[rc]; aux != NULL; aux = aux->Prev)
      {
         const int col = aux->Column;
         if (col == rc)
         {
            if (dpolicy == DIAG_ONE)
            {
               aux->Value = 1.0;
            }
            else if (dpolicy == DIAG_ZERO)
            {
               aux->Value = 0.;
            }
         }
         else
         {
            aux->Value = 0.0;
            for (node = Rows[col]; 1; node = node->Prev)
            {
               if (node == NULL)
               {
                  mfem_error("SparseMatrix::EliminateRowCol() #3");
               }
               else if (node->Column == rc)
               {
                  node->Value = 0.0;
                  break;
               }
            }
         }
      }
   }
}

// This is almost identical to EliminateRowCol(int, int), except for
// the A[j] = value; and aux->Value = value; lines.
void SparseMatrix::EliminateRowColDiag(int rc, double value)
{
   MFEM_ASSERT(rc < height && rc >= 0,
               "Row " << rc << " not in matrix of height " << height);

   if (Rows == NULL)
   {
      for (int j = I[rc]; j < I[rc+1]; j++)
      {
         const int col = J[j];
         if (col == rc)
         {
            A[j] = value;
         }
         else
         {
            A[j] = 0.0;
            for (int k = I[col]; 1; k++)
            {
               if (k == I[col+1])
               {
                  mfem_error("SparseMatrix::EliminateRowCol() #2");
               }
               else if (J[k] == rc)
               {
                  A[k] = 0.0;
                  break;
               }
            }
         }
      }
   }
   else
   {
      RowNode *aux, *node;

      for (aux = Rows[rc]; aux != NULL; aux = aux->Prev)
      {
         const int col = aux->Column;
         if (col == rc)
         {
            aux->Value = value;
         }
         else
         {
            aux->Value = 0.0;
            for (node = Rows[col]; 1; node = node->Prev)
            {
               if (node == NULL)
               {
                  mfem_error("SparseMatrix::EliminateRowCol() #3");
               }
               else if (node->Column == rc)
               {
                  node->Value = 0.0;
                  break;
               }
            }
         }
      }
   }
}

void SparseMatrix::EliminateRowCol(int rc, SparseMatrix &Ae,
                                   DiagonalPolicy dpolicy)
{
   if (Rows)
   {
      RowNode *nd, *nd2;
      for (nd = Rows[rc]; nd != NULL; nd = nd->Prev)
      {
         const int col = nd->Column;
         if (col == rc)
         {
            switch (dpolicy)
            {
               case DIAG_ONE:
                  Ae.Add(rc, rc, nd->Value - 1.0);
                  nd->Value = 1.0;
                  break;
               case DIAG_ZERO:
                  Ae.Add(rc, rc, nd->Value);
                  nd->Value = 0.;
                  break;
               case DIAG_KEEP:
                  break;
               default:
                  mfem_error("SparseMatrix::EliminateRowCol #1");
                  break;
            }
         }
         else
         {
            Ae.Add(rc, col, nd->Value);
            nd->Value = 0.0;
            for (nd2 = Rows[col]; 1; nd2 = nd2->Prev)
            {
               if (nd2 == NULL)
               {
                  mfem_error("SparseMatrix::EliminateRowCol #2");
               }
               else if (nd2->Column == rc)
               {
                  Ae.Add(col, rc, nd2->Value);
                  nd2->Value = 0.0;
                  break;
               }
            }
         }
      }
   }
   else
   {
      for (int j = I[rc]; j < I[rc+1]; j++)
      {
         const int col = J[j];
         if (col == rc)
         {
            switch (dpolicy)
            {
               case DIAG_ONE:
                  Ae.Add(rc, rc, A[j] - 1.0);
                  A[j] = 1.0;
                  break;
               case DIAG_ZERO:
                  Ae.Add(rc, rc, A[j]);
                  A[j] = 0.;
                  break;
               case DIAG_KEEP:
                  break;
               default:
                  mfem_error("SparseMatrix::EliminateRowCol #3");
                  break;
            }
         }
         else
         {
            Ae.Add(rc, col, A[j]);
            A[j] = 0.0;
            for (int k = I[col]; true; k++)
            {
               if (k == I[col+1])
               {
                  mfem_error("SparseMatrix::EliminateRowCol #4");
               }
               else if (J[k] == rc)
               {
                  Ae.Add(col, rc, A[k]);
                  A[k] = 0.0;
                  break;
               }
            }
         }
      }
   }
}

void SparseMatrix::SetDiagIdentity()
{
   for (int i = 0; i < height; i++)
   {
      if (I[i+1] == I[i]+1 && fabs(A[I[i]]) < 1e-16)
      {
         A[I[i]] = 1.0;
      }
   }
}

void SparseMatrix::EliminateZeroRows(const double threshold)
{
   for (int i = 0; i < height; i++)
   {
      double zero = 0.0;
      for (int j = I[i]; j < I[i+1]; j++)
      {
         zero += fabs(A[j]);
      }
      if (zero <= threshold)
      {
         for (int j = I[i]; j < I[i+1]; j++)
         {
            A[j] = (J[j] == i) ? 1.0 : 0.0;
         }
      }
   }
}

void SparseMatrix::Gauss_Seidel_forw(const Vector &x, Vector &y) const
{
   if (!Finalized())
   {
      double *yp = y.GetData();
      const double *xp = x.GetData();
      RowNode *diag_p, *n_p, **R = Rows;

      const int s = height;
      for (int i = 0; i < s; i++)
      {
         double sum = 0.0;
         diag_p = NULL;
         for (n_p = R[i]; n_p != NULL; n_p = n_p->Prev)
         {
            const int c = n_p->Column;
            if (c == i)
            {
               diag_p = n_p;
            }
            else
            {
               sum += n_p->Value * yp[c];
            }
         }

         if (diag_p != NULL && diag_p->Value != 0.0)
         {
            yp[i] = (xp[i] - sum) / diag_p->Value;
         }
         else if (xp[i] == sum)
         {
            yp[i] = sum;
         }
         else
         {
            mfem_error("SparseMatrix::Gauss_Seidel_forw()");
         }
      }
   }
   else
   {
      const int s = height;
      const int nnz = J.Capacity();
      const int *Ip = HostRead(I, s+1);
      const int *Jp = HostRead(J, nnz);
      const double *Ap = HostRead(A, nnz);
      double *yp = y.HostReadWrite();
      const double *xp = x.HostRead();

      for (int i = 0, j = Ip[0]; i < s; i++)
      {
         const int end = Ip[i+1];
         double sum = 0.0;
         int d = -1;
         for ( ; j < end; j++)
         {
            const int c = Jp[j];
            if (c == i)
            {
               d = j;
            }
            else
            {
               sum += Ap[j] * yp[c];
            }
         }

         if (d >= 0 && Ap[d] != 0.0)
         {
            yp[i] = (xp[i] - sum) / Ap[d];
         }
         else if (xp[i] == sum)
         {
            yp[i] = sum;
         }
         else
         {
            mfem_error("SparseMatrix::Gauss_Seidel_forw(...) #2");
         }
      }
   }
}

void SparseMatrix::Gauss_Seidel_back(const Vector &x, Vector &y) const
{
   if (!Finalized())
   {
      double *yp = y.GetData();
      const double *xp = x.GetData();
      RowNode *diag_p, *n_p, **R = Rows;

      for (int i = height-1; i >= 0; i--)
      {
         double sum = 0.;
         diag_p = NULL;
         for (n_p = R[i]; n_p != NULL; n_p = n_p->Prev)
         {
            const int c = n_p->Column;
            if (c == i)
            {
               diag_p = n_p;
            }
            else
            {
               sum += n_p->Value * yp[c];
            }
         }

         if (diag_p != NULL && diag_p->Value != 0.0)
         {
            yp[i] = (xp[i] - sum) / diag_p->Value;
         }
         else if (xp[i] == sum)
         {
            yp[i] = sum;
         }
         else
         {
            mfem_error("SparseMatrix::Gauss_Seidel_back()");
         }
      }
   }
   else
   {
      const int s = height;
      const int nnz = J.Capacity();
      const int *Ip = HostRead(I, s+1);
      const int *Jp = HostRead(J, nnz);
      const double *Ap = HostRead(A, nnz);
      double *yp = y.HostReadWrite();
      const double *xp = x.HostRead();

      for (int i = s-1, j = Ip[s]-1; i >= 0; i--)
      {
         const int beg = Ip[i];
         double sum = 0.;
         int d = -1;
         for ( ; j >= beg; j--)
         {
            const int c = Jp[j];
            if (c == i)
            {
               d = j;
            }
            else
            {
               sum += Ap[j] * yp[c];
            }
         }

         if (d >= 0 && Ap[d] != 0.0)
         {
            yp[i] = (xp[i] - sum) / Ap[d];
         }
         else if (xp[i] == sum)
         {
            yp[i] = sum;
         }
         else
         {
            mfem_error("SparseMatrix::Gauss_Seidel_back(...) #2");
         }
      }
   }
}

double SparseMatrix::GetJacobiScaling() const
{
   MFEM_VERIFY(Finalized(), "Matrix must be finalized.");

   double sc = 1.0;
   for (int i = 0; i < height; i++)
   {
      int d = -1;
      double norm = 0.0;
      for (int j = I[i]; j < I[i+1]; j++)
      {
         if (J[j] == i)
         {
            d = j;
         }
         norm += fabs(A[j]);
      }
      if (d >= 0 && A[d] != 0.0)
      {
         double a = 1.8 * fabs(A[d]) / norm;
         if (a < sc)
         {
            sc = a;
         }
      }
      else
      {
         mfem_error("SparseMatrix::GetJacobiScaling() #2");
      }
   }
   return sc;
}

void SparseMatrix::Jacobi(const Vector &b, const Vector &x0, Vector &x1,
                          double sc) const
{
   MFEM_VERIFY(Finalized(), "Matrix must be finalized.");

   for (int i = 0; i < height; i++)
   {
      int d = -1;
      double sum = b(i);
      for (int j = I[i]; j < I[i+1]; j++)
      {
         if (J[j] == i)
         {
            d = j;
         }
         else
         {
            sum -= A[j] * x0(J[j]);
         }
      }
      if (d >= 0 && A[d] != 0.0)
      {
         x1(i) = sc * (sum / A[d]) + (1.0 - sc) * x0(i);
      }
      else
      {
         mfem_error("SparseMatrix::Jacobi(...) #2");
      }
   }
}

void SparseMatrix::DiagScale(const Vector &b, Vector &x, double sc) const
{
   MFEM_VERIFY(Finalized(), "Matrix must be finalized.");

   const int nnz = J.Capacity();

   const bool use_dev = b.UseDevice() || x.UseDevice();

   auto bp = b.Read(use_dev);
   auto xp = x.Write(use_dev);

   auto Ap = Read(A, nnz);
   auto Ip = Read(I, height+1);
   auto Jp = Read(J, nnz);

   bool scale = (sc != 1.0);
   MFEM_FORALL(i, height,
   {
      int end = Ip[i+1];
      for (int j = Ip[i]; true; j++)
      {
         if (j == end)
         {
            MFEM_ABORT_KERNEL("Diagonal not found in SparseMatrix::DiagScale");
         }
         if (Jp[j] == i)
         {
            if (!(std::abs(Ap[j]) > 0.0))
            {
               MFEM_ABORT_KERNEL("Zero diagonal in SparseMatrix::DiagScale");
            }

            if (scale)
            {
               xp[i] = sc * bp[i] / Ap[j];
            }
            else
            {
               xp[i] = bp[i] / Ap[j];
            }
            break;
         }
      }
   });
   return;
}

void SparseMatrix::Jacobi2(const Vector &b, const Vector &x0, Vector &x1,
                           double sc) const
{
   MFEM_VERIFY(Finalized(), "Matrix must be finalized.");

   for (int i = 0; i < height; i++)
   {
      double resi = b(i), norm = 0.0;
      for (int j = I[i]; j < I[i+1]; j++)
      {
         resi -= A[j] * x0(J[j]);
         norm += fabs(A[j]);
      }
      if (norm > 0.0)
      {
         x1(i) = x0(i) + sc * resi / norm;
      }
      else
      {
         MFEM_ABORT("L1 norm of row " << i << " is zero.");
      }
   }
}

void SparseMatrix::Jacobi3(const Vector &b, const Vector &x0, Vector &x1,
                           double sc) const
{
   MFEM_VERIFY(Finalized(), "Matrix must be finalized.");

   for (int i = 0; i < height; i++)
   {
      double resi = b(i), sum = 0.0;
      for (int j = I[i]; j < I[i+1]; j++)
      {
         resi -= A[j] * x0(J[j]);
         sum  += A[j];
      }
      if (sum > 0.0)
      {
         x1(i) = x0(i) + sc * resi / sum;
      }
      else
      {
         MFEM_ABORT("sum of row " << i << " is zero.");
      }
   }
}

void SparseMatrix::AddSubMatrix(const Array<int> &rows, const Array<int> &cols,
                                const DenseMatrix &subm, int skip_zeros)
{
   int i, j, gi, gj, s, t;
   double a;

   for (i = 0; i < rows.Size(); i++)
   {
      if ((gi=rows[i]) < 0) { gi = -1-gi, s = -1; }
      else { s = 1; }
      MFEM_ASSERT(gi < height,
                  "Trying to insert a row " << gi << " outside the matrix height "
                  << height);
      SetColPtr(gi);
      for (j = 0; j < cols.Size(); j++)
      {
         if ((gj=cols[j]) < 0) { gj = -1-gj, t = -s; }
         else { t = s; }
         MFEM_ASSERT(gj < width,
                     "Trying to insert a column " << gj << " outside the matrix width "
                     << width);
         a = subm(i, j);
         if (skip_zeros && a == 0.0)
         {
            // if the element is zero do not assemble it unless this breaks
            // the symmetric structure
            if (&rows != &cols || subm(j, i) == 0.0)
            {
               continue;
            }
         }
         if (t < 0) { a = -a; }
         _Add_(gj, a);
      }
      ClearColPtr();
   }
}

void SparseMatrix::Set(const int i, const int j, const double A)
{
   double a = A;
   int gi, gj, s, t;

   if ((gi=i) < 0) { gi = -1-gi, s = -1; }
   else { s = 1; }
   MFEM_ASSERT(gi < height,
               "Trying to set a row " << gi << " outside the matrix height "
               << height);
   if ((gj=j) < 0) { gj = -1-gj, t = -s; }
   else { t = s; }
   MFEM_ASSERT(gj < width,
               "Trying to set a column " << gj << " outside the matrix width "
               << width);
   if (t < 0) { a = -a; }
   _Set_(gi, gj, a);
}

void SparseMatrix::Add(const int i, const int j, const double A)
{
   int gi, gj, s, t;
   double a = A;

   if ((gi=i) < 0) { gi = -1-gi, s = -1; }
   else { s = 1; }
   MFEM_ASSERT(gi < height,
               "Trying to insert a row " << gi << " outside the matrix height "
               << height);
   if ((gj=j) < 0) { gj = -1-gj, t = -s; }
   else { t = s; }
   MFEM_ASSERT(gj < width,
               "Trying to insert a column " << gj << " outside the matrix width "
               << width);
   if (t < 0) { a = -a; }
   _Add_(gi, gj, a);
}

void SparseMatrix::SetSubMatrix(const Array<int> &rows, const Array<int> &cols,
                                const DenseMatrix &subm, int skip_zeros)
{
   int i, j, gi, gj, s, t;
   double a;

   for (i = 0; i < rows.Size(); i++)
   {
      if ((gi=rows[i]) < 0) { gi = -1-gi, s = -1; }
      else { s = 1; }
      MFEM_ASSERT(gi < height,
                  "Trying to set a row " << gi << " outside the matrix height "
                  << height);
      SetColPtr(gi);
      for (j = 0; j < cols.Size(); j++)
      {
         a = subm(i, j);
         if (skip_zeros && a == 0.0)
         {
            continue;
         }
         if ((gj=cols[j]) < 0) { gj = -1-gj, t = -s; }
         else { t = s; }
         MFEM_ASSERT(gj < width,
                     "Trying to set a column " << gj << " outside the matrix width "
                     << width);
         if (t < 0) { a = -a; }
         _Set_(gj, a);
      }
      ClearColPtr();
   }
}

void SparseMatrix::SetSubMatrixTranspose(const Array<int> &rows,
                                         const Array<int> &cols,
                                         const DenseMatrix &subm,
                                         int skip_zeros)
{
   int i, j, gi, gj, s, t;
   double a;

   for (i = 0; i < rows.Size(); i++)
   {
      if ((gi=rows[i]) < 0) { gi = -1-gi, s = -1; }
      else { s = 1; }
      MFEM_ASSERT(gi < height,
                  "Trying to set a row " << gi << " outside the matrix height "
                  << height);
      SetColPtr(gi);
      for (j = 0; j < cols.Size(); j++)
      {
         a = subm(j, i);
         if (skip_zeros && a == 0.0)
         {
            continue;
         }
         if ((gj=cols[j]) < 0) { gj = -1-gj, t = -s; }
         else { t = s; }
         MFEM_ASSERT(gj < width,
                     "Trying to set a column " << gj << " outside the matrix width "
                     << width);
         if (t < 0) { a = -a; }
         _Set_(gj, a);
      }
      ClearColPtr();
   }
}

void SparseMatrix::GetSubMatrix(const Array<int> &rows, const Array<int> &cols,
                                DenseMatrix &subm) const
{
   int i, j, gi, gj, s, t;
   double a;

   for (i = 0; i < rows.Size(); i++)
   {
      if ((gi=rows[i]) < 0) { gi = -1-gi, s = -1; }
      else { s = 1; }
      MFEM_ASSERT(gi < height,
                  "Trying to read a row " << gi << " outside the matrix height "
                  << height);
      SetColPtr(gi);
      for (j = 0; j < cols.Size(); j++)
      {
         if ((gj=cols[j]) < 0) { gj = -1-gj, t = -s; }
         else { t = s; }
         MFEM_ASSERT(gj < width,
                     "Trying to read a column " << gj << " outside the matrix width "
                     << width);
         a = _Get_(gj);
         subm(i, j) = (t < 0) ? (-a) : (a);
      }
      ClearColPtr();
   }
}

bool SparseMatrix::RowIsEmpty(const int row) const
{
   int gi;

   if ((gi=row) < 0)
   {
      gi = -1-gi;
   }
   MFEM_ASSERT(gi < height,
               "Trying to query a row " << gi << " outside the matrix height "
               << height);
   if (Rows)
   {
      return (Rows[gi] == NULL);
   }
   else
   {
      return (I[gi] == I[gi+1]);
   }
}

int SparseMatrix::GetRow(const int row, Array<int> &cols, Vector &srow) const
{
   RowNode *n;
   int j, gi;

   if ((gi=row) < 0) { gi = -1-gi; }
   MFEM_ASSERT(gi < height,
               "Trying to read a row " << gi << " outside the matrix height "
               << height);
   if (Rows)
   {
      for (n = Rows[gi], j = 0; n; n = n->Prev)
      {
         j++;
      }
      cols.SetSize(j);
      srow.SetSize(j);
      for (n = Rows[gi], j = 0; n; n = n->Prev, j++)
      {
         cols[j] = n->Column;
         srow(j) = n->Value;
      }
      if (row < 0)
      {
         srow.Neg();
      }

      return 0;
   }
   else
   {
      j = I[gi];
      cols.MakeRef(const_cast<int*>((const int*)J) + j, I[gi+1]-j);
      srow.NewDataAndSize(
         const_cast<double*>((const double*)A) + j, cols.Size());
      MFEM_ASSERT(row >= 0, "Row not valid: " << row << ", height: " << height);
      return 1;
   }
}

void SparseMatrix::SetRow(const int row, const Array<int> &cols,
                          const Vector &srow)
{
   int gi, gj, s, t;
   double a;

   if ((gi=row) < 0) { gi = -1-gi, s = -1; }
   else { s = 1; }
   MFEM_ASSERT(gi < height,
               "Trying to set a row " << gi << " outside the matrix height "
               << height);

   if (!Finalized())
   {
      SetColPtr(gi);
      for (int j = 0; j < cols.Size(); j++)
      {
         if ((gj=cols[j]) < 0) { gj = -1-gj, t = -s; }
         else { t = s; }
         MFEM_ASSERT(gj < width,
                     "Trying to set a column " << gj << " outside the matrix"
                     " width " << width);
         a = srow(j);
         if (t < 0) { a = -a; }
         _Set_(gj, a);
      }
      ClearColPtr();
   }
   else
   {
      MFEM_ASSERT(cols.Size() == RowSize(gi), "");
      MFEM_ASSERT(cols.Size() == srow.Size(), "");

      for (int i = I[gi], j = 0; j < cols.Size(); j++, i++)
      {
         if ((gj=cols[j]) < 0) { gj = -1-gj, t = -s; }
         else { t = s; }
         MFEM_ASSERT(gj < width,
                     "Trying to set a column " << gj << " outside the matrix"
                     " width " << width);

         J[i] = gj;
         A[i] = srow[j] * t;
      }
   }
}

void SparseMatrix::AddRow(const int row, const Array<int> &cols,
                          const Vector &srow)
{
   int j, gi, gj, s, t;
   double a;

   MFEM_VERIFY(!Finalized(), "Matrix must NOT be finalized.");

   if ((gi=row) < 0) { gi = -1-gi, s = -1; }
   else { s = 1; }
   MFEM_ASSERT(gi < height,
               "Trying to insert a row " << gi << " outside the matrix height "
               << height);
   SetColPtr(gi);
   for (j = 0; j < cols.Size(); j++)
   {
      if ((gj=cols[j]) < 0) { gj = -1-gj, t = -s; }
      else { t = s; }
      MFEM_ASSERT(gj < width,
                  "Trying to insert a column " << gj << " outside the matrix width "
                  << width);
      a = srow(j);
      if (a == 0.0)
      {
         continue;
      }
      if (t < 0) { a = -a; }
      _Add_(gj, a);
   }
   ClearColPtr();
}

void SparseMatrix::ScaleRow(const int row, const double scale)
{
   int i;

   if ((i=row) < 0)
   {
      i = -1-i;
   }
   if (Rows != NULL)
   {
      RowNode *aux;

      for (aux = Rows[i]; aux != NULL; aux = aux -> Prev)
      {
         aux -> Value *= scale;
      }
   }
   else
   {
      int j, end = I[i+1];

      for (j = I[i]; j < end; j++)
      {
         A[j] *= scale;
      }
   }
}

void SparseMatrix::ScaleRows(const Vector & sl)
{
   double scale;
   if (Rows != NULL)
   {
      RowNode *aux;
      for (int i=0; i < height; ++i)
      {
         scale = sl(i);
         for (aux = Rows[i]; aux != NULL; aux = aux -> Prev)
         {
            aux -> Value *= scale;
         }
      }
   }
   else
   {
      int j, end;

      for (int i=0; i < height; ++i)
      {
         end = I[i+1];
         scale = sl(i);
         for (j = I[i]; j < end; j++)
         {
            A[j] *= scale;
         }
      }
   }
}

void SparseMatrix::ScaleColumns(const Vector & sr)
{
   if (Rows != NULL)
   {
      RowNode *aux;
      for (int i=0; i < height; ++i)
      {
         for (aux = Rows[i]; aux != NULL; aux = aux -> Prev)
         {
            aux -> Value *= sr(aux->Column);
         }
      }
   }
   else
   {
      int j, end;

      for (int i=0; i < height; ++i)
      {
         end = I[i+1];
         for (j = I[i]; j < end; j++)
         {
            A[j] *= sr(J[j]);
         }
      }
   }
}

SparseMatrix &SparseMatrix::operator+=(const SparseMatrix &B)
{
   MFEM_ASSERT(height == B.height && width == B.width,
               "Mismatch of this matrix size and rhs.  This height = "
               << height << ", width = " << width << ", B.height = "
               << B.height << ", B.width = " << width);

   for (int i = 0; i < height; i++)
   {
      SetColPtr(i);
      if (B.Rows)
      {
         for (RowNode *aux = B.Rows[i]; aux != NULL; aux = aux->Prev)
         {
            _Add_(aux->Column, aux->Value);
         }
      }
      else
      {
         for (int j = B.I[i]; j < B.I[i+1]; j++)
         {
            _Add_(B.J[j], B.A[j]);
         }
      }
      ClearColPtr();
   }

   return (*this);
}

void SparseMatrix::Add(const double a, const SparseMatrix &B)
{
   for (int i = 0; i < height; i++)
   {
      B.SetColPtr(i);
      if (Rows)
      {
         for (RowNode *np = Rows[i]; np != NULL; np = np->Prev)
         {
            np->Value += a * B._Get_(np->Column);
         }
      }
      else
      {
         for (int j = I[i]; j < I[i+1]; j++)
         {
            A[j] += a * B._Get_(J[j]);
         }
      }
      B.ClearColPtr();
   }
}

SparseMatrix &SparseMatrix::operator=(double a)
{
   if (Rows == NULL)
   {
      const int nnz = J.Capacity();
      double *h_A = HostWrite(A, nnz);
      for (int i = 0; i < nnz; i++)
      {
         h_A[i] = a;
      }
   }
   else
   {
      for (int i = 0; i < height; i++)
      {
         for (RowNode *node_p = Rows[i]; node_p != NULL;
              node_p = node_p -> Prev)
         {
            node_p -> Value = a;
         }
      }
   }

   return (*this);
}

SparseMatrix &SparseMatrix::operator*=(double a)
{
   if (Rows == NULL)
   {
      for (int i = 0, nnz = I[height]; i < nnz; i++)
      {
         A[i] *= a;
      }
   }
   else
   {
      for (int i = 0; i < height; i++)
      {
         for (RowNode *node_p = Rows[i]; node_p != NULL;
              node_p = node_p -> Prev)
         {
            node_p -> Value *= a;
         }
      }
   }

   return (*this);
}

void SparseMatrix::Print(std::ostream & out, int _width) const
{
   int i, j;

   if (A == NULL)
   {
      RowNode *nd;
      for (i = 0; i < height; i++)
      {
         out << "[row " << i << "]\n";
         for (nd = Rows[i], j = 0; nd != NULL; nd = nd->Prev, j++)
         {
            out << " (" << nd->Column << "," << nd->Value << ")";
            if ( !((j+1) % _width) )
            {
               out << '\n';
            }
         }
         if (j % _width)
         {
            out << '\n';
         }
      }
      return;
   }

   // HostRead forces synchronization
   HostReadI();
   HostReadJ();
   HostReadData();
   for (i = 0; i < height; i++)
   {
      out << "[row " << i << "]\n";
      for (j = I[i]; j < I[i+1]; j++)
      {
         out << " (" << J[j] << "," << A[j] << ")";
         if ( !((j+1-I[i]) % _width) )
         {
            out << '\n';
         }
      }
      if ((j-I[i]) % _width)
      {
         out << '\n';
      }
   }
}

void SparseMatrix::PrintMatlab(std::ostream & out) const
{
   out << "% size " << height << " " << width << "\n";
   out << "% Non Zeros " << NumNonZeroElems() << "\n";
   int i, j;
   ios::fmtflags old_fmt = out.flags();
   out.setf(ios::scientific);
   std::streamsize old_prec = out.precision(14);

   for (i = 0; i < height; i++)
   {
      for (j = I[i]; j < I[i+1]; j++)
      {
         out << i+1 << " " << J[j]+1 << " " << A[j] << '\n';
      }
   }
   out.precision(old_prec);
   out.flags(old_fmt);
}

void SparseMatrix::PrintMM(std::ostream & out) const
{
   int i, j;
   ios::fmtflags old_fmt = out.flags();
   out.setf(ios::scientific);
   std::streamsize old_prec = out.precision(14);

   out << "%%MatrixMarket matrix coordinate real general" << '\n'
       << "% Generated by MFEM" << '\n';

   out << height << " " << width << " " << NumNonZeroElems() << '\n';
   for (i = 0; i < height; i++)
   {
      for (j = I[i]; j < I[i+1]; j++)
      {
         out << i+1 << " " << J[j]+1 << " " << A[j] << '\n';
      }
   }
   out.precision(old_prec);
   out.flags(old_fmt);
}

void SparseMatrix::PrintCSR(std::ostream & out) const
{
   MFEM_VERIFY(Finalized(), "Matrix must be finalized.");

   int i;

   out << height << '\n';  // number of rows

   for (i = 0; i <= height; i++)
   {
      out << I[i]+1 << '\n';
   }

   for (i = 0; i < I[height]; i++)
   {
      out << J[i]+1 << '\n';
   }

   for (i = 0; i < I[height]; i++)
   {
      out << A[i] << '\n';
   }
}

void SparseMatrix::PrintCSR2(std::ostream & out) const
{
   MFEM_VERIFY(Finalized(), "Matrix must be finalized.");

   int i;

   out << height << '\n'; // number of rows
   out << width << '\n';  // number of columns

   for (i = 0; i <= height; i++)
   {
      out << I[i] << '\n';
   }

   for (i = 0; i < I[height]; i++)
   {
      out << J[i] << '\n';
   }

   for (i = 0; i < I[height]; i++)
   {
      out << A[i] << '\n';
   }
}

void SparseMatrix::PrintInfo(std::ostream &out) const
{
   const double MiB = 1024.*1024;
   int nnz = NumNonZeroElems();
   double pz = 100./nnz;
   int nz = CountSmallElems(0.0);
   double max_norm = MaxNorm();
   double symm = IsSymmetric();
   int nnf = CheckFinite();
   int ns12 = CountSmallElems(1e-12*max_norm);
   int ns15 = CountSmallElems(1e-15*max_norm);
   int ns18 = CountSmallElems(1e-18*max_norm);

   out <<
       "SparseMatrix statistics:\n"
       "  Format                      : " <<
       (Empty() ? "(empty)" : (Finalized() ? "CSR" : "LIL")) << "\n"
       "  Dimensions                  : " << height << " x " << width << "\n"
       "  Number of entries (total)   : " << nnz << "\n"
       "  Number of entries (per row) : " << 1.*nnz/Height() << "\n"
       "  Number of stored zeros      : " << nz*pz << "% (" << nz << ")\n"
       "  Number of Inf/Nan entries   : " << nnf*pz << "% ("<< nnf << ")\n"
       "  Norm, max |a_ij|            : " << max_norm << "\n"
       "  Symmetry, max |a_ij-a_ji|   : " << symm << "\n"
       "  Number of small entries:\n"
       "    |a_ij| <= 1e-12*Norm      : " << ns12*pz << "% (" << ns12 << ")\n"
       "    |a_ij| <= 1e-15*Norm      : " << ns15*pz << "% (" << ns15 << ")\n"
       "    |a_ij| <= 1e-18*Norm      : " << ns18*pz << "% (" << ns18 << ")\n";
   if (Finalized())
   {
      out << "  Memory used by CSR          : " <<
          (sizeof(int)*(height+1+nnz)+sizeof(double)*nnz)/MiB << " MiB\n";
   }
   if (Rows != NULL)
   {
      size_t used_mem = sizeof(RowNode*)*height;
#ifdef MFEM_USE_MEMALLOC
      used_mem += NodesMem->MemoryUsage();
#else
      for (int i = 0; i < height; i++)
      {
         for (RowNode *aux = Rows[i]; aux != NULL; aux = aux->Prev)
         {
            used_mem += sizeof(RowNode);
         }
      }
#endif
      out << "  Memory used by LIL          : " << used_mem/MiB << " MiB\n";
   }
}

void SparseMatrix::Destroy()
{
   I.Delete();
   J.Delete();
   A.Delete();

   if (Rows != NULL)
   {
#if !defined(MFEM_USE_MEMALLOC)
      for (int i = 0; i < height; i++)
      {
         RowNode *aux, *node_p = Rows[i];
         while (node_p != NULL)
         {
            aux = node_p;
            node_p = node_p->Prev;
            delete aux;
         }
      }
#endif
      delete [] Rows;
   }

   delete [] ColPtrJ;
   delete [] ColPtrNode;
#ifdef MFEM_USE_MEMALLOC
   delete NodesMem;
#endif
   delete At;

#ifdef MFEM_USE_CUDA
   if (initBuffers)
   {
      cusparseDestroySpMat(matA_descr);
      cusparseDestroyDnVec(vecX_descr);
      cusparseDestroyDnVec(vecY_descr);
      initBuffers = false;
   }
#endif
}

int SparseMatrix::ActualWidth() const
{
   int awidth = 0;
   if (A)
   {
      const int *start_j = J;
      const int *end_j = J + I[height];
      for (const int *jptr = start_j; jptr != end_j; ++jptr)
      {
         awidth = std::max(awidth, *jptr + 1);
      }
   }
   else
   {
      RowNode *aux;
      for (int i = 0; i < height; i++)
      {
         for (aux = Rows[i]; aux != NULL; aux = aux->Prev)
         {
            awidth = std::max(awidth, aux->Column + 1);
         }
      }
   }
   return awidth;
}

void SparseMatrixFunction (SparseMatrix & S, double (*f)(double))
{
   int n = S.NumNonZeroElems();
   double * s = S.GetData();

   for (int i = 0; i < n; i++)
   {
      s[i] = f(s[i]);
   }
}

SparseMatrix *Transpose (const SparseMatrix &A)
{
   MFEM_VERIFY(
      A.Finalized(),
      "Finalize must be called before Transpose. Use TransposeRowMatrix instead");

   int i, j, end;
   const int *A_i, *A_j;
   int m, n, nnz, *At_i, *At_j;
   const double *A_data;
   double *At_data;

   m      = A.Height(); // number of rows of A
   n      = A.Width();  // number of columns of A
   nnz    = A.NumNonZeroElems();
   A_i    = A.GetI();
   A_j    = A.GetJ();
   A_data = A.GetData();

   At_i = Memory<int>(n+1);
   At_j = Memory<int>(nnz);
   At_data = Memory<double>(nnz);

   for (i = 0; i <= n; i++)
   {
      At_i[i] = 0;
   }
   for (i = 0; i < nnz; i++)
   {
      At_i[A_j[i]+1]++;
   }
   for (i = 1; i < n; i++)
   {
      At_i[i+1] += At_i[i];
   }

   for (i = j = 0; i < m; i++)
   {
      end = A_i[i+1];
      for ( ; j < end; j++)
      {
         At_j[At_i[A_j[j]]] = i;
         At_data[At_i[A_j[j]]] = A_data[j];
         At_i[A_j[j]]++;
      }
   }

   for (i = n; i > 0; i--)
   {
      At_i[i] = At_i[i-1];
   }
   At_i[0] = 0;

   return  new SparseMatrix(At_i, At_j, At_data, n, m);
}

SparseMatrix *TransposeAbstractSparseMatrix (const AbstractSparseMatrix &A,
                                             int useActualWidth)
{
   int i, j;
   int m, n, nnz, *At_i, *At_j;
   double *At_data;
   Array<int> Acols;
   Vector Avals;

   m = A.Height(); // number of rows of A
   if (useActualWidth)
   {
      n = 0;
      int tmp;
      for (i = 0; i < m; i++)
      {
         A.GetRow(i, Acols, Avals);
         if (Acols.Size())
         {
            tmp = Acols.Max();
            if (tmp > n)
            {
               n = tmp;
            }
         }
      }
      ++n;
   }
   else
   {
      n = A.Width(); // number of columns of A
   }
   nnz = A.NumNonZeroElems();

   At_i = Memory<int>(n+1);
   At_j = Memory<int>(nnz);
   At_data = Memory<double>(nnz);

   for (i = 0; i <= n; i++)
   {
      At_i[i] = 0;
   }

   for (i = 0; i < m; i++)
   {
      A.GetRow(i, Acols, Avals);
      for (j = 0; j<Acols.Size(); ++j)
      {
         At_i[Acols[j]+1]++;
      }
   }
   for (i = 1; i < n; i++)
   {
      At_i[i+1] += At_i[i];
   }

   for (i = 0; i < m; i++)
   {
      A.GetRow(i, Acols, Avals);
      for (j = 0; j<Acols.Size(); ++j)
      {
         At_j[At_i[Acols[j]]] = i;
         At_data[At_i[Acols[j]]] = Avals[j];
         At_i[Acols[j]]++;
      }
   }

   for (i = n; i > 0; i--)
   {
      At_i[i] = At_i[i-1];
   }
   At_i[0] = 0;

   return new SparseMatrix(At_i, At_j, At_data, n, m);
}


SparseMatrix *Mult (const SparseMatrix &A, const SparseMatrix &B,
                    SparseMatrix *OAB)
{
   int nrowsA, ncolsA, nrowsB, ncolsB;
   const int *A_i, *A_j, *B_i, *B_j;
   int *C_i, *C_j, *B_marker;
   const double *A_data, *B_data;
   double *C_data;
   int ia, ib, ic, ja, jb, num_nonzeros;
   int row_start, counter;
   double a_entry, b_entry;
   SparseMatrix *C;

   nrowsA = A.Height();
   ncolsA = A.Width();
   nrowsB = B.Height();
   ncolsB = B.Width();

   MFEM_VERIFY(ncolsA == nrowsB,
               "number of columns of A (" << ncolsA
               << ") must equal number of rows of B (" << nrowsB << ")");

   A_i    = A.HostReadI();
   A_j    = A.HostReadJ();
   A_data = A.HostReadData();
<<<<<<< HEAD
   B_i    = B.GetI();
   B_j    = B.GetJ();
   B_data = B.GetData();
=======
   B_i    = B.HostReadI();
   B_j    = B.HostReadJ();
   B_data = B.HostReadData();
>>>>>>> 9a1616ac

   B_marker = new int[ncolsB];

   for (ib = 0; ib < ncolsB; ib++)
   {
      B_marker[ib] = -1;
   }

   if (OAB == NULL)
   {
      C_i = Memory<int>(nrowsA+1);

      C_i[0] = num_nonzeros = 0;
      for (ic = 0; ic < nrowsA; ic++)
      {
         for (ia = A_i[ic]; ia < A_i[ic+1]; ia++)
         {
            ja = A_j[ia];
            for (ib = B_i[ja]; ib < B_i[ja+1]; ib++)
            {
               jb = B_j[ib];
               if (B_marker[jb] != ic)
               {
                  B_marker[jb] = ic;
                  num_nonzeros++;
               }
            }
         }
         C_i[ic+1] = num_nonzeros;
      }

      C_j    = Memory<int>(num_nonzeros);
      C_data = Memory<double>(num_nonzeros);

      C = new SparseMatrix(C_i, C_j, C_data, nrowsA, ncolsB);

      for (ib = 0; ib < ncolsB; ib++)
      {
         B_marker[ib] = -1;
      }
   }
   else
   {
      C = OAB;

      MFEM_VERIFY(nrowsA == C->Height() && ncolsB == C->Width(),
                  "Input matrix sizes do not match output sizes"
                  << " nrowsA = " << nrowsA
                  << ", C->Height() = " << C->Height()
                  << " ncolsB = " << ncolsB
                  << ", C->Width() = " << C->Width());

      // C_i    = C->HostReadI(); // not used
      C_j    = C->HostWriteJ();
      C_data = C->HostWriteData();
   }

   counter = 0;
   for (ic = 0; ic < nrowsA; ic++)
   {
      // row_start = C_i[ic];
      row_start = counter;
      for (ia = A_i[ic]; ia < A_i[ic+1]; ia++)
      {
         ja = A_j[ia];
         a_entry = A_data[ia];
         for (ib = B_i[ja]; ib < B_i[ja+1]; ib++)
         {
            jb = B_j[ib];
            b_entry = B_data[ib];
            if (B_marker[jb] < row_start)
            {
               B_marker[jb] = counter;
               if (OAB == NULL)
               {
                  C_j[counter] = jb;
               }
               C_data[counter] = a_entry*b_entry;
               counter++;
            }
            else
            {
               C_data[B_marker[jb]] += a_entry*b_entry;
            }
         }
      }
   }

   MFEM_VERIFY(
      OAB == NULL || counter == OAB->NumNonZeroElems(),
      "With pre-allocated output matrix, number of non-zeros ("
      << OAB->NumNonZeroElems()
      << ") did not match number of entries changed from matrix-matrix multiply, "
      << counter);

   delete [] B_marker;

   return C;
}

SparseMatrix * TransposeMult(const SparseMatrix &A, const SparseMatrix &B)
{
   SparseMatrix *At  = Transpose(A);
   SparseMatrix *AtB = Mult(*At, B);
   delete At;
   return AtB;
}

SparseMatrix *MultAbstractSparseMatrix (const AbstractSparseMatrix &A,
                                        const AbstractSparseMatrix &B)
{
   int nrowsA, ncolsA, nrowsB, ncolsB;
   int *C_i, *C_j, *B_marker;
   double *C_data;
   int ia, ib, ic, ja, jb, num_nonzeros;
   int row_start, counter;
   double a_entry, b_entry;
   SparseMatrix *C;

   nrowsA = A.Height();
   ncolsA = A.Width();
   nrowsB = B.Height();
   ncolsB = B.Width();

   MFEM_VERIFY(ncolsA == nrowsB,
               "number of columns of A (" << ncolsA
               << ") must equal number of rows of B (" << nrowsB << ")");

   B_marker = new int[ncolsB];

   for (ib = 0; ib < ncolsB; ib++)
   {
      B_marker[ib] = -1;
   }

   C_i = Memory<int>(nrowsA+1);

   C_i[0] = num_nonzeros = 0;

   Array<int> colsA, colsB;
   Vector dataA, dataB;
   for (ic = 0; ic < nrowsA; ic++)
   {
      A.GetRow(ic, colsA, dataA);
      for (ia = 0; ia < colsA.Size(); ia++)
      {
         ja = colsA[ia];
         B.GetRow(ja, colsB, dataB);
         for (ib = 0; ib < colsB.Size(); ib++)
         {
            jb = colsB[ib];
            if (B_marker[jb] != ic)
            {
               B_marker[jb] = ic;
               num_nonzeros++;
            }
         }
      }
      C_i[ic+1] = num_nonzeros;
   }

   C_j    = Memory<int>(num_nonzeros);
   C_data = Memory<double>(num_nonzeros);

   C = new SparseMatrix(C_i, C_j, C_data, nrowsA, ncolsB);

   for (ib = 0; ib < ncolsB; ib++)
   {
      B_marker[ib] = -1;
   }

   counter = 0;
   for (ic = 0; ic < nrowsA; ic++)
   {
      row_start = counter;
      A.GetRow(ic, colsA, dataA);
      for (ia = 0; ia < colsA.Size(); ia++)
      {
         ja = colsA[ia];
         a_entry = dataA[ia];
         B.GetRow(ja, colsB, dataB);
         for (ib = 0; ib < colsB.Size(); ib++)
         {
            jb = colsB[ib];
            b_entry = dataB[ib];
            if (B_marker[jb] < row_start)
            {
               B_marker[jb] = counter;
               C_j[counter] = jb;
               C_data[counter] = a_entry*b_entry;
               counter++;
            }
            else
            {
               C_data[B_marker[jb]] += a_entry*b_entry;
            }
         }
      }
   }

   delete [] B_marker;

   return C;
}

DenseMatrix *Mult (const SparseMatrix &A, DenseMatrix &B)
{
   DenseMatrix *C = new DenseMatrix(A.Height(), B.Width());
   Vector columnB, columnC;
   for (int j = 0; j < B.Width(); ++j)
   {
      B.GetColumnReference(j, columnB);
      C->GetColumnReference(j, columnC);
      A.Mult(columnB, columnC);
   }
   return C;
}

DenseMatrix *RAP (const SparseMatrix &A, DenseMatrix &P)
{
   DenseMatrix R (P, 't'); // R = P^T
   DenseMatrix *AP   = Mult (A, P);
   DenseMatrix *_RAP = new DenseMatrix(R.Height(), AP->Width());
   Mult (R, *AP, *_RAP);
   delete AP;
   return _RAP;
}

DenseMatrix *RAP(DenseMatrix &A, const SparseMatrix &P)
{
   SparseMatrix *R  = Transpose(P);
   DenseMatrix  *RA = Mult(*R, A);
   DenseMatrix   AtP(*RA, 't');
   delete RA;
   DenseMatrix  *RAtP = Mult(*R, AtP);
   delete R;
   DenseMatrix * _RAP = new DenseMatrix(*RAtP, 't');
   delete RAtP;
   return _RAP;
}

SparseMatrix *RAP (const SparseMatrix &A, const SparseMatrix &R,
                   SparseMatrix *ORAP)
{
   SparseMatrix *P  = Transpose (R);
   SparseMatrix *AP = Mult (A, *P);
   delete P;
   SparseMatrix *_RAP = Mult (R, *AP, ORAP);
   delete AP;
   return _RAP;
}

SparseMatrix *RAP(const SparseMatrix &Rt, const SparseMatrix &A,
                  const SparseMatrix &P)
{
   SparseMatrix * R = Transpose(Rt);
   SparseMatrix * RA = Mult(*R,A);
   delete R;
   SparseMatrix * out = Mult(*RA, P);
   delete RA;
   return out;
}

SparseMatrix *Mult_AtDA (const SparseMatrix &A, const Vector &D,
                         SparseMatrix *OAtDA)
{
   int i, At_nnz, *At_j;
   double *At_data;

   SparseMatrix *At = Transpose (A);
   At_nnz  = At -> NumNonZeroElems();
   At_j    = At -> GetJ();
   At_data = At -> GetData();
   for (i = 0; i < At_nnz; i++)
   {
      At_data[i] *= D(At_j[i]);
   }
   SparseMatrix *AtDA = Mult (*At, A, OAtDA);
   delete At;
   return AtDA;
}

SparseMatrix * Add(double a, const SparseMatrix & A, double b,
                   const SparseMatrix & B)
{
   int nrows = A.Height();
   int ncols = A.Width();

   int * C_i = Memory<int>(nrows+1);
   int * C_j;
   double * C_data;

   const int *A_i = A.GetI();
   const int *A_j = A.GetJ();
   const double *A_data = A.GetData();

   const int *B_i = B.GetI();
   const int *B_j = B.GetJ();
   const double *B_data = B.GetData();

   int * marker = new int[ncols];
   std::fill(marker, marker+ncols, -1);

   int num_nonzeros = 0, jcol;
   C_i[0] = 0;
   for (int ic = 0; ic < nrows; ic++)
   {
      for (int ia = A_i[ic]; ia < A_i[ic+1]; ia++)
      {
         jcol = A_j[ia];
         marker[jcol] = ic;
         num_nonzeros++;
      }
      for (int ib = B_i[ic]; ib < B_i[ic+1]; ib++)
      {
         jcol = B_j[ib];
         if (marker[jcol] != ic)
         {
            marker[jcol] = ic;
            num_nonzeros++;
         }
      }
      C_i[ic+1] = num_nonzeros;
   }

   C_j = Memory<int>(num_nonzeros);
   C_data = Memory<double>(num_nonzeros);

   for (int ia = 0; ia < ncols; ia++)
   {
      marker[ia] = -1;
   }

   int pos = 0;
   for (int ic = 0; ic < nrows; ic++)
   {
      for (int ia = A_i[ic]; ia < A_i[ic+1]; ia++)
      {
         jcol = A_j[ia];
         C_j[pos] = jcol;
         C_data[pos] = a*A_data[ia];
         marker[jcol] = pos;
         pos++;
      }
      for (int ib = B_i[ic]; ib < B_i[ic+1]; ib++)
      {
         jcol = B_j[ib];
         if (marker[jcol] < C_i[ic])
         {
            C_j[pos] = jcol;
            C_data[pos] = b*B_data[ib];
            marker[jcol] = pos;
            pos++;
         }
         else
         {
            C_data[marker[jcol]] += b*B_data[ib];
         }
      }
   }

   delete[] marker;
   return new SparseMatrix(C_i, C_j, C_data, nrows, ncols);
}

SparseMatrix * Add(const SparseMatrix & A, const SparseMatrix & B)
{
   return Add(1.,A,1.,B);
}

SparseMatrix * Add(Array<SparseMatrix *> & Ai)
{
   MFEM_ASSERT(Ai.Size() > 0, "invalid size Ai.Size() = " << Ai.Size());

   SparseMatrix * accumulate = Ai[0];
   SparseMatrix * result = accumulate;

   for (int i=1; i < Ai.Size(); ++i)
   {
      result = Add(*accumulate, *Ai[i]);
      if (i != 1)
      {
         delete accumulate;
      }

      accumulate = result;
   }

   return result;
}

/// B += alpha * A
void Add(const SparseMatrix &A,
         double alpha, DenseMatrix &B)
{
   for (int r = 0; r < B.Height(); r++)
   {
      const int    * colA = A.GetRowColumns(r);
      const double * valA = A.GetRowEntries(r);
      for (int i=0; i<A.RowSize(r); i++)
      {
         B(r, colA[i]) += alpha * valA[i];
      }
   }
}

/// Produces a block matrix with blocks A_{ij}*B
DenseMatrix *OuterProduct(const DenseMatrix &A, const DenseMatrix &B)
{
   int mA = A.Height(), nA = A.Width();
   int mB = B.Height(), nB = B.Width();

   DenseMatrix *C = new DenseMatrix(mA * mB, nA * nB);
   *C = 0.0;
   for (int i=0; i<mA; i++)
   {
      for (int j=0; j<nA; j++)
      {
         C->AddMatrix(A(i,j), B, i * mB, j * nB);
      }
   }
   return C;
}

/// Produces a block matrix with blocks A_{ij}*B
SparseMatrix *OuterProduct(const DenseMatrix &A, const SparseMatrix &B)
{
   int mA = A.Height(), nA = A.Width();
   int mB = B.Height(), nB = B.Width();

   SparseMatrix *C = new SparseMatrix(mA * mB, nA * nB);

   for (int i=0; i<mA; i++)
   {
      for (int j=0; j<nA; j++)
      {
         for (int r=0; r<mB; r++)
         {
            const int    * colB = B.GetRowColumns(r);
            const double * valB = B.GetRowEntries(r);

            for (int cj=0; cj<B.RowSize(r); cj++)
            {
               C->Set(i * mB + r, j * nB + colB[cj], A(i,j) * valB[cj]);
            }
         }
      }
   }
   C->Finalize();

   return C;
}

/// Produces a block matrix with blocks A_{ij}*B
SparseMatrix *OuterProduct(const SparseMatrix &A, const DenseMatrix &B)
{
   int mA = A.Height(), nA = A.Width();
   int mB = B.Height(), nB = B.Width();

   SparseMatrix *C = new SparseMatrix(mA * mB, nA * nB);

   for (int r=0; r<mA; r++)
   {
      const int    * colA = A.GetRowColumns(r);
      const double * valA = A.GetRowEntries(r);

      for (int aj=0; aj<A.RowSize(r); aj++)
      {
         for (int i=0; i<mB; i++)
         {
            for (int j=0; j<nB; j++)
            {
               C->Set(r * mB + i, colA[aj] * nB + j, valA[aj] * B(i, j));
            }
         }
      }
   }
   C->Finalize();

   return C;
}

/// Produces a block matrix with blocks A_{ij}*B
SparseMatrix *OuterProduct(const SparseMatrix &A, const SparseMatrix &B)
{
   int mA = A.Height(), nA = A.Width();
   int mB = B.Height(), nB = B.Width();

   SparseMatrix *C = new SparseMatrix(mA * mB, nA * nB);

   for (int ar=0; ar<mA; ar++)
   {
      const int    * colA = A.GetRowColumns(ar);
      const double * valA = A.GetRowEntries(ar);

      for (int aj=0; aj<A.RowSize(ar); aj++)
      {
         for (int br=0; br<mB; br++)
         {
            const int    * colB = B.GetRowColumns(br);
            const double * valB = B.GetRowEntries(br);

            for (int bj=0; bj<B.RowSize(br); bj++)
            {
               C->Set(ar * mB + br, colA[aj] * nB + colB[bj],
                      valA[aj] * valB[bj]);
            }
         }
      }
   }
   C->Finalize();

   return C;
}

void SparseMatrix::Swap(SparseMatrix &other)
{
   mfem::Swap(width, other.width);
   mfem::Swap(height, other.height);
   mfem::Swap(I, other.I);
   mfem::Swap(J, other.J);
   mfem::Swap(A, other.A);
   mfem::Swap(Rows, other.Rows);
   mfem::Swap(current_row, other.current_row);
   mfem::Swap(ColPtrJ, other.ColPtrJ);
   mfem::Swap(ColPtrNode, other.ColPtrNode);
   mfem::Swap(At, other.At);

#ifdef MFEM_USE_MEMALLOC
   mfem::Swap(NodesMem, other.NodesMem);
#endif

   mfem::Swap(isSorted, other.isSorted);
}

}<|MERGE_RESOLUTION|>--- conflicted
+++ resolved
@@ -3361,15 +3361,9 @@
    A_i    = A.HostReadI();
    A_j    = A.HostReadJ();
    A_data = A.HostReadData();
-<<<<<<< HEAD
-   B_i    = B.GetI();
-   B_j    = B.GetJ();
-   B_data = B.GetData();
-=======
    B_i    = B.HostReadI();
    B_j    = B.HostReadJ();
    B_data = B.HostReadData();
->>>>>>> 9a1616ac
 
    B_marker = new int[ncolsB];
 
