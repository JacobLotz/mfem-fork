--- conflicted
+++ resolved
@@ -412,16 +412,9 @@
 
 LMSSolver::LMSSolver()
 {
-<<<<<<< HEAD
    dt_ = -1.0;
    smax = -1;
    ss = 0;
-=======
-   smax = std::min(s_,5);
-   a = a_;
-   k = new Vector[5];
-   dt_ = -1.0;
->>>>>>> da7ae3d7
 
 #ifdef MFEM_USE_MPI
    print = mfem::Mpi::IsInitialized() ? mfem::Mpi::Root() : true;
@@ -537,29 +530,9 @@
 
 void AdamsBashforthSolver::Step(Vector &x, double &t, double &dt)
 {
-<<<<<<< HEAD
    CheckTimestep(dt);
 
    if (ss >= smax-1)
-=======
-   if ( (dt_ > 0.0) && (fabs(dt-dt_) >10*std::numeric_limits<double>::epsilon()))
-   {
-      s = 0;
-      dt_ = dt;
-
-      if (print)
-      {
-         mfem::out << "WARNING:" << std::endl;
-         mfem::out << " - Time step changed" << std::endl;
-         mfem::out << " - Purging Adams-Bashforth history" << std::endl;
-         mfem::out << " - Will run Runge-Kutta to rebuild history" << std::endl;
-      }
-   }
-
-   s++;
-   s = std::min(s, smax);
-   if (s == smax)
->>>>>>> da7ae3d7
    {
       f->SetTime(t);
       f->Mult(x, k[idx[0]]);
@@ -593,12 +566,8 @@
 AdamsMoultonSolver::AdamsMoultonSolver(int order, const double *a_)
 {
    a = a_;
-<<<<<<< HEAD
    SetStageSize(order+1);
-=======
-   k = new Vector[5];
-   dt_ = -1.0;
->>>>>>> da7ae3d7
+
 
    if (smax <= 3)
    {
@@ -612,24 +581,7 @@
 
 void AdamsMoultonSolver::Step(Vector &x, double &t, double &dt)
 {
-<<<<<<< HEAD
    CheckTimestep(dt);
-=======
-   if ( (dt_ > 0.0) && (fabs(dt-dt_) >10*std::numeric_limits<double>::epsilon()))
-   {
-      s = 0;
-      dt_ = dt;
-
-      if (print)
-      {
-         mfem::out << "WARNING:" << std::endl;
-         mfem::out << " - Time step changed" << std::endl;
-         mfem::out << " - Purging Adams-Moulton history" << std::endl;
-         mfem::out << " - Will run Runge-Kutta to rebuild history" << std::endl;
-      }
-   }
->>>>>>> da7ae3d7
-
    if ((ss == 0)&&(smax>1))
    {
       f->Mult(x,k[idx[1]]);
